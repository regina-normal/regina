
/**************************************************************************
 *                                                                        *
 *  Regina - A Normal Surface Theory Calculator                           *
 *  Computational Engine                                                  *
 *                                                                        *
 *  Copyright (c) 1999-2013, Ben Burton                                   *
 *  For further details contact Ben Burton (bab@debian.org).              *
 *                                                                        *
 *  This program is free software; you can redistribute it and/or         *
 *  modify it under the terms of the GNU General Public License as        *
 *  published by the Free Software Foundation; either version 2 of the    *
 *  License, or (at your option) any later version.                       *
 *                                                                        *
 *  As an exception, when this program is distributed through (i) the     *
 *  App Store by Apple Inc.; (ii) the Mac App Store by Apple Inc.; or     *
 *  (iii) Google Play by Google Inc., then that store may impose any      *
 *  digital rights management, device limits and/or redistribution        *
 *  restrictions that are required by its terms of service.               *
 *                                                                        *
 *  This program is distributed in the hope that it will be useful, but   *
 *  WITHOUT ANY WARRANTY; without even the implied warranty of            *
 *  MERCHANTABILITY or FITNESS FOR A PARTICULAR PURPOSE.  See the GNU     *
 *  General Public License for more details.                              *
 *                                                                        *
 *  You should have received a copy of the GNU General Public             *
 *  License along with this program; if not, write to the Free            *
 *  Software Foundation, Inc., 51 Franklin St, Fifth Floor, Boston,       *
 *  MA 02110-1301, USA.                                                   *
 *                                                                        *
 **************************************************************************/

/* end stub */

/*! \file algebra/nhomgrouppresentation.h
 *  \brief Deals with finite presentations of groups.
 */

#ifndef __NHOMGROUPPRESENTATION_H
#ifndef __DOXYGEN
#define __NHOMGROUPPRESENTATION_H
#endif

#include <vector>
#include "regina-core.h"
#include "shareableobject.h"

namespace regina {

class NGroupPresentation;

/**
 * \weakgroup algebra
 * @{
 */

/**
 * Represents a homomorphism between groups which are described via finite
 * presentations.
 *
 * \testpart
 *
 * \todo add routine to attempt to verify validity of homomorphism.
 */
class REGINA_API NHomGroupPresentation : public ShareableObject {
    private:
        NGroupPresentation* domain_;
            /**< The domain of the homomorphism. */
        NGroupPresentation* range_;
            /**< The range of the homomorphism. */
        std::vector<NGroupExpression*> map_;
            /**< A map whose ith element is the image in the range
                 of the ith generator from the domain. */
        std::vector<NGroupExpression*> map2_;
            /**< A map whose ith element is the image in the domain
                 of the ith generator from the range. Allocated only
                 if user claims map invertible. */
   
    public:
        /**
         * Creates a new homomorphism from the given data.
         *
         * @param domain the domain of the homomorphism.
         * @param range the range of the homomorphism.
         * @param map a vector of length \a g, where \a g is the number
         * of generators of the domain, and where this homomorphism
         * sends the <i>i</i>th generator of the domain to the
         * element <tt>map[i]</tt> of the range.
         *
         * \ifacespython Not present.
         */
        NHomGroupPresentation(const NGroupPresentation &domain,
                const NGroupPresentation &range,
                const std::vector<NGroupExpression> &map);

        /**
         * Creates a new homomorphism from the given data.
         * If called using this constructor, one is declaring a map both
         * from the domain to range, and a map from the range to domain. 
         * Usually one would want this second map to be the inverse of
         * the first.  
         *
         * @param domain the domain of the homomorphism.
         * @param range the range of the homomorphism.
         * @param map a vector of length \a g, where \a g is the number
         *  of generators of the domain, and where this homomorphism
         *  sends the <i>i</i>th generator of the domain to the
         *  element <tt>map[i]</tt> of the range.
         * @param map2 a vector of length \a k where \a k is the number
         *  of generators of the range. <tt>map2[i]</tt> is a word in
         *  the generators of the domain.
         *
         * \ifacespython Not present.
         */
        NHomGroupPresentation(const NGroupPresentation &domain,
                const NGroupPresentation &range,
                const std::vector<NGroupExpression> &map,
                const std::vector<NGroupExpression> &map2);

        /**
         * Creates a new identity homomorphism for the given group.
         *
         * @param groupForIdentity both the range and domain of the
         * new identity homomorphism.
         */
        NHomGroupPresentation(const NGroupPresentation& groupForIdentity);

        /**
         * Creates a clone of the given group presentation.
         *
         * @param cloneMe the presentation to clone.
         */
        NHomGroupPresentation(const NHomGroupPresentation& cloneMe);

        /**
         * Destroys the group homomorphism.
         */
        ~NHomGroupPresentation();

        /**
         * The domain of the map.
         *
         * @return a reference to the domain.
         */
        const NGroupPresentation& getDomain() const;
        /**
         * The range of the map.
         *
         * @return a reference to the range.
         */
        const NGroupPresentation& getRange() const;

        /**
         * Evaluate the homomorphism at an element.
         *
         * @param arg an element of the domain.
         * @return the image of this element in the range.
         */
        NGroupExpression evaluate(const NGroupExpression &arg) const;

        /**
         * Evaluate the homomorphism at a generator of the domain.
         *
         * @param i the index of a generator in the domain.
         * @return the image of the <i>i</i>th generator in the range.
         */
        NGroupExpression evaluate(unsigned long i) const;

        /**
         * Evaluate the isomorphisms's inverse at an element.  
         *
         * \warning this homomorphism must be known to be an isomorphism for
         *  this procedure to work. 
         *
         * @param arg an element of the range.
         * @return the image of this element in the domain.
         */
        NGroupExpression invEvaluate(const NGroupExpression &arg) const;
        /**
         * Evaluate the isomorphism at a generator of the range.
         *
         * \warning this homomorphism must be known to be an isomorphism for
         *  this procedure to work. 
         *
         * @param i the index of a generator in the domain.
         * @return the image of the <i>i</i>th generator in the range.
         */        
        NGroupExpression invEvaluate(unsigned long i) const;

        /**
         * Simultaneously simplifies:
         *
         * - the presentation of the domain;
         * - the presentation of the range;
         * - the description of the map.
         *
         * Uses the underlying NGroupPresentation::intelligentSimplify.
         * See those routines for details.
         *
         * @return true if the presentations or map have changed.
         */
        bool intelligentSimplify();

        /**
         * Simplifies the domain and range using only nielsen moves, keeping
         * track of the resulting map in the progress.
         *
         * @return true if and only if the presentations have changed. 
         */
        bool intelligentNielsen();

        /**
         *  Simplifies the domain and range using only small cancellation
         * theory. 
         *
         * @return true if and only if the presentations have changed. 
         */
        bool smallCancellation();

        /**
         * Composes the current homomorphism with the input homomorphism.  
         * 
         * @pre the range of the input must equal the domain of this. 
         *
         * @return an auto_ptr<NHomGroupPresentation> to the composition. 
         *  evaluating the return on an element is the same as evaluating
         *  this on the evalution of input. i.e. in this composition input
         *  is evaluated first, and the output of that is evaluated by this,
         *  then returned.  
         */
        std::auto_ptr<NHomGroupPresentation> composeWith(
            const NHomGroupPresentation& input) const;

        /**
         * Inverts the homomorphism, if it was defined as an isomorphism. 
         * This is an almost instantaneous operation, as it only involves
         * switching pointers. 
         *
         * @pre assumes you called the constructor which defines this map 
         *  in both directions. 
         *
         * @return true if the inversion operation was successful. 
         */
        bool invert();

        /**
<<<<<<< HEAD
=======
         * Verifies the map is a valid homomorphism.  Specifically, this
         * routine runs through all the relators in the domain, evaluates
         * the homomorphism on the relators and check they simplify to 1
         * in the range.
         *
         * @return true if the code can verify this is a homomorphism. This
         *  routine can return false even if this is a well-defined
         *  homomorphism, the trouble occurs if small cancellation theory
         *  does not suffice.  
         */
        bool verifyHom() const;

        /**
>>>>>>> 55a2ca36
         *  Attempts to determine if this map is actually an isomorphism. 
         * You probably only want to run this on good presentation for small
         * cancellation theory -- an automorphism of a poorly-presented group
         * likely will not be noticed. 
         *  
         * @pre the homomorphism must have been defined bi-directionally, i.e.
         *  evaluate and invEvaluate must both be callable. 
         *
         * @return true if it is verified if f^-1(f(x))x^-1 simplifes to 1 for all
         *  generators x. 
         */
        bool isAutomorphism() const;

        /**
         *  Computes the induced map on the abelianizations.
         *
         * @return the induced map on the abelianizations.
         */
        std::auto_ptr< NHomMarkedAbelianGroup > markedAbelianisation() const;

        void writeTextShort(std::ostream& out) const;
        void writeTextLong(std::ostream& out) const;
};

/*@}*/

inline NHomGroupPresentation::NHomGroupPresentation(
            const NGroupPresentation &domain,
            const NGroupPresentation &range,
            const std::vector<NGroupExpression> &map ) :
        domain_(new NGroupPresentation(domain)), 
        range_(new NGroupPresentation(range)) {
<<<<<<< HEAD
=======
    map_.resize(map.size());
    for (unsigned long i=0; i<map_.size(); i++)
        map_[i] = new NGroupExpression(map[i]);
}

inline NHomGroupPresentation::NHomGroupPresentation(
            const NGroupPresentation &domain,
            const NGroupPresentation &range,
            const std::vector<NGroupExpression> &map,
            const std::vector<NGroupExpression> &map2 ) :
        domain_(new NGroupPresentation(domain)), 
        range_(new NGroupPresentation(range)) {
>>>>>>> 55a2ca36
    map_.resize(map.size());
    map2_.resize(map2.size());
    for (unsigned long i=0; i<map_.size(); i++)
        map_[i] = new NGroupExpression(map[i]);
    for (unsigned long i=0; i<map2_.size(); i++)
        map2_[i] = new NGroupExpression(map2[i]);
}

inline NHomGroupPresentation::NHomGroupPresentation(
            const NGroupPresentation &domain,
            const NGroupPresentation &range,
            const std::vector<NGroupExpression> &map,
            const std::vector<NGroupExpression> &map2 ) :
        domain_(new NGroupPresentation(domain)), 
        range_(new NGroupPresentation(range)) {
    map_.resize(map.size());
    map2_.resize(map2.size());
    for (unsigned long i=0; i<map_.size(); i++)
        map_[i] = new NGroupExpression(map[i]);
    for (unsigned long i=0; i<map2_.size(); i++)
        map2_[i] = new NGroupExpression(map2[i]);
}

inline NHomGroupPresentation::NHomGroupPresentation(
        const NHomGroupPresentation& cloneMe) :
        domain_(new NGroupPresentation(*cloneMe.domain_)),
        range_(new NGroupPresentation(*cloneMe.range_)) {
    map_.resize(cloneMe.map_.size());
    map2_.resize(cloneMe.map2_.size());
    for (unsigned long i=0; i<map_.size(); i++)
        map_[i] = new NGroupExpression(*(cloneMe.map_[i]));
    for (unsigned long i=0; i<map2_.size(); i++)
        map2_[i] = new NGroupExpression(*(cloneMe.map2_[i]));
}

inline NHomGroupPresentation::~NHomGroupPresentation() {
    for (unsigned long i=0; i<map_.size(); i++)
        delete map_[i];
    for (unsigned long i=0; i<map2_.size(); i++)
        delete map2_[i];
    delete domain_; delete range_;
}

inline const NGroupPresentation& NHomGroupPresentation::getDomain() const {
    return *domain_;
}

inline const NGroupPresentation& NHomGroupPresentation::getRange() const {
    return *range_;
}

inline NGroupExpression NHomGroupPresentation::evaluate(unsigned long i) 
 const { return (*(map_[i])); }

inline NGroupExpression NHomGroupPresentation::invEvaluate(unsigned long i) 
 const { return (*(map2_[i])); }


} // namespace regina

#endif
<|MERGE_RESOLUTION|>--- conflicted
+++ resolved
@@ -244,8 +244,6 @@
         bool invert();
 
         /**
-<<<<<<< HEAD
-=======
          * Verifies the map is a valid homomorphism.  Specifically, this
          * routine runs through all the relators in the domain, evaluates
          * the homomorphism on the relators and check they simplify to 1
@@ -259,7 +257,6 @@
         bool verifyHom() const;
 
         /**
->>>>>>> 55a2ca36
          *  Attempts to determine if this map is actually an isomorphism. 
          * You probably only want to run this on good presentation for small
          * cancellation theory -- an automorphism of a poorly-presented group
@@ -292,27 +289,9 @@
             const std::vector<NGroupExpression> &map ) :
         domain_(new NGroupPresentation(domain)), 
         range_(new NGroupPresentation(range)) {
-<<<<<<< HEAD
-=======
     map_.resize(map.size());
     for (unsigned long i=0; i<map_.size(); i++)
         map_[i] = new NGroupExpression(map[i]);
-}
-
-inline NHomGroupPresentation::NHomGroupPresentation(
-            const NGroupPresentation &domain,
-            const NGroupPresentation &range,
-            const std::vector<NGroupExpression> &map,
-            const std::vector<NGroupExpression> &map2 ) :
-        domain_(new NGroupPresentation(domain)), 
-        range_(new NGroupPresentation(range)) {
->>>>>>> 55a2ca36
-    map_.resize(map.size());
-    map2_.resize(map2.size());
-    for (unsigned long i=0; i<map_.size(); i++)
-        map_[i] = new NGroupExpression(map[i]);
-    for (unsigned long i=0; i<map2_.size(); i++)
-        map2_[i] = new NGroupExpression(map2[i]);
 }
 
 inline NHomGroupPresentation::NHomGroupPresentation(
