
/**************************************************************************
 *                                                                        *
 *  Regina - A Normal Surface Theory Calculator                           *
 *  Computational Engine                                                  *
 *                                                                        *
 *  Copyright (c) 1999-2013, Ben Burton                                   *
 *  For further details contact Ben Burton (bab@debian.org).              *
 *                                                                        *
 *  This program is free software; you can redistribute it and/or         *
 *  modify it under the terms of the GNU General Public License as        *
 *  published by the Free Software Foundation; either version 2 of the    *
 *  License, or (at your option) any later version.                       *
 *                                                                        *
 *  As an exception, when this program is distributed through (i) the     *
 *  App Store by Apple Inc.; (ii) the Mac App Store by Apple Inc.; or     *
 *  (iii) Google Play by Google Inc., then that store may impose any      *
 *  digital rights management, device limits and/or redistribution        *
 *  restrictions that are required by its terms of service.               *
 *                                                                        *
 *  This program is distributed in the hope that it will be useful, but   *
 *  WITHOUT ANY WARRANTY; without even the implied warranty of            *
 *  MERCHANTABILITY or FITNESS FOR A PARTICULAR PURPOSE.  See the GNU     *
 *  General Public License for more details.                              *
 *                                                                        *
 *  You should have received a copy of the GNU General Public             *
 *  License along with this program; if not, write to the Free            *
 *  Software Foundation, Inc., 51 Franklin St, Fifth Floor, Boston,       *
 *  MA 02110-1301, USA.                                                   *
 *                                                                        *
 **************************************************************************/

/* end stub */

/*! \file algebra/nhomgrouppresentation.h
 *  \brief Deals with finite presentations of groups.
 */

#ifndef __NHOMGROUPPRESENTATION_H
#ifndef __DOXYGEN
#define __NHOMGROUPPRESENTATION_H
#endif

#include <vector>
#include "regina-core.h"
#include "shareableobject.h"

namespace regina {

class NGroupPresentation;

/**
 * \weakgroup algebra
 * @{
 */

/**
 * Represents a homomorphism between groups which are described via finite
 * presentations.
 *
 * \testpart
 *
 * \todo add routine to attempt to verify validity of homomorphism.
 */
class REGINA_API NHomGroupPresentation : public ShareableObject {
    private:
        NGroupPresentation* domain_;
            /**< The domain of the homomorphism. */
        NGroupPresentation* range_;
            /**< The range of the homomorphism. */
        std::vector<NGroupExpression*> map_;
            /**< A map whose ith element is the image in the range
                 of the ith generator from the domain. */
        std::vector<NGroupExpression*> map2_;
            /**< A map whose ith element is the image in the domain
                 of the ith generator from the range. Allocated only
                 if user claims map invertible. */
   

    public:
        /**
         * Creates a new homomorphism from the given data.
         *
         * @param domain the domain of the homomorphism.
         * @param range the range of the homomorphism.
         * @param map a vector of length \a g, where \a g is the number
         * of generators of the domain, and where this homomorphism
         * sends the <i>i</i>th generator of the domain to the
         * element <tt>map[i]</tt> of the range.
         *
         * \ifacespython Not present.
         */
        NHomGroupPresentation(const NGroupPresentation &domain,
                const NGroupPresentation &range,
                const std::vector<NGroupExpression> &map);

        /**
         * Creates a new homomorphism from the given data.
         * If called using this constructor, one is declaring a map both
         * from the domain to range, and a map from the range to domain. 
         * Usually one would want this second map to be the inverse of
         * the first.  
         *
         * @param domain the domain of the homomorphism.
         * @param range the range of the homomorphism.
         * @param map a vector of length \a g, where \a g is the number
         *  of generators of the domain, and where this homomorphism
         *  sends the <i>i</i>th generator of the domain to the
         *  element <tt>map[i]</tt> of the range.
         * @param map2 a vector of length \a k where \a k is the number
         *  of generators of the range. <tt>map2[i]</tt> is a word in
         *  the generators of the domain.
         *
         * \ifacespython Not present.
         */
        NHomGroupPresentation(const NGroupPresentation &domain,
                const NGroupPresentation &range,
                const std::vector<NGroupExpression> &map,
                const std::vector<NGroupExpression> &map2);


        /**
         * Creates a new identity homomorphism for the given group.
         *
         * @param groupForIdentity both the range and domain of the
         * new identity homomorphism.
         */
        NHomGroupPresentation(const NGroupPresentation& groupForIdentity);

        /**
         * Creates a clone of the given group presentation.
         *
         * @param cloneMe the presentation to clone.
         */
        NHomGroupPresentation(const NHomGroupPresentation& cloneMe);

        /**
         * Destroys the group homomorphism.
         */
        ~NHomGroupPresentation();

        /**
         * The domain of the map.
         *
         * @return a reference to the domain.
         */
        const NGroupPresentation& getDomain() const;
        /**
         * The range of the map.
         *
         * @return a reference to the range.
         */
        const NGroupPresentation& getRange() const;


        /**
         * Evaluate the homomorphism at an element.
         *
         * @param arg an element of the domain.
         * @return the image of this element in the range.
         */
        NGroupExpression evaluate(const NGroupExpression &arg) const;

        /**
         * Evaluate the homomorphism at a generator of the domain.
         *
         * @param i the index of a generator in the domain.
         * @return the image of the <i>i</i>th generator in the range.
         */
        NGroupExpression evaluate(unsigned long i) const;

        /**
         * Evaluate the isomorphisms's inverse at an element.  
         *
         * \warning this homomorphism must be known to be an isomorphism for
         *  this procedure to work. 
         *
         * @param arg an element of the range.
         * @return the image of this element in the domain.
         */
        NGroupExpression invEvaluate(const NGroupExpression &arg) const;
        /**
         * Evaluate the isomorphism at a generator of the range.
         *
         * \warning this homomorphism must be known to be an isomorphism for
         *  this procedure to work. 
         *
         * @param i the index of a generator in the domain.
         * @return the image of the <i>i</i>th generator in the range.
         */        
        NGroupExpression invEvaluate(unsigned long i) const;

        /**
         * Simultaneously simplifies:
         *
         * - the presentation of the domain;
         * - the presentation of the range;
         * - the description of the map.
         *
         * Uses the underlying NGroupPresentation::intelligentSimplify.
         * See those routines for details.
         *
         * @return true if the presentations or map have changed.
         */
        bool intelligentSimplify();

        /**
<<<<<<< HEAD
=======
         * Simplifies the domain and range using only nielsen moves, keeping
         * track of the resulting map in the progress.
         *
         * @return true if and only if the presentations have changed. 
         */
        bool intelligentNielsen();

        /**
         *  Simplifies the domain and range using only small cancellation
         * theory. 
         *
         * @return true if and only if the presentations have changed. 
         */
        bool smallCancellation();

        /**
         * Composes the current homomorphism with the input homomorphism.  
         * 
         * @pre the range of the input must equal the domain of this. 
         *
         * @return an auto_ptr<NHomGroupPresentation> to the composition. 
         *  evaluating the return on an element is the same as evaluating
         *  this out the evalution of input. 
         */
        std::auto_ptr<NHomGroupPresentation> composeWith(
            const NHomGroupPresentation& input) const;

        /**
>>>>>>> 31e8e240
         *  Computes the induced map on the abelianizations.
         *
         * @return the induced map on the abelianizations.
         */
        std::auto_ptr< NHomMarkedAbelianGroup > markedAbelianisation() const;

        void writeTextShort(std::ostream& out) const;
        void writeTextLong(std::ostream& out) const;
};

/*@}*/

inline NHomGroupPresentation::NHomGroupPresentation(
            const NGroupPresentation &domain,
            const NGroupPresentation &range,
            const std::vector<NGroupExpression> &map ) :
        domain_(new NGroupPresentation(domain)), 
        range_(new NGroupPresentation(range)) {
<<<<<<< HEAD
=======
    map_.resize(map.size());
    for (unsigned long i=0; i<map_.size(); i++)
        map_[i] = new NGroupExpression(map[i]);
}

inline NHomGroupPresentation::NHomGroupPresentation(
            const NGroupPresentation &domain,
            const NGroupPresentation &range,
            const std::vector<NGroupExpression> &map,
            const std::vector<NGroupExpression> &map2 ) :
        domain_(new NGroupPresentation(domain)), 
        range_(new NGroupPresentation(range)) {
>>>>>>> 31e8e240
    map_.resize(map.size());
    map2_.resize(map2.size());
    for (unsigned long i=0; i<map_.size(); i++)
        map_[i] = new NGroupExpression(map[i]);
    for (unsigned long i=0; i<map2_.size(); i++)
        map2_[i] = new NGroupExpression(map2[i]);
}

inline NHomGroupPresentation::NHomGroupPresentation(
            const NGroupPresentation &domain,
            const NGroupPresentation &range,
            const std::vector<NGroupExpression> &map,
            const std::vector<NGroupExpression> &map2 ) :
        domain_(new NGroupPresentation(domain)), 
        range_(new NGroupPresentation(range)) {
    map_.resize(map.size());
    map2_.resize(map2.size());
    for (unsigned long i=0; i<map_.size(); i++)
        map_[i] = new NGroupExpression(map[i]);
    for (unsigned long i=0; i<map2_.size(); i++)
        map2_[i] = new NGroupExpression(map2[i]);
}

inline NHomGroupPresentation::NHomGroupPresentation(
        const NHomGroupPresentation& cloneMe) :
        domain_(new NGroupPresentation(*cloneMe.domain_)),
        range_(new NGroupPresentation(*cloneMe.range_)) {
    map_.resize(cloneMe.map_.size());
    map2_.resize(cloneMe.map2_.size());
    for (unsigned long i=0; i<map_.size(); i++)
        map_[i] = new NGroupExpression(*(cloneMe.map_[i]));
    for (unsigned long i=0; i<map2_.size(); i++)
        map2_[i] = new NGroupExpression(*(cloneMe.map2_[i]));
}

inline NHomGroupPresentation::~NHomGroupPresentation() {
    for (unsigned long i=0; i<map_.size(); i++)
        delete map_[i];
    for (unsigned long i=0; i<map2_.size(); i++)
        delete map2_[i];
    delete domain_; delete range_;
}

inline const NGroupPresentation& NHomGroupPresentation::getDomain() const {
    return *domain_;
}

inline const NGroupPresentation& NHomGroupPresentation::getRange() const {
    return *range_;
}

<<<<<<< HEAD
inline NGroupExpression NHomGroupPresentation::evaluate(unsigned long i) const {
    return (*(map_[i]));
}
inline NGroupExpression NHomGroupPresentation::invEvaluate(unsigned long i) const {
    return (*(map2_[i]));
}
=======
inline NGroupExpression NHomGroupPresentation::evaluate(unsigned long i) 
 const { return (*(map_[i])); }

inline NGroupExpression NHomGroupPresentation::invEvaluate(unsigned long i) 
 const { return (*(map2_[i])); }
>>>>>>> 31e8e240


} // namespace regina

#endif
<|MERGE_RESOLUTION|>--- conflicted
+++ resolved
@@ -205,8 +205,6 @@
         bool intelligentSimplify();
 
         /**
-<<<<<<< HEAD
-=======
          * Simplifies the domain and range using only nielsen moves, keeping
          * track of the resulting map in the progress.
          *
@@ -235,7 +233,6 @@
             const NHomGroupPresentation& input) const;
 
         /**
->>>>>>> 31e8e240
          *  Computes the induced map on the abelianizations.
          *
          * @return the induced map on the abelianizations.
@@ -254,27 +251,9 @@
             const std::vector<NGroupExpression> &map ) :
         domain_(new NGroupPresentation(domain)), 
         range_(new NGroupPresentation(range)) {
-<<<<<<< HEAD
-=======
     map_.resize(map.size());
     for (unsigned long i=0; i<map_.size(); i++)
         map_[i] = new NGroupExpression(map[i]);
-}
-
-inline NHomGroupPresentation::NHomGroupPresentation(
-            const NGroupPresentation &domain,
-            const NGroupPresentation &range,
-            const std::vector<NGroupExpression> &map,
-            const std::vector<NGroupExpression> &map2 ) :
-        domain_(new NGroupPresentation(domain)), 
-        range_(new NGroupPresentation(range)) {
->>>>>>> 31e8e240
-    map_.resize(map.size());
-    map2_.resize(map2.size());
-    for (unsigned long i=0; i<map_.size(); i++)
-        map_[i] = new NGroupExpression(map[i]);
-    for (unsigned long i=0; i<map2_.size(); i++)
-        map2_[i] = new NGroupExpression(map2[i]);
 }
 
 inline NHomGroupPresentation::NHomGroupPresentation(
@@ -320,20 +299,11 @@
     return *range_;
 }
 
-<<<<<<< HEAD
-inline NGroupExpression NHomGroupPresentation::evaluate(unsigned long i) const {
-    return (*(map_[i]));
-}
-inline NGroupExpression NHomGroupPresentation::invEvaluate(unsigned long i) const {
-    return (*(map2_[i]));
-}
-=======
 inline NGroupExpression NHomGroupPresentation::evaluate(unsigned long i) 
  const { return (*(map_[i])); }
 
 inline NGroupExpression NHomGroupPresentation::invEvaluate(unsigned long i) 
  const { return (*(map2_[i])); }
->>>>>>> 31e8e240
 
 
 } // namespace regina
