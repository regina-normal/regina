
/**************************************************************************
 *                                                                        *
 *  Regina - A Normal Surface Theory Calculator                           *
 *  Computational Engine                                                  *
 *                                                                        *
 *  Copyright (c) 1999-2013, Ben Burton                                   *
 *  For further details contact Ben Burton (bab@debian.org).              *
 *                                                                        *
 *  This program is free software; you can redistribute it and/or         *
 *  modify it under the terms of the GNU General Public License as        *
 *  published by the Free Software Foundation; either version 2 of the    *
 *  License, or (at your option) any later version.                       *
 *                                                                        *
 *  As an exception, when this program is distributed through (i) the     *
 *  App Store by Apple Inc.; (ii) the Mac App Store by Apple Inc.; or     *
 *  (iii) Google Play by Google Inc., then that store may impose any      *
 *  digital rights management, device limits and/or redistribution        *
 *  restrictions that are required by its terms of service.               *
 *                                                                        *
 *  This program is distributed in the hope that it will be useful, but   *
 *  WITHOUT ANY WARRANTY; without even the implied warranty of            *
 *  MERCHANTABILITY or FITNESS FOR A PARTICULAR PURPOSE.  See the GNU     *
 *  General Public License for more details.                              *
 *                                                                        *
 *  You should have received a copy of the GNU General Public             *
 *  License along with this program; if not, write to the Free            *
 *  Software Foundation, Inc., 51 Franklin St, Fifth Floor, Boston,       *
 *  MA 02110-1301, USA.                                                   *
 *                                                                        *
 **************************************************************************/

/* end stub */

#include <iterator>
#include <sstream>
#include "algebra/ngrouppresentation.h"
#include "algebra/nhomgrouppresentation.h"
#include "maths/numbertheory.h"
#include "utilities/boostutils.h"
#include "utilities/stlutils.h"

namespace regina {

NHomGroupPresentation::NHomGroupPresentation(
            const NGroupPresentation& groupForIdentity) :
        domain_(new NGroupPresentation(groupForIdentity)), 
        range_(new NGroupPresentation(groupForIdentity)),
        map_(groupForIdentity.getNumberOfGenerators()),
        map2_(groupForIdentity.getNumberOfGenerators()) {
    for (unsigned long i=0; i<map_.size(); i++) {
        map_[i] = new NGroupExpression();
        map2_[i] = new NGroupExpression();
        map_[i]->addTermFirst(i, 1);
        map2_[i]->addTermFirst(i,1);
    }
}

NGroupExpression NHomGroupPresentation::evaluate(
                        const NGroupExpression &arg) const
 { // evaluate at arg
   NGroupExpression retval(arg); 
   unsigned long N( range_->getNumberOfGenerators() );
   for (unsigned long i=0; i<retval.getNumberOfTerms(); i++)
       retval.getTerm(i).generator += N; 
   for (unsigned long i=0; i<map_.size(); i++)
       retval.substitute( N+i, *map_[i] );
   return retval; 
 }

NGroupExpression NHomGroupPresentation::invEvaluate(
                    const NGroupExpression &arg) const
{
   NGroupExpression retval(arg); 
   unsigned long N( domain_->getNumberOfGenerators() );
   for (unsigned long i=0; i<retval.getNumberOfTerms(); i++)
       retval.getTerm(i).generator += N; 
   for (unsigned long i=0; i<map2_.size(); i++)
       retval.substitute( N+i, *map2_[i] );
   return retval; 

}

std::auto_ptr< NHomMarkedAbelianGroup > 
    NHomGroupPresentation::markedAbelianisation() const
{
 std::auto_ptr<NMarkedAbelianGroup> DOM( domain_->markedAbelianisation() );
 std::auto_ptr<NMarkedAbelianGroup> RAN( range_->markedAbelianisation() );
 NMatrixInt ccMat( RAN->getRankCC(), DOM->getRankCC() );
 for (unsigned long j=0; j<ccMat.columns(); j++)
  {
   NGroupExpression COLj( evaluate(j) );
   for (unsigned long i=0; i<COLj.getNumberOfTerms(); i++)
    ccMat.entry( COLj.getGenerator(i), j ) += COLj.getExponent(i);
  }
 return std::auto_ptr<NHomMarkedAbelianGroup>( 
        new NHomMarkedAbelianGroup( *DOM, *RAN, ccMat ) );
}

void NHomGroupPresentation::writeTextShort(std::ostream& out) const {
    if (map2_.size() == range_->getNumberOfGenerators())
     out << "Isomorphism from ";
    else
     out << "Homomorphism from ";
    domain_->writeTextShort(out);
    out << " to ";
    range_->writeTextShort(out);
}

void NHomGroupPresentation::writeTextLong(std::ostream& out) const
{
    if (map2_.size() == range_->getNumberOfGenerators())
     out << "Isomorphism with ";
    else
     out << "Homomorphism with ";
    out<<"domain ";
    domain_->writeTextCompact(out);
<<<<<<< HEAD
    out<<std::endl;

    out<<"map[";
    for (unsigned long i=0; i<domain_->getNumberOfGenerators(); i++) {
        if (i!=0)
            out<<", ";
        out<<"g"<<i<<" --> "; 
        map_[i]->writeTextShort(out);
=======
    out<<" "; // std::endl;

    out<<"map[";
    for (unsigned long i=0; i<domain_->getNumberOfGenerators(); i++) {
        if (i!=0) out<<", ";
        if (domain_->getNumberOfGenerators()<=26) out<<char('a' + i)<<" --> ";
        else  out<<"g"<<i<<" --> "; 
        if (range_->getNumberOfGenerators()<=26) map_[i]->writeText(out, true);
        else map_[i]->writeText(out, false);
>>>>>>> 2b3ceb65
    }
    out<<"]";

    out<<"range ";
    range_->writeTextCompact(out);
    out<<std::endl;
}

bool NHomGroupPresentation::smallCancellation()
{
 std::auto_ptr<regina::NHomGroupPresentation> rangeMap =
    range_->smallCancellationDetail();
 std::auto_ptr<regina::NHomGroupPresentation> domainMap =
    domain_->smallCancellationDetail();
 if (! domainMap.get())
    domainMap.reset(new NHomGroupPresentation(*domain_));
 if (! rangeMap.get())
    rangeMap.reset(new NHomGroupPresentation(*range_));
 NGroupPresentation *oldDom(domainMap->domain_), *oldRan(rangeMap->domain_), 
                    *newDom(domain_), *newRan(range_);
 domain_ = oldDom; range_ = oldRan;// we need to call this->evaluate but our map
 bool retval = rangeMap.get() || domainMap.get();
 std::vector< NGroupExpression > newMap( newDom->getNumberOfGenerators() );
 for (unsigned long i=0; i<newMap.size(); i++)
  newMap[i].addTermsLast( rangeMap->evaluate( 
    evaluate( domainMap->invEvaluate(i) ) ) );
 std::vector< NGroupExpression > newInvMap;
 if (map2_.size() > 0) newInvMap.resize( newRan->getNumberOfGenerators() );
 for (unsigned long i=0; i<newInvMap.size(); i++)
   newInvMap[i].addTermsLast( domainMap->evaluate( 
     invEvaluate( rangeMap->invEvaluate(i) ) ) );
 domain_ = newDom; range_ = newRan;
 for (unsigned long i=0; i<map_.size(); i++) delete map_[i];
 for (unsigned long i=0; i<map2_.size(); i++) delete map2_[i];
 map_.resize( newMap.size() );
 map2_.resize( newInvMap.size() );

 for (unsigned long i=0; i<map_.size(); i++) 
       {
        map_[i] = new NGroupExpression(newMap[i]);
        range_->simplifyWord(*map_[i]);
       }
 for (unsigned long i=0; i<map2_.size(); i++)
       {
        map2_[i] = new NGroupExpression(newInvMap[i]);
        domain_->simplifyWord(*map2_[i]);
       }

 return retval;
}

std::auto_ptr<NHomGroupPresentation> NHomGroupPresentation::composeWith(
            const NHomGroupPresentation& input) const
{
 std::vector<NGroupExpression> evalVec(input.domain_->getNumberOfGenerators());
 for (unsigned long i=0; i<evalVec.size(); i++)
  evalVec[i] = evaluate( input.evaluate(i) );
 if ( (map2_.size()==0) || (input.map2_.size()==0) )
  return std::auto_ptr<NHomGroupPresentation>(new NHomGroupPresentation(
    *input.domain_, *range_, evalVec) );
 else 
  {
    std::vector<NGroupExpression> invVec( range_->getNumberOfGenerators());
    for (unsigned long i=0; i<invVec.size(); i++)
     invVec[i] = input.invEvaluate( invEvaluate(i) );
    return std::auto_ptr<NHomGroupPresentation>(new NHomGroupPresentation(
        *input.domain_, *range_, evalVec, invVec ) );
  }
}
<<<<<<< HEAD



=======



>>>>>>> 2b3ceb65
bool NHomGroupPresentation::intelligentNielsen()
{ // modelled on intelligentSimplify
 std::auto_ptr<regina::NHomGroupPresentation> rangeMap =
    range_->intelligentNielsenDetail();
 std::auto_ptr<regina::NHomGroupPresentation> domainMap =
    domain_->intelligentNielsenDetail();
 if (! domainMap.get())
    domainMap.reset(new NHomGroupPresentation(*domain_));
 if (! rangeMap.get())
    rangeMap.reset(new NHomGroupPresentation(*range_));
 NGroupPresentation *oldDom(domainMap->domain_), *oldRan(rangeMap->domain_), 
                    *newDom(domain_), *newRan(range_);
 domain_ = oldDom; range_ = oldRan;// we need to call this->evaluate but our map
 bool retval = rangeMap.get() || domainMap.get();
 std::vector< NGroupExpression > newMap( newDom->getNumberOfGenerators() );
 for (unsigned long i=0; i<newMap.size(); i++)
  newMap[i].addTermsLast( rangeMap->evaluate( 
     evaluate( domainMap->invEvaluate(i) ) ) );
 std::vector< NGroupExpression > newInvMap;
 if (map2_.size() > 0) newInvMap.resize( newRan->getNumberOfGenerators() );
 for (unsigned long i=0; i<newInvMap.size(); i++)
   newInvMap[i].addTermsLast( domainMap->evaluate( invEvaluate( 
      rangeMap->invEvaluate(i) ) ) );
 domain_ = newDom; range_ = newRan;
 for (unsigned long i=0; i<map_.size(); i++) delete map_[i];
 for (unsigned long i=0; i<map2_.size(); i++) delete map2_[i];
 map_.resize( newMap.size() );
 map2_.resize( newInvMap.size() );

 for (unsigned long i=0; i<map_.size(); i++) 
       {
        map_[i] = new NGroupExpression(newMap[i]);
        range_->simplifyWord(*map_[i]);
       }
 for (unsigned long i=0; i<map2_.size(); i++)
       {
        map2_[i] = new NGroupExpression(newInvMap[i]);
        domain_->simplifyWord(*map2_[i]);
       }

 return retval;
}

bool NHomGroupPresentation::intelligentSimplify()
{
 // step 1: simplify presentation of domain and range 
 std::auto_ptr<regina::NHomGroupPresentation> rangeMap =
    range_->intelligentSimplifyDetail();
 std::auto_ptr<regina::NHomGroupPresentation> domainMap =
    domain_->intelligentSimplifyDetail();
 // build identity maps if either of the above is null.
 if (! domainMap.get())
    domainMap.reset(new NHomGroupPresentation(*domain_));
 if (! rangeMap.get())
    rangeMap.reset(new NHomGroupPresentation(*range_));

 NGroupPresentation *oldDom(domainMap->domain_), *oldRan(rangeMap->domain_), 
                    *newDom(domain_), *newRan(range_);

 domain_ = oldDom; range_ = oldRan;// we need to call this->evaluate but our map
 
 // step 2: compute rangeMap*(*oldthis)*domainMap.inverse()
 //         and replace "map" appropriately.  Simplify the words in the range.
 //         Do the same for the inverse map if we have one.
 bool retval = rangeMap.get() || domainMap.get();
 std::vector< NGroupExpression > newMap( newDom->getNumberOfGenerators() );
 for (unsigned long i=0; i<newMap.size(); i++)
  newMap[i].addTermsLast( rangeMap->evaluate( 
     evaluate( domainMap->invEvaluate(i) ) ) );
 std::vector< NGroupExpression > newInvMap;
 if (map2_.size() > 0) newInvMap.resize( newRan->getNumberOfGenerators() );
 for (unsigned long i=0; i<newInvMap.size(); i++)
   newInvMap[i].addTermsLast( domainMap->evaluate( 
      invEvaluate( rangeMap->invEvaluate(i) ) ) );
 domain_ = newDom; range_ = newRan;

 // step 3: rewrite this map, and simplify
 for (unsigned long i=0; i<map_.size(); i++) delete map_[i];
 for (unsigned long i=0; i<map2_.size(); i++) delete map2_[i];
 map_.resize( newMap.size() );
 map2_.resize( newInvMap.size() );

 for (unsigned long i=0; i<map_.size(); i++) 
       {
        map_[i] = new NGroupExpression(newMap[i]);
        range_->simplifyWord(*map_[i]);
       }
 for (unsigned long i=0; i<map2_.size(); i++)
       {
        map2_[i] = new NGroupExpression(newInvMap[i]);
        domain_->simplifyWord(*map2_[i]);
       }

 return retval;
}

bool NHomGroupPresentation::invert()
{
 if (map2_.size() == range_->getNumberOfGenerators())
  {
   NGroupPresentation* temp( domain_ );
   domain_ = range_; range_ = temp; 
   map_.swap( map2_ );
   return true;
  }
 return false; 
}

bool NHomGroupPresentation::isAutomorphism() const
{
 if (map2_.size() != range_->getNumberOfGenerators()) return false;
 // for every generator in the domain compute f^-1(f(x))x^-1 and reduce
 for (unsigned long i=0; i<domain_->getNumberOfGenerators(); i++)
  {
   NGroupExpression tempW( invEvaluate(evaluate(i)) );
   tempW.addTermLast( i, -1 );
   domain_->simplifyWord(tempW);
   if (tempW.getNumberOfTerms()>0) return false;
  }
 // for every generator in the range compute f(f^-1(x))x^-1 and reduce
 for (unsigned long i=0; i<range_->getNumberOfGenerators(); i++)
  {
   NGroupExpression tempW( evaluate(invEvaluate(i)) );
   tempW.addTermLast( i, -1 );
   range_->simplifyWord(tempW);
   if (tempW.getNumberOfTerms()>0) return false;
  }
 return true;
}



} // namespace regina
<|MERGE_RESOLUTION|>--- conflicted
+++ resolved
@@ -115,16 +115,6 @@
      out << "Homomorphism with ";
     out<<"domain ";
     domain_->writeTextCompact(out);
-<<<<<<< HEAD
-    out<<std::endl;
-
-    out<<"map[";
-    for (unsigned long i=0; i<domain_->getNumberOfGenerators(); i++) {
-        if (i!=0)
-            out<<", ";
-        out<<"g"<<i<<" --> "; 
-        map_[i]->writeTextShort(out);
-=======
     out<<" "; // std::endl;
 
     out<<"map[";
@@ -134,7 +124,6 @@
         else  out<<"g"<<i<<" --> "; 
         if (range_->getNumberOfGenerators()<=26) map_[i]->writeText(out, true);
         else map_[i]->writeText(out, false);
->>>>>>> 2b3ceb65
     }
     out<<"]";
 
@@ -204,15 +193,9 @@
         *input.domain_, *range_, evalVec, invVec ) );
   }
 }
-<<<<<<< HEAD
-
-
-
-=======
-
-
-
->>>>>>> 2b3ceb65
+
+
+
 bool NHomGroupPresentation::intelligentNielsen()
 { // modelled on intelligentSimplify
  std::auto_ptr<regina::NHomGroupPresentation> rangeMap =
