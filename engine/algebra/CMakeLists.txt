--- conflicted
+++ resolved
@@ -15,17 +15,14 @@
   ncellulardata.lookups
   ncellulardata.output
   ncellulardata.tests
+  ncellulardata.simpaut
   ngrouppresentation
   nhomgrouppresentation
   nmarkedabeliangroup
   nmvpolynomialring
   nsvpolynomialring
   nxmlalgebrareader
-<<<<<<< HEAD
-  ncellulardata.simpaut
-=======
-#  nfibring
->>>>>>> 5999bb9e
+  nfibring
   )
 
 # Prepend folder name
@@ -47,10 +44,7 @@
     nmvpolynomialring.h
     nsvpolynomialring.h
     nxmlalgebrareader.h
-<<<<<<< HEAD
     ncellulardata.simpaut.h
-=======
-#    nfibring.h
->>>>>>> 5999bb9e
+    nfibring.h
     DESTINATION ${INCLUDEDIR}/algebra COMPONENT Development)
 endif (${REGINA_INSTALL_DEV})