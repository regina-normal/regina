
/**************************************************************************
 *                                                                        *
 *  Regina - A Normal Surface Theory Calculator                           *
 *  Computational Engine                                                  *
 *                                                                        *
 *  Copyright (c) 1999-2013, Ben Burton                                   *
 *  For further details contact Ben Burton (bab@debian.org).              *
 *                                                                        *
 *  This program is free software; you can redistribute it and/or         *
 *  modify it under the terms of the GNU General Public License as        *
 *  published by the Free Software Foundation; either version 2 of the    *
 *  License, or (at your option) any later version.                       *
 *                                                                        *
 *  As an exception, when this program is distributed through (i) the     *
 *  App Store by Apple Inc.; (ii) the Mac App Store by Apple Inc.; or     *
 *  (iii) Google Play by Google Inc., then that store may impose any      *
 *  digital rights management, device limits and/or redistribution        *
 *  restrictions that are required by its terms of service.               *
 *                                                                        *
 *  This program is distributed in the hope that it will be useful, but   *
 *  WITHOUT ANY WARRANTY; without even the implied warranty of            *
 *  MERCHANTABILITY or FITNESS FOR A PARTICULAR PURPOSE.  See the GNU     *
 *  General Public License for more details.                              *
 *                                                                        *
 *  You should have received a copy of the GNU General Public             *
 *  License along with this program; if not, write to the Free            *
 *  Software Foundation, Inc., 51 Franklin St, Fifth Floor, Boston,       *
 *  MA 02110-1301, USA.                                                   *
 *                                                                        *
 **************************************************************************/

/* end stub */

#include <iterator>
#include <map>
#include <sstream>
#include "algebra/ngrouppresentation.h"
#include "algebra/nhomgrouppresentation.h"
#include "algebra/nmarkedabeliangroup.h"
#include "algebra/nabeliangroup.h"
#include "maths/numbertheory.h"
#include "utilities/boostutils.h"
#include "utilities/stlutils.h"
#include "maths/matrixops.h"

namespace regina {

typedef std::list<NGroupExpressionTerm>::iterator TermIterator;
typedef std::list<NGroupExpressionTerm>::const_iterator TermIteratorConst;
typedef std::vector<NGroupExpression*>::iterator RelIterator;
typedef std::vector<NGroupExpression*>::const_iterator RelIteratorConst;
typedef std::list<NGroupExpression*>::iterator TmpRelIterator;

std::ostream& operator << (std::ostream& out,
        const NGroupExpressionTerm& term) {
    if (term.exponent == 0)
        out << '1';
    else if (term.exponent == 1)
        out << 'g' << term.generator;
    else
        out << 'g' << term.generator << '^' << term.exponent;
    return out;
}

NGroupExpressionTerm& NGroupExpression::getTerm(unsigned long index) {
    TermIterator pos = terms.begin();
    advance(pos, index);
    return *pos;
}

const NGroupExpressionTerm& NGroupExpression::getTerm(
        unsigned long index) const {
    TermIteratorConst pos = terms.begin();
    advance(pos, index);
    return *pos;
}

NGroupExpression* NGroupExpression::inverse() const {
    NGroupExpression* ans = new NGroupExpression();
    transform(terms.begin(), terms.end(), front_inserter(ans->terms),
        std::mem_fun_ref(&NGroupExpressionTerm::inverse));
    return ans;
}

void NGroupExpression::invert() {
	reverse(terms.begin(), terms.end());
	std::list< NGroupExpressionTerm >::iterator it; 
	for (it = terms.begin(); it != terms.end(); it++)
		(*it).exponent = -(*it).exponent;
}


NGroupExpression* NGroupExpression::power(long exponent) const {
    NGroupExpression* ans = new NGroupExpression();
    if (exponent == 0)
        return ans;

    long i;
    if (exponent > 0)
        for (i = 0; i < exponent; i++)
            ans->terms.insert(ans->terms.end(), terms.begin(), terms.end());
    else
        for (i = 0; i > exponent; i--)
            transform(terms.begin(), terms.end(), front_inserter(ans->terms),
                std::mem_fun_ref(&NGroupExpressionTerm::inverse));
    return ans;
}

bool NGroupExpression::simplify(bool cyclic) {
    bool changed = false;
    TermIterator next, tmpIt;
    for (next = terms.begin(); next != terms.end(); ) {
        // Take a look at merging next forwards.
        if ((*next).exponent == 0) {
            // Zero exponent.
            // Delete this term and step back to the previous term in
            // case we can now merge the previous and next terms.
            next = terms.erase(next);
            if (next != terms.begin())
                next--;
            changed = true;
            continue;
        }

        tmpIt = next;
        tmpIt++;

        // Now tmpIt points to the term after next.
        if (tmpIt == terms.end()) {
            // No term to merge forwards with.
            next++;
        } else if ((*tmpIt) += (*next)) {
            // Successfully merged this with the following term.
            next = terms.erase(next);
            changed = true;
            // Look at this term again to see if it can be merged further.
        } else {
            // Different generators; cannot merge.
            next++;
        }
    }

    if (! cyclic)
        return changed;

    // Now trying merging front and back terms.
    // We shall do this by popping terms off the back and merging them
    // with the front term.
    while (terms.begin() != terms.end() &&
            ++terms.begin() != terms.end()) {
        // Thus terms.size() > 1.  The unusual test above is used to
        // avoid calling terms.size() which takes linear time.
        if (terms.front() += terms.back()) {
            // Merged!
            terms.pop_back();
            changed = true;

            // Did we create an empty term?
            if (terms.front().exponent == 0)
                terms.pop_front();
        } else
            break;
    }

    return changed;
}

bool NGroupExpression::substitute(unsigned long generator,
        const NGroupExpression& expansion, bool cyclic) {
    bool changed = false;
    NGroupExpression* inverse = 0;
    const NGroupExpression* use;
    long exponent, i;
    for (TermIterator current = terms.begin(); current != terms.end(); ) {
        if ((*current).generator != generator)
            current++;
        else {
            exponent = (*current).exponent;
            if (exponent != 0) {
                if (exponent > 0)
                    use = &expansion;
                else {
                    if (inverse == 0)
                        inverse = expansion.inverse();
                    use = inverse;
                    exponent = -exponent;
                }

                // Fill in exponent copies of use.
                //
                // Note that the following insertion will invalidate
                // current if the wrong type of data structure is being used!
                for (i = 0; i < exponent; i++)
                    terms.insert(current, use->terms.begin(), use->terms.end());
            }

            current = terms.erase(current);
            changed = true;
        }
    }
    if (inverse)
        delete inverse;
    if (changed)
        simplify(cyclic);
    return changed;
}

NGroupPresentation::NGroupPresentation(const NGroupPresentation& cloneMe) :
        ShareableObject(), nGenerators(cloneMe.nGenerators) {
    transform(cloneMe.relations.begin(), cloneMe.relations.end(),
        back_inserter(relations), FuncNewCopyPtr<NGroupExpression>());
}

std::string NGroupPresentation::recogniseGroup() const {
    std::ostringstream out;
    unsigned long nRels = relations.size();
    NGroupExpression* rel;
    long exp;

    // Run through cases.
    if (nGenerators == 0)
        out << 0;
    else if (nGenerators == 1) {
        // Each term is of the form g^k=1.  This is Z_d where d is the
        // gcd of the various values of k.
        unsigned long d = 0;
        for (unsigned long i = 0; i < nRels; i++) {
            rel = relations[i];
            if (rel->getNumberOfTerms() > 1)
                rel->simplify();
            // The relation should have at most one term now.
            if (rel->getNumberOfTerms() == 1) {
                exp = rel->getExponent(0);
                if (exp > 0)
                    d = gcd(d, exp);
                else if (exp < 0)
                    d = gcd(d, -exp);
            }
        }
        if (d == 0)
            out << 'Z';
        else if (d == 1)
            out << 0;
        else
            out << "Z_" << d;
    } else if (nRels == 0) {
        out << "Free (" << nGenerators << " generators)";
    } else if (nGenerators == 2 && nRels == 1) {
        // See if it's the abelian Z + Z.
        rel = relations[0];
        rel->simplify(true);

        // Look for a relation (x y x^-1 y^-1).
        if (rel->getNumberOfTerms() == 4) {
            if (rel->getGenerator(0) == rel->getGenerator(2) &&
                    rel->getGenerator(1) == rel->getGenerator(3) &&
                    rel->getGenerator(0) != rel->getGenerator(1) &&
                    labs(rel->getExponent(0)) == 1 &&
                    labs(rel->getExponent(1)) == 1 &&
                    rel->getExponent(0) + rel->getExponent(2) == 0 &&
                    rel->getExponent(1) + rel->getExponent(3) == 0)
                out << "Z + Z (abelian)";
        }
// TODO: To add: platonic groups, octahedral/cubical, dihedral,
//       icosahedral/dodecahedral, tetrahedral and binary versions of them.  
//       Free products of torsion groups, free products with amalgamation.
//       currently intelligentSimplify() isn't smart enough for this. 
    } else if (nGenerators == 2 && nRels == 2) {
        // TODO: See if it's the quaternions.
    } else {
        // nGenerators >= 2 and nRels >= 2.
        // Don't have anything intelligent to say at this point.
    }
    return out.str();
}


std::auto_ptr<NAbelianGroup> NGroupPresentation::abelianisation() const
{
 // create presentation matrices to pass to NAbelianGroup(M, N)
 NMatrixInt M(1, getNumberOfGenerators() ); // zero matrix
 NMatrixInt N(getNumberOfGenerators(), getNumberOfRelations() ); 
 // run through rels, increment N entries appropriately
 for (unsigned long j=0; j<getNumberOfRelations(); j++)
  {
   NGroupExpression Rj ( getRelation(j) );
   for (unsigned long i=0; i<Rj.getNumberOfTerms(); i++)
     N.entry( Rj.getGenerator(i), j ) += Rj.getExponent(i);
  }
 return std::auto_ptr<NAbelianGroup>(new NAbelianGroup(M,N));
}

std::auto_ptr<NMarkedAbelianGroup> NGroupPresentation::markedAbelianisation() 
const {
 // create presentation matrices to pass to NMarkedAbelianGroup(M, N)
 NMatrixInt M(1, getNumberOfGenerators() ); // zero matrix
 NMatrixInt N(getNumberOfGenerators(), getNumberOfRelations() ); 
 // run through rels, increment N entries appropriately
 for (unsigned long j=0; j<getNumberOfRelations(); j++)
  {
   NGroupExpression Rj ( getRelation(j) );
   for (unsigned long i=0; i<Rj.getNumberOfTerms(); i++)
     N.entry( Rj.getGenerator(i), j ) += Rj.getExponent(i);
  }
 return std::auto_ptr<NMarkedAbelianGroup>(new NMarkedAbelianGroup(M,N));
}

void NGroupPresentation::dehnAlgorithmSubMetric( 
    const NGroupExpression &this_word, 
    const NGroupExpression &that_word, 
    std::set< NWordSubstitutionData > &sub_list, unsigned long step ) {
 unsigned long this_length ( this_word.wordLength() );
 unsigned long that_length ( that_word.wordLength() );
 // generic early exit strategy
 if ( (this_length < 2) || (that_length==0) ) return;
 // early exit strategy based on step. 
 if ( (step==1) && ((step+1)*this_length < that_length) ) return; 
 // TODO: should check to whatever extent the above is of much use...

 // this -> splayed to this_word, that_word -> reducer
 std::vector< NGroupExpressionTerm > this_word_vec( 0 );
 std::vector< NGroupExpressionTerm > reducer( 0 ); 
 this_word_vec.reserve( this_length ); reducer.reserve( that_length );
 std::list<NGroupExpressionTerm>::const_iterator it; 
 for (it = this_word.getTerms().begin(); it!=this_word.getTerms().end(); it++)
  { for (unsigned long i=0; i<abs((*it).exponent); i++)
     this_word_vec.push_back( NGroupExpressionTerm( (*it).generator, 
        ((*it).exponent>0) ? 1 : -1 ) );  }
 for (it = that_word.getTerms().begin();
        it!=that_word.getTerms().end(); it++)
  { for (unsigned long i=0; i<abs((*it).exponent); i++)
     reducer.push_back( NGroupExpressionTerm( (*it).generator, 
        ((*it).exponent>0) ? 1 : -1 ) );    }
 std::vector< NGroupExpressionTerm > inv_reducer( that_length );
 for (unsigned long i=0; i<reducer.size(); i++) 
        inv_reducer[that_length-(i+1)] = reducer[i].inverse(); 

 // search for cyclic subwords of reducer in this_word_vec...
 for (unsigned long i=0; i<this_length; i++) 
        for (unsigned long j=0; j<that_length; j++)
  { 
    unsigned long comp_length = 0; 
    while ( (this_word_vec[(i+comp_length) % this_length] == 
                reducer[(j+comp_length) % that_length]) && 
            (comp_length < that_length) && (comp_length < this_length) ) 
                comp_length++;  
    NWordSubstitutionData subData;
    subData.invertB=false; subData.sub_length=comp_length;
         subData.start_sub_at=i; subData.start_from=j;
    if (comp_length == that_length)	
	{ 
	  subData.score = that_length;
      unsigned long a=1; 
	  while ( (this_word_vec[( (i+this_length)-a )%this_length].inverse()==
                  this_word_vec[( (i+comp_length)+(a-1) )%this_length]) &&
		  (2*a+that_length <= this_length ) ) { a++; subData.score++; }
	  sub_list.insert(subData);
	}
    else if ( comp_length > 0 ) 
        { 
         subData.score = 2*comp_length - that_length;
         if ( subData.score > -((long int)step) )
	       sub_list.insert(subData);
        }
    // and the corresponding search with the inverse of reducer.
    comp_length = 0; 
    while ( (this_word_vec[(i+comp_length) % this_length] == 
                 inv_reducer[(j+comp_length) % that_length]) && 
            (comp_length < that_length) && (comp_length < this_length) ) 
        comp_length++;  
    subData.invertB=true; subData.sub_length=comp_length; 
    if (comp_length == that_length)	
	{ 
	  subData.score = that_length;
      unsigned long a=1; 
	  while ( (this_word_vec[( (i+this_length)-a )%this_length].inverse()==
                this_word_vec[( (i+comp_length)+(a-1) )%this_length]) &&
		  (2*a+that_length <= this_length ) ) { a++; subData.score++; }
	  sub_list.insert(subData);
	}
    else if ( comp_length > 0 ) 
    { 
     subData.score = 2*comp_length - that_length;
     if ( subData.score > -((long int)step) )
      sub_list.insert(subData);
    }
  }
} 

/**
 *  This applies a substitution generated by dehnAlgorithmSubMetric. 
 */
void NGroupPresentation::applySubstitution( NGroupExpression& this_word,
                        const NGroupExpression &that_word, 
                        const NWordSubstitutionData &sub_data )
{
 // okay, so let's do a quick cut-and-replace, reduce the word and hand it back. 
 unsigned long this_length ( this_word.wordLength() );
 unsigned long that_length ( that_word.wordLength() );
 std::vector< NGroupExpressionTerm > this_word_vec( 0 );
 std::vector< NGroupExpressionTerm > reducer( 0 ); // we'll splay-out *this and 
  // that_word so that it's easier to search for commonalities.
 this_word_vec.reserve( this_length ); reducer.reserve( that_length );
 std::list<NGroupExpressionTerm>::const_iterator it; 
 // start the splaying of terms
 for (it = this_word.getTerms().begin(); it!=this_word.getTerms().end(); it++)
  { for (unsigned long i=0; i<abs((*it).exponent); i++)
     this_word_vec.push_back( NGroupExpressionTerm( (*it).generator, 
                ((*it).exponent>0) ? 1 : -1 ) );  }
  // and that_word
 for (it = that_word.getTerms().begin(); it!=that_word.getTerms().end(); it++)
  { for (unsigned long i=0; i<abs((*it).exponent); i++)
     reducer.push_back( NGroupExpressionTerm( (*it).generator, 
         ((*it).exponent>0) ? 1 : -1 ) );    }
 // done splaying, produce inv_reducer
 std::vector< NGroupExpressionTerm > inv_reducer( that_length );
 for (unsigned long i=0; i<that_length; i++) inv_reducer[that_length-(i+1)] = 
         reducer[i].inverse(); 
 // done with inv_reducer, erase terms
 this_word.getTerms().clear();

 // *this word is some conjugate of AB and the relator is some conjugate of AC.
  //  We are performing the substitution
 // A=C^{-1}, thus we need to produce the word C^{-1}B. Put in C^{-1} first..
 for (unsigned long i=0; i<(that_length - sub_data.sub_length); i++)
  this_word.getTerms().push_back( sub_data.invertB ?     
        reducer[(that_length - sub_data.start_from + i) % that_length] : 
    inv_reducer[(that_length - sub_data.start_from + i) % that_length] );
 // iterate through remainder of this_word_vec, starting from 
 //     sub_data.start_sub_at + sub_length, ie fill in B 
 for (unsigned long i=0; i<(this_length - sub_data.sub_length); i++)
  this_word.getTerms().push_back( 
    this_word_vec[(sub_data.start_sub_at + sub_data.sub_length + i) %
         this_length] );
 // done
 this_word.simplify();
}

namespace {
    // An anonymous namespace for some helper routines.

    bool compare_length( const NGroupExpression* first, 
             const NGroupExpression* second ) 
     {  return ( first->wordLength() < second->wordLength() ); }

    /**
     *  This routine takes a list of words, together with expVec. It's assumed
     * expVec is initialized to be zero and as long as the number of generators 
     * in the group.  What this routine does is, for each generator of the 
     * group, it records the sum of the absolute value of the exponents of that
     * generator in word.  For the i-th generator this number is recorded in
     * expVec[i]. 
     */
    void build_exponent_vec( const std::list< NGroupExpressionTerm > & word, 
                              std::vector<unsigned long> &expVec ) 
    {
     std::list<NGroupExpressionTerm>::const_iterator tit;
     for ( tit = word.begin(); tit != word.end(); tit++) 
         expVec[ (*tit).generator ] += abs( (*tit).exponent );
    }

    /*
     * Commenting out since this is not used, and requires access to a
     * private struct.  If you want to put it back, it should probably
     * be a member function of NWordSubstitutionData. - bab
     *
    // gives a string that describes the substitution
    std::string substitutionString( const NGroupExpression &word, 
                    const NGroupPresentation::NWordSubstitutionData &subData )
    {
     std::string retval;
     // cut subData into bits, assemble what we're cutting 
     //  out and what we're pasting in. 
     unsigned long word_length ( word.wordLength() );
     std::vector< NGroupExpressionTerm > reducer( 0 ); 
     reducer.reserve( word_length );
     std::list<NGroupExpressionTerm>::const_iterator it; 
      // splay word
     for (it = word.getTerms().begin(); it!=word.getTerms().end(); it++)
      { for (unsigned long i=0; i<abs((*it).exponent); i++)
         reducer.push_back( NGroupExpressionTerm( (*it).generator, 
                          ((*it).exponent>0) ? 1 : -1 ) );    }
     // done splaying, produce inv_reducer
     std::vector< NGroupExpressionTerm > inv_reducer( word_length );
     for (unsigned long i=0; i<word_length; i++)
        inv_reducer[word_length-(i+1)] = reducer[i].inverse(); 
     NGroupExpression del_word, rep_word; 
            // produce word to delete, and word to replace with.

     for (unsigned long i=0; i<(word_length - subData.sub_length); i++)
      rep_word.addTermLast( subData.invertB ?     
            reducer[(word_length - subData.start_from + i) % word_length] : 
        inv_reducer[(word_length - subData.start_from + i) % word_length] );
     for (unsigned long i=0; i<subData.sub_length; i++)
      del_word.addTermLast( subData.invertB ? 
            inv_reducer[(subData.start_from + i) % word_length] : 
                reducer[(subData.start_from + i) % word_length] );
     rep_word.simplify(); del_word.simplify();
     retval = del_word.toString()+" -> "+rep_word.toString();
     return retval;
    }
    */
}

void NGroupExpression::addTermsLast( const NGroupExpression& word)
{
std::list< NGroupExpressionTerm >::const_iterator it; 
for (it = word.terms.begin(); it != word.terms.end(); it++)
 addTermLast( *it );
}

void NGroupExpression::addTermsFirst( const NGroupExpression& word)
{ // traverse word's terms in reverse order.
std::list< NGroupExpressionTerm >::const_reverse_iterator it; 
for (it = word.terms.rbegin(); it != word.terms.rend(); it++)
 addTermFirst( *it );
}

/**
 *  Given a word of the form g_i1^j1 g_i2^j2 ... g_in^jn
 * converts the word into g_i2^j2 ... g_in^jn g_i1^j1  
 */
void NGroupExpression::cycleRight()
{
 if (terms.size() > 1)
  {
   NGroupExpressionTerm temp(terms.front());
   terms.pop_front();
   terms.push_back(temp);
  }
}

/**
 *  Given a word of the form g_i1^j1 g_i2^j2 ... g_in^jn
 * converts the word into g_in^jn g_i1^j1 g_i1^j1 ... g_in-1^jn-1  
 */
void NGroupExpression::cycleLeft()
{
 if (terms.size() > 1)
  {
   NGroupExpressionTerm temp(terms.back());
   terms.pop_back();
   terms.push_front(temp);
  }
}

bool NGroupPresentation::simplifyWord( NGroupExpression &input ) const
 {
  bool retval(false);
  for (unsigned long i=0; i<relations.size(); i++)
   { // apply relations[i] to input word.
     std::set< NWordSubstitutionData > sub_list;
     dehnAlgorithmSubMetric( input, *relations[i], sub_list );
     if (sub_list.size() != 0) if ( (*sub_list.begin()).score > 0 )
        {
        applySubstitution( input, *relations[i], *sub_list.begin() );
        retval = true; 
        }
   }
  return retval;
 }

<<<<<<< HEAD
bool NGroupPresentation::intelligentSimplify() {
    // This is not inline because it needs the NHomGroupPresentation
    // class definition, so that the auto_ptr destructor works correctly.
    return intelligentSimplifyDetail().get();
}

// TODO: we should make this routine more modular, calling simpler more "canned" 
//  group modification routines in a more transparent way. 
std::auto_ptr<NHomGroupPresentation>
        NGroupPresentation::intelligentSimplifyDetail() {
=======
// for now we iterate: 
// 1) Small Cancellation theory
// 2) Nielsen moves until no reducing ones available
// 3) Loop back to (1) until nothing happens in either (1) or (2).
// TODO: consider a homological alignment call if the abelianization
//       has rank 1 or any other situation where we know it can be useful. 
std::auto_ptr<NHomGroupPresentation>
        NGroupPresentation::intelligentSimplifyDetail() 
{
 bool doRep(true), bool1(false), bool2(false);
 std::auto_ptr<NHomGroupPresentation> redHom;
 while (doRep)
  {
   doRep = false; bool1 = false; bool2 = false;
   std::auto_ptr<NHomGroupPresentation> 
        tempHom( smallCancellationDetail() );
   if (tempHom.get()) { bool1 = true;
    if (!redHom.get()) redHom.reset( tempHom.release() );
    else redHom.reset( tempHom->composeWith( *redHom.get() ).release() );
    }

   std::auto_ptr<NHomGroupPresentation> 
        temp2Hom( intelligentNielsenDetail() );
   if (temp2Hom.get()) { bool2 = true;
    if (!redHom.get()) redHom.reset( temp2Hom.release() );
    else redHom.reset( temp2Hom->composeWith( *redHom.get() ).release() );
    } 
   if ( bool2 ) doRep = true;
  }

 std::auto_ptr<NHomGroupPresentation> temp3Hom( prettyRewritingDetail() );
 if (temp3Hom.get()) {
  if (!redHom.get()) redHom.reset( temp3Hom.release() );
  else redHom.reset( temp3Hom->composeWith( *redHom.get() ).release() );
  }

 return std::auto_ptr<NHomGroupPresentation>( redHom.release() ); 
}

bool NGroupPresentation::intelligentSimplify() 
{    return intelligentSimplifyDetail().get(); }

bool NGroupPresentation::smallCancellation()
{    return smallCancellationDetail().get(); }

std::auto_ptr<NHomGroupPresentation> 
    NGroupPresentation::smallCancellationDetail()
{
>>>>>>> 31e8e240
 bool didSomething(false);
 // start by taking a copy of *this group, for construction of reductionMap
 NGroupPresentation oldGroup( *this );

 std::list< NGroupExpression* >::iterator it;  
 // relatorList will be the temporary relator table. 
 std::list< NGroupExpression* > relatorList; 
 for (unsigned long i=0; i<relations.size(); i++) 
   relatorList.push_back( relations[i] );
 relations.clear(); 
 // substitutionTable[i] == 1 means kill gi. 
 //                      != gi means replace gi by this.
 std::vector< NGroupExpression > substitutionTable( nGenerators ); 
 for (unsigned long i=0; i<nGenerators; i++) 
  substitutionTable[i].addTermFirst( i, 1 ); 

 bool we_value_iteration(true);
 while (we_value_iteration)
  {  we_value_iteration = false; 
   // cyclically reduce relators
   for ( it = relatorList.begin(); it != relatorList.end(); it++)
        (*it)->simplify(true); 
   relatorList.sort( compare_length ); // (1)

   it = relatorList.begin();  // start (2) deletion of 0-length relators
   while ( it != relatorList.end() )  { if ( (*it)->wordLength() == 0 )
       { delete (*it); it = relatorList.erase(it); }  else break; }

   // start (3) - apply shorter relators to longer.
   for (it = relatorList.begin(); it != relatorList.end(); it++)
     if ( (*it)->wordLength() > 0 ) // don't bother if this is a trivial word.
      {
       std::list< NGroupExpression* >::iterator tit; // target of it manips. 
       tit = it; tit++;
       while (tit != relatorList.end())
 	   {// attempt to apply *it to *tit
<<<<<<< HEAD
          std::set< NWordSubstitutionData > sub_list; 
          dehnAlgorithmSubMetric( **tit, **it, sub_list );
          // for now let's just choose the first suggested substitution, 
          // provided it exists and has a score of at least one. 
          if (sub_list.size() != 0) if ( (*sub_list.begin()).score > 0 )
	    {
             applySubstitution( **tit, **it, *sub_list.begin() );
             we_value_iteration = true;
             didSomething = true;
	    }
=======
        std::set< NWordSubstitutionData > sub_list; 
        dehnAlgorithmSubMetric( **tit, **it, sub_list ); // take first valid sub
        if (sub_list.size() != 0) if ( (*sub_list.begin()).score > 0 )
         {
          applySubstitution( **tit, **it, *sub_list.begin() );
          we_value_iteration = true; didSomething = true;
         }
>>>>>>> 31e8e240
	   tit++;
	   }
    } // end (3) - application of shorter to longer relators.

  // (4) Build and sort a list (by length) of generator-killing relations. 
  relatorList.sort( compare_length ); 
  for (it = relatorList.begin(); it!=relatorList.end(); it++)
   {  
    bool word_length_3_trigger(false);
    unsigned long WL ( (*it)->wordLength() );
    // build a table expressing number of times each generator is used in *it. 
    std::vector< unsigned long > genUsage( nGenerators );   
    build_exponent_vec( (*it)->getTerms(), genUsage );

    std::list<NGroupExpressionTerm>::iterator tit;
    for (unsigned long i=0; i<genUsage.size(); i++) if (genUsage[i] == 1)
     { // have we found a substitution for generator i ?
<<<<<<< HEAD
       if ( ( substitutionTable[i].getNumberOfTerms() == 1 ) && 
            ( substitutionTable[i].getGenerator(0) == i ) )
        { // we have a valid substitution.  So we have to replace all occurances 
          // of generator genUsage[i] with the inverse of the remaining word in
          // *both* substitutionTable and relatorList find where genUsage[i] 
          // occurs. 
          bool inv(true); 
          bool before_flag(true); // true if we have not yet encountered gen 
          NGroupExpression prefix, complement; 
          for ( tit = (*it)->getTerms().begin(); 
                ( tit != (*it)->getTerms().end() ); tit++)
           { // skip the term whose generator is the i-th, record whether 
             // or not it appears as an inverse...
	     if ( (*tit).generator == i ) { 
             inv = ((*tit).exponent != 1); before_flag=false; } 
             else 
              { if (before_flag) prefix.addTermLast( (*tit) );
                else complement.addTermLast( (*tit) ); }
           } 
          complement.addTermsLast(prefix);
          if (!inv) complement.invert();
	      // sub gi --> complement, in both substitutionTable and relatorList
         for (unsigned long j=0; j<substitutionTable.size(); j++)
	    substitutionTable[j].substitute( i, complement );
=======
      if ( ( substitutionTable[i].getNumberOfTerms() == 1 ) && 
           ( substitutionTable[i].getGenerator(0) == i ) )
       {// we have a valid substitution.  Replace all occurances 
        // of generator genUsage[i] with the inverse of the remaining word 
        bool inv(true); 
        bool before_flag(true); // true if we have not yet encountered gen 
        NGroupExpression prefix, complement; 
        for ( tit = (*it)->getTerms().begin(); 
            ( tit != (*it)->getTerms().end() ); tit++)
        { 
         if ( (*tit).generator == i ) { 
          inv = ((*tit).exponent != 1); before_flag=false; } 
         else { 
          if (before_flag) prefix.addTermLast( (*tit) );
          else complement.addTermLast( (*tit) ); }
        } 
        complement.addTermsLast(prefix);
        if (!inv) complement.invert();
	    // sub gi --> complement, in both substitutionTable and relatorList
        for (unsigned long j=0; j<substitutionTable.size(); j++)
	     substitutionTable[j].substitute( i, complement );
>>>>>>> 31e8e240
	    for (std::list< NGroupExpression* >::iterator pit = relatorList.begin(); 
               pit != relatorList.end(); pit++)
	     (*pit)->substitute( i, complement );
	    we_value_iteration = true;
        didSomething = true;
	    if (WL>3) word_length_3_trigger=true;
  	    goto found_a_generator_killer;
        }
     } // the look through genUsage loop

    found_a_generator_killer:
    if (word_length_3_trigger) break; 
   } // end (4)
  } // end of main_while_loop (6)
 
 nGenerators = 0;
 for (unsigned long i=0; i<substitutionTable.size(); i++)
  if ( substitutionTable[i].getNumberOfTerms() == 1 ) 
  if ( substitutionTable[i].getGenerator(0) == i ) nGenerators++;

 // now we can build up a mapping of where the current generators get sent to.  
 // make it a std::vector.

 std::vector< unsigned long > genReductionMapping( nGenerators );
 unsigned long indx(0);
 for (unsigned long i=0; i<substitutionTable.size(); i++) 
  {
   if ( substitutionTable[i].getNumberOfTerms() == 1 ) 
    if ( substitutionTable[i].getGenerator(0) == i )
     { genReductionMapping[ indx ] = i; indx++; }
  }

 // now let's run through relatorList and substitute genReductionMapping[i] -> i
 for (it = relatorList.begin(); it != relatorList.end(); it++)
   for (unsigned long i=0; i<nGenerators; i++)
    { NGroupExpression gi; gi.addTermFirst( i, 1 );
      (*it)->substitute( genReductionMapping[i], gi ); } 
 // and might as well do substitutionTable, too. 
 for (unsigned long j=0; j<substitutionTable.size(); j++)
   for (unsigned long i=0; i<nGenerators; i++)
    { NGroupExpression gi; gi.addTermFirst( i, 1 );
      substitutionTable[j].substitute( genReductionMapping[i], gi ); } 
 // okay, now let's replace relations with relatorList
 relations.reserve( relatorList.size() );
 for (it = relatorList.begin(); it != relatorList.end(); it++) 
  { relations.push_back( (*it) ); }
 // and build the reverse isomorphism from the new group to the old
 std::vector< NGroupExpression > revMap(nGenerators);
 for (unsigned long i=0; i<revMap.size(); i++)
  revMap[i].addTermFirst( genReductionMapping[i], 1 );

 // and build the reverse isomorphism from the new group to the old
 std::vector< NGroupExpression > revMap(nGenerators);
 for (unsigned long i=0; i<revMap.size(); i++)
  revMap[i].addTermFirst( genReductionMapping[i], 1 );

 if (didSomething) {
   // now we can initialize reductionMap 
   return std::auto_ptr<NHomGroupPresentation>(new NHomGroupPresentation(
    oldGroup, *this, substitutionTable, revMap));
 } else
   return std::auto_ptr<NHomGroupPresentation>();
}// end smallCancellation()

NGroupPresentation& NGroupPresentation::operator=(
        const NGroupPresentation& copyMe) {
    nGenerators = copyMe.nGenerators; 
    for (unsigned long i=0; i<relations.size(); i++)
        delete relations[i];
    relations.resize(copyMe.relations.size());
    for (unsigned long i=0; i<relations.size(); i++)
        relations[i] = new NGroupExpression( *copyMe.relations[i] );
    return *this;
}

<<<<<<< HEAD
=======
bool NGroupPresentation::intelligentNielsen()
{
    return intelligentSimplifyDetail().get();
}

std::auto_ptr<NHomGroupPresentation> 
    NGroupPresentation::intelligentNielsenDetail()
{
 if (nGenerators < 2) return std::auto_ptr<NHomGroupPresentation>(NULL); 
 // let's keep a record of the best possible substitution,
 bool didSomething(true);
 std::auto_ptr<NHomGroupPresentation> retval(NULL);
 while (didSomething)
  {
   didSomething = false;
   unsigned long bSubi(0), bSubj(0), bSubType(0); // IJ IJi JI or JIi 0,1,2,3
   signed long bSubScore(0);

   for (unsigned long i=0; i<nGenerators; i++) 
    for (unsigned long j=0; j<nGenerators; j++)
   { if (i==j) continue;
    signed long scrIJ(0), scrIJi(0), scrJI(0), scrJIi(0); // ongoing score count.
    // run through all the relators. 
    for (unsigned long l=0; l<relations.size(); l++)
     { NGroupExpression* rel(relations[l]);
       std::list<NGroupExpressionTerm>& terms( rel->getTerms() );
       // now we run from front to back, cyclically keeping track of the
       //  previous and next terms respectively.
       NGroupExpressionTerm prevTerm(terms.back()), 
        thisTerm(terms.front()), nextTerm;
       for (std::list<NGroupExpressionTerm>::iterator T=terms.begin();
            T!=terms.end(); T++)
        {
         std::list<NGroupExpressionTerm>::iterator Tn(T); Tn++;
         if (T!=terms.begin()) { prevTerm = thisTerm; thisTerm=nextTerm; }
         nextTerm = ( (Tn == terms.end()) ? terms.front() : *Tn ); 

         // check IJ  gigj    -> gi  i.e. gi -> gigj^-1 all other gens fixed
         if ( (thisTerm.generator == i) && (thisTerm.exponent>0) )
            ( (nextTerm.generator == j) && (nextTerm.exponent>0) ) ? 
            scrIJ += (2-thisTerm.exponent) : scrIJ -= thisTerm.exponent;
         if ( (thisTerm.generator == i) && (thisTerm.exponent<0) )
            ( (prevTerm.generator == j) && (prevTerm.exponent<0) ) ? 
            scrIJ += (2+thisTerm.exponent) : scrIJ += thisTerm.exponent;
         // check IJi gigj^-1 -> gi i.e. gi -> gigj 
         if ( (thisTerm.generator == i) && (thisTerm.exponent>0) )
            ( (nextTerm.generator == j) && (nextTerm.exponent<0) ) ? 
            scrIJi += (2-thisTerm.exponent) : scrIJi -= thisTerm.exponent;
         if ( (thisTerm.generator == i) && (thisTerm.exponent<0) )
            ( (prevTerm.generator == j) && (prevTerm.exponent>0) ) ? 
            scrIJi += (2+thisTerm.exponent) : scrIJi += thisTerm.exponent;
         // check JI  gjgi    -> gi
         if ( (thisTerm.generator == i) && (thisTerm.exponent<0) )
            ( (nextTerm.generator == j) && (nextTerm.exponent<0) ) ? 
            scrJI += (2+thisTerm.exponent) : scrJI += thisTerm.exponent;
         if ( (thisTerm.generator == i) && (thisTerm.exponent>0) )
            ( (prevTerm.generator == j) && (prevTerm.exponent>0) ) ? 
            scrJI += (2-thisTerm.exponent) : scrJI -= thisTerm.exponent;
         // check JIi gj^-1gi -> gi
         if ( (thisTerm.generator == i) && (thisTerm.exponent<0) )
            ( (nextTerm.generator == j) && (nextTerm.exponent>0) ) ? 
            scrJIi += (2+thisTerm.exponent) : scrJIi += thisTerm.exponent;
         if ( (thisTerm.generator == i) && (thisTerm.exponent>0) )
            ( (prevTerm.generator == j) && (prevTerm.exponent<0) ) ? 
            scrJIi += (2-thisTerm.exponent) : scrJIi -= thisTerm.exponent;
        }
     } // end of relator loop
   // compare the IJ, IJi, JI, JIi subs to the best known one, if it exists
   if (scrIJ > bSubScore)  { bSubScore = scrIJ;  bSubi = i; 
                             bSubj = j; bSubType = 0; }
   if (scrIJi > bSubScore) { bSubScore = scrIJi; bSubi = i; 
                             bSubj = j; bSubType = 1; }
   if (scrJI > bSubScore)  { bSubScore = scrJI;  bSubi = i; 
                             bSubj = j; bSubType = 2; }
   if (scrJIi > bSubScore) { bSubScore = scrJIi; bSubi = i; 
                             bSubj = j; bSubType = 3; }
   } 

  if (bSubScore > 0)
   { // perform sub!
    didSomething=true;
    NGroupPresentation oldPres(*this);
    std::vector<NGroupExpression> DomToRan( oldPres.getNumberOfGenerators() );
    std::vector<NGroupExpression> RanToDom( oldPres.getNumberOfGenerators() );
    for (unsigned long i=0; i<DomToRan.size(); i++)
     { DomToRan[i].addTermFirst( NGroupExpressionTerm( i, 1 ) );
       RanToDom[i].addTermFirst( NGroupExpressionTerm( i, 1 ) ); }
    if (bSubType == 0) { nielsenCombine( bSubi, bSubj, 1, true ); 
       DomToRan[ bSubi ].addTermLast( NGroupExpressionTerm( bSubj, -1 ) );
       RanToDom[ bSubi ].addTermLast( NGroupExpressionTerm( bSubj, 1 ) ); } else
    if (bSubType == 1) { nielsenCombine( bSubi, bSubj, -1, true );  
       DomToRan[ bSubi ].addTermLast( NGroupExpressionTerm( bSubj, 1 ) );
       RanToDom[ bSubi ].addTermLast( NGroupExpressionTerm( bSubj, -1 ) );} else
    if (bSubType == 2) { nielsenCombine( bSubi, bSubj, 1, false );   
       DomToRan[ bSubi ].addTermFirst( NGroupExpressionTerm( bSubj, -1 ) );
       RanToDom[ bSubi ].addTermFirst( NGroupExpressionTerm( bSubj, 1 ) );} else
    if (bSubType == 3) { nielsenCombine( bSubi, bSubj, -1, false );   
       DomToRan[ bSubi ].addTermFirst( NGroupExpressionTerm( bSubj, 1 ) );
       RanToDom[ bSubi ].addTermFirst( NGroupExpressionTerm( bSubj, -1 ) );}
    NGroupPresentation newPres(*this);
    std::auto_ptr<NHomGroupPresentation> tempHom(new 
        NHomGroupPresentation(oldPres,newPres,DomToRan,RanToDom));
    if (!retval.get()) retval.reset( tempHom.release() );
    else retval.reset( tempHom->composeWith( *retval.get() ).release() );
    // make the dom->ran and ran->dom vectors. 
   }
  } // the while loop

 return std::auto_ptr<NHomGroupPresentation>(retval.release());
}

>>>>>>> 31e8e240
/**
 *  This routine attempts to rewrite the presentation so that generators
 * of the group map to generators of the abelianization, with any
 * left-over generators mapping to zero. 
 */
<<<<<<< HEAD
bool NGroupPresentation::linearRewriting()
{
 // step 1: compute abelianization and how generators map to abelianization.
 std::auto_ptr< NMarkedAbelianGroup > abelianized( markedAbelianisation() );
 NMatrixInt abMat( abelianized->minNumberOfGenerators(), getNumberOfGenerators() );
=======
bool NGroupPresentation::homologicalAlignment()
{
 return homologicalAlignmentDetail().get();
}

std::auto_ptr<NHomGroupPresentation> 
    NGroupPresentation::homologicalAlignmentDetail()
{
 std::auto_ptr<NHomGroupPresentation> retval; // only allocate if appropriate.
 // step 1: compute abelianization and how generators map to abelianization.
 std::auto_ptr< NMarkedAbelianGroup > abelianized( markedAbelianisation() );
 NMatrixInt abMat( abelianized->minNumberOfGenerators(), 
                   getNumberOfGenerators() );

>>>>>>> 31e8e240
 for (unsigned long j=0; j<getNumberOfGenerators(); j++)
  {
  std::vector<NLargeInteger> epsilon( getNumberOfGenerators() );
  epsilon[j] = 1;
  std::vector<NLargeInteger> temp( abelianized->snfRep(epsilon) );
  for (unsigned long i=0; i<abelianized->minNumberOfGenerators(); i++)
    abMat.entry(i,j) = temp[i];   
  }

 unsigned long SR( abelianized->getNumberOfInvariantFactors() );

 // step 2: we will mimic the simple smith normal form algorithm algorithm 
 //         here, using corresponding moves on the group presentation. 
 for (unsigned long i=abelianized->getNumberOfInvariantFactors(); 
      i<abelianized->minNumberOfGenerators(); i++)
  { // in row i we will eliminate all but one entry using column
    // operations.  Now we need to do a while loop -- find any two non-zero
    // entries in the row, and reduce.  If there's only one non-zero entry, 
    // we're done. 
    unsigned long j0=0, j1=abMat.columns()-1;
    while (j0 < j1)
    { // if at j0 its zero, inc, if at j1 zero, dec
      if (abMat.entry(i,j0).isZero()) { j0++; continue; } 
      if (abMat.entry(i,j1).isZero()) { j1--; continue; }
      // column op! 
      if (abMat.entry(i,j0).abs() < abMat.entry(i,j1).abs())
       { NLargeInteger q = abMat.entry(i,j1) / abMat.entry(i,j0); 
         // subtract q times column j0 from column j1 
         for (unsigned long r=0; r<abMat.rows(); r++)
<<<<<<< HEAD
          { abMat.entry(r,j1) -= abMat.entry(r,j0)*q; }
            nielsenCombine(j1, j0, -q.longValue() );
=======
           abMat.entry(r,j1) -= abMat.entry(r,j0)*q; 
         NGroupPresentation oldPres(*this);
         std::vector<NGroupExpression> fVec( nGenerators );
         std::vector<NGroupExpression> bVec( nGenerators );
         for (unsigned long l=0; l<nGenerators; l++)
           {
            fVec[l].addTermLast( NGroupExpressionTerm( l, 1 ) );
            bVec[l].addTermLast( NGroupExpressionTerm( l, 1 ) );
            if (l==j1) { 
             fVec[l].addTermLast( NGroupExpressionTerm( j0, q.longValue() ) );
             bVec[l].addTermLast( NGroupExpressionTerm( j0, -q.longValue() ) );}
           }
         // manufacture the Nielsen automorphism... 
         nielsenCombine(j1, j0, -q.longValue() );
         std::auto_ptr<NHomGroupPresentation> tempHom(
           new NHomGroupPresentation( oldPres, *this, fVec, bVec ) );
         if (!retval.get()) retval.reset( tempHom.release() );
         else retval.reset( tempHom->composeWith( *retval.get() ).release() );
>>>>>>> 31e8e240
       }
      else // (i,j0).abs >= (i,j1).abs()
       { NLargeInteger q = abMat.entry(i,j0) / abMat.entry(i,j1); 
         // substract q times column j1 from column j0 
         for (unsigned long r=0; r<abMat.rows(); r++)
<<<<<<< HEAD
          { abMat.entry(r,j0) -= abMat.entry(r,j1)*q; }
          nielsenCombine(j0, j1, -q.longValue() );
       }
    }
   // okay j0 and j1 should be equal.  Let's permute and change sign if appropriate. 
        { nielsenTransposition(i, j1); abMat.swapColumns(i, j1); }
=======
           abMat.entry(r,j0) -= abMat.entry(r,j1)*q; 
         NGroupPresentation oldPres(*this);
         std::vector<NGroupExpression> fVec( nGenerators );
         std::vector<NGroupExpression> bVec( nGenerators );
         for (unsigned long l=0; l<nGenerators; l++)
           {
            fVec[l].addTermLast( NGroupExpressionTerm( l, 1 ) );
            bVec[l].addTermLast( NGroupExpressionTerm( l, 1 ) );
            if (l==j0) { 
             fVec[l].addTermLast( NGroupExpressionTerm( j1, q.longValue() ) );
             bVec[l].addTermLast( NGroupExpressionTerm( j1, -q.longValue() ) );}
           }
         // manufacture the Nielsen automorphism... 
         nielsenCombine(j0, j1, -q.longValue() );
         std::auto_ptr<NHomGroupPresentation> tempHom(
           new NHomGroupPresentation( oldPres, *this, fVec, bVec ) );
         if (!retval.get()) retval.reset( tempHom.release() );
         else retval.reset( tempHom->composeWith( *retval.get() ).release() );
       }
    }
    { nielsenTransposition(i, j1); abMat.swapColumns(i, j1); }
>>>>>>> 31e8e240
   // TODO signs
  }

 // step 3: kill the free parts of the abelianizations of the other generators.
 //         these are row ops. 
 // TODO the torsion part...

 // step 4: reduce the torsion part to generators modulo invariant factors.
<<<<<<< HEAD
=======

 // call prettify
 std::auto_ptr<NHomGroupPresentation> tempHom( prettyRewritingDetail() );
 if (!retval.get() && tempHom.get()) retval.reset( tempHom.release() );
 else if (retval.get() && tempHom.get()) 
   retval.reset( tempHom->composeWith( *retval.get() ).release() );

 return std::auto_ptr<NHomGroupPresentation>( retval.release() );
>>>>>>> 31e8e240
}

// TODO: we should probably make this more sophisticated at some point.  For
//  example < a, b : a^2, abaB > it would not detect as abelian. 
bool NGroupPresentation::isAbelian() const
 {
  // The idea will be to take all commutators of the generators, and see if
  //  the relators can kill them. 
  for (unsigned long i=0; i<nGenerators; i++)
   for (unsigned long j=i+1; j<nGenerators; j++)
    {
     NGroupExpression COM; // commutator [gi,gj]
     COM.addTermLast( i, 1 );   COM.addTermLast( j, 1 );
     COM.addTermLast( i, -1 );  COM.addTermLast( j, -1 );
     // reduce! We use dehnAlgorithmSubMetric
     std::set< NWordSubstitutionData > sub_list;
     // loop through all relators in the group, X. 
     bool commute(false);
     for (unsigned long k=0; (k<relations.size()) && (!commute); k++)
      {
       dehnAlgorithmSubMetric( COM, *relations[k], sub_list, 1 ); 
       // check to see if sub_list has a score=4 move.
       for (std::set< NWordSubstitutionData >::iterator I=sub_list.begin();
            I!=sub_list.end(); I++)
        if (I->score == 4) { commute = true; break; }
      }
     if (!commute) return false; 
    }
  return true;
 }

bool NGroupPresentation::nielsenTransposition(const unsigned long &i, 
                                              const unsigned long &j)
{
    if (i==j) return false;
    bool retval=false;
    for (unsigned long l=0; l<relations.size(); l++)
     {
      std::list<NGroupExpressionTerm>& terms( relations[l]->getTerms() );
      for (std::list<NGroupExpressionTerm>::iterator k=terms.begin(); 
           k!=terms.end(); k++)
        { 
          if (k->generator == i) { k->generator = j; retval = true; }
          else if (k->generator == j) { k->generator = i; retval = true; } 
        }
     }
    return retval;
}

bool NGroupPresentation::nielsenInvert(const unsigned long &i)
{
    bool retval=false;
    for (unsigned long l=0; l<relations.size(); l++)
     {
      std::list<NGroupExpressionTerm>& terms(relations[l]->getTerms());
      for (std::list<NGroupExpressionTerm>::iterator k=terms.begin(); 
           k!=terms.end(); k++)
        {
        if (k->generator == i) { k->exponent=(-k->exponent); retval = true; }
        }
     }
    return retval;
}

bool NGroupPresentation::nielsenCombine(const unsigned long &i, 
    const unsigned long &j, const signed long &k,  const bool &flag)
{ // replace ri with (ri)(rj)^(-k)
    bool retval(false);
    NGroupExpression let;
    if (flag) { let.addTermFirst(i, 1); let.addTermLast(j, -k); }
    else { let.addTermLast(i, 1); let.addTermFirst(j, -k); }
    for (unsigned long k=0; k<relations.size(); k++)
          if (relations[k]->substitute(i, let, true)) retval = true;
    return retval;
}


// these macros are used only in the identify_extension_over_Z routine below.
#define idx(gen, cov) ((unsigned long)(gen-1)+nGm1*cov)
#define unidx(dat) std::pair<unsigned long, unsigned long>((dat % nGm1)+1, dat/nGm1)

// if presentation is of a group that can bet written as an extension
//  0 --> A --> G --> Z --> 0
// this routine is to change the presentation to appear to be such a split
//  extension. 
<<<<<<< HEAD
std::auto_ptr< NHomGroupPresentation > NGroupPresentation::identify_extension_over_Z()
{
 // step 1: let's build the abelianization homomorphism. 
 linearRewriting();
 std::auto_ptr< NMarkedAbelianGroup > abelianized( markedAbelianisation() );
 if (abelianized->getRank() != 1) return std::auto_ptr< NHomGroupPresentation >(NULL);
=======
// TODO: modify this to both return the automorphism of the fibre and the
//  reducing isomorphism. 
std::auto_ptr< NHomGroupPresentation > 
    NGroupPresentation::identify_extension_over_Z()
{
 // step 1: let's build the abelianization homomorphism. 
 homologicalAlignment();
 std::auto_ptr< NMarkedAbelianGroup > abelianized( markedAbelianisation() );
 if (abelianized->getRank() != 1) return 
    std::auto_ptr< NHomGroupPresentation >(NULL);
>>>>>>> 31e8e240
 if (abelianized->getNumberOfInvariantFactors()>0)  // put Z generator at 0-th
    nielsenTransposition(0, abelianized->getNumberOfInvariantFactors() );

 // We have the presentation of this group in the form
 // < a, g1, g2, ..., gn | r1, ..., rm > with a->1, gi->0 under abelianization
 // 
 // step 2: An infinite presentation of the kernel of the map to Z is given
 //  by < g1i, g2i, ..., gni | r1i, ..., rmi > for all lifts i of the generators
 //  and relators above, after collapsing "a". We can collapse this to a finite
 //  presentation if and only if unique max and minima (in the Z cover) exist
 //  among the lifted relators.  So we check for that. 
 
 // lifts stores the lifts of the ri's, after crushing the lifts of the a's. 
 std::vector< std::list< std::pair< NGroupExpressionTerm, signed long > > > 
    lifts( relations.size() );

 // the following max/minKiller give a list of the found pairs
 //  (generator index, relator index) to keep track of which relators we can 
 //  use to kill generators (in the covering space).
 std::map< unsigned long, unsigned long > maxKiller;
 std::map< unsigned long, unsigned long > minKiller;
 std::map< unsigned long, unsigned long > cellWidth; // 2-cell width in cover

 for (unsigned long l=0; l<relations.size(); l++)
     { // for each relator determine highest and lowest lifts, and if they
       // are unique or not.

      signed long lift=0;
      signed long maxLift(0), minLift(0);   // sheet index
      unsigned long maxCell(0), minCell(0); // generator's index in presentation
<<<<<<< HEAD
      bool dupMax(false), dupMin(false);    // have we found duplicate lift height?
=======
      bool dupMax(false), dupMin(false);    // duplicate lift height?
>>>>>>> 31e8e240
      std::list<NGroupExpressionTerm>& terms(relations[l]->getTerms());
      for (std::list<NGroupExpressionTerm>::reverse_iterator k=terms.rbegin(); 
           k!=terms.rend(); k++)
        { // right to left through the relator
<<<<<<< HEAD
          if (k->generator > 0) {
            lifts[l].push_back( std::pair< NGroupExpressionTerm, signed long >
              ( *k, lift ) ); 
            // special case if maxCell and minCell not yet initialized.
            if (maxCell==0) { maxLift = lift; minLift = lift; maxCell = k->generator;
                              minCell = k->generator; 
              dupMax = (labs(k->exponent)==1) ? false : true;
              dupMin = (labs(k->exponent)==1) ? false : true; }
            else { // back to regular case
              if (lift > maxLift) { maxLift = lift; dupMax = (labs(k->exponent)==1) ?
               false : true; maxCell = k->generator; } 
              else if (lift==maxLift) { dupMax = true; }
               if (lift < minLift) { minLift = lift; dupMin = (labs(k->exponent)==1) ?
                false : true; minCell = k->generator; }
              else if (lift==minLift) { dupMin = true; }
                 }
             }
          else lift += k->exponent;
=======
         if (k->generator > 0) {
          lifts[l].push_back( std::pair< NGroupExpressionTerm, signed long >
             ( *k, lift ) ); 
          // special case if maxCell and minCell not yet initialized.
          if (maxCell==0) { maxLift = lift; minLift = lift; 
                            maxCell = k->generator; minCell = k->generator; 
            dupMax = (labs(k->exponent)==1) ? false : true;
            dupMin = (labs(k->exponent)==1) ? false : true; }
          else { // back to regular case
           if (lift > maxLift) 
            { maxLift = lift; dupMax = (labs(k->exponent)==1) ? false : true; 
              maxCell = k->generator; } else 
           if (lift==maxLift) { dupMax = true; }
           if (lift < minLift) 
            { minLift = lift; dupMin = (labs(k->exponent)==1) ? false : true; 
              minCell = k->generator; } else
           if (lift==minLift) { dupMin = true; }
           }
          }
         else lift += k->exponent;
>>>>>>> 31e8e240
        }
      // maxCell and minCell have to be non-zero at this point.
      cellWidth[l] = (unsigned long)(maxLift - minLift); 

      if ( (maxCell!=0) && (!dupMax) ) 
       { 
<<<<<<< HEAD
         std::map< unsigned long, unsigned long>::iterator I=maxKiller.find(maxCell);
         if (I!=maxKiller.end()) // compare the current maxKiller[maxCell] to l. 
           { if (cellWidth[l] > cellWidth[ I->second ]) maxKiller[maxCell]=l; }
         else maxKiller[maxCell]=l; 
       }
      if ( (minCell!=0) && (!dupMin) ) 
       { 
         std::map< unsigned long, unsigned long>::iterator I=minKiller.find(minCell);
         if (I!=minKiller.end()) // compare the current maxKiller[minCell] to l. 
           { if (cellWidth[l] > cellWidth[ I->second ]) minKiller[minCell]=l; }
         minKiller[minCell]=l; 
=======
        std::map< unsigned long, unsigned long>::iterator 
            I=maxKiller.find(maxCell);
        if (I!=maxKiller.end()) // compare the current maxKiller[maxCell] to l. 
          { if (cellWidth[l] > cellWidth[ I->second ]) maxKiller[maxCell]=l; }
        else maxKiller[maxCell]=l; 
       }
      if ( (minCell!=0) && (!dupMin) ) 
       { 
        std::map< unsigned long, unsigned long>::iterator 
            I=minKiller.find(minCell);
        if (I!=minKiller.end()) // compare the current maxKiller[minCell] to l. 
          { if (cellWidth[l] > cellWidth[ I->second ]) minKiller[minCell]=l; }
        minKiller[minCell]=l; 
>>>>>>> 31e8e240
       }      
      // now let's readjust the relator so that its minLift is at level 0.
      if (minLift != 0)
       {
<<<<<<< HEAD
         relations[l]->addTermFirst(0, minLift);
         relations[l]->addTermLast(0, -minLift);
         relations[l]->simplify();
         for (std::list< std::pair< NGroupExpressionTerm, signed long > >::iterator I=
          lifts[l].begin(); I!=lifts[l].end(); I++)
           I->second -= minLift; // adjust the lifts to have min lift 0
=======
        relations[l]->addTermFirst(0, minLift);
        relations[l]->addTermLast(0, -minLift);
        relations[l]->simplify();
        for (std::list<std::pair< NGroupExpressionTerm, signed long> >::iterator
         I=lifts[l].begin(); I!=lifts[l].end(); I++)
          I->second -= minLift; // adjust the lifts to have min lift 0
>>>>>>> 31e8e240
       }
      // cyclically permute lifts so that the max-weight rep appears first
      while (lifts[l].front().second != cellWidth[l])
       { std::pair< NGroupExpressionTerm, signed long > temp(lifts[l].front());
         lifts[l].pop_front();
         lifts[l].push_back( temp ); 
       }
      // ensure word starts with highest-weight element as inverted.
      if (lifts[l].front().first.exponent == 1)
<<<<<<< HEAD
         {
           std::pair< NGroupExpressionTerm, signed long > temp(lifts[l].front());
           lifts[l].pop_front();
           lifts[l].reverse();
           lifts[l].push_front(temp); // now run and change the exponents
           for (std::list< std::pair< NGroupExpressionTerm, signed long > 
            >::iterator I=lifts[l].begin(); I!=lifts[l].end(); I++)
            I->first.exponent = -I->first.exponent;
         }
=======
       {
        std::pair< NGroupExpressionTerm, signed long > temp(lifts[l].front());
        lifts[l].pop_front();
        lifts[l].reverse();
        lifts[l].push_front(temp); // now run and change the exponents
        for (std::list< std::pair<NGroupExpressionTerm, signed long> >::iterator
         I=lifts[l].begin(); I!=lifts[l].end(); I++)
            I->first.exponent = -I->first.exponent;
       }
>>>>>>> 31e8e240
     }
 // this is the test for whether or not we can find a finite collection of
 // generators
 unsigned long nGm1( nGenerators - 1 );
 if ( (maxKiller.size() != nGm1) || (minKiller.size() != nGm1) )
    return std::auto_ptr< NHomGroupPresentation >(NULL); 

 unsigned long maxWidth(0);
 unsigned long liftCount(0); // how many lifts of our generators do we need?
 for (unsigned long i=0; i<maxKiller.size(); i++)
  {
  if (cellWidth[maxKiller[i]]>liftCount) liftCount = cellWidth[maxKiller[i]];
  if (cellWidth[minKiller[i]]>liftCount) liftCount = cellWidth[minKiller[i]];
  }
 for (std::map< unsigned long, unsigned long>::iterator I=cellWidth.begin(); 
      I!=cellWidth.end(); I++)
  if (I->second > maxWidth) maxWidth = I->second;
 // we need liftCount lifts of our generators and relators.  Perhaps we should
 // either cite something in Magnus-Karass-Solitar for this or put in a proof.
 // let's build a vector that describes the relationa a(gi)a^-1 = ...

<<<<<<< HEAD
// NOTE: presentations like < a | > are fine with liftCount==0. 
// if (liftCount==0) { std::cout<<"identify_extension_over_Z() error: liftcount is zero.\n";
//   std::cout<<"Group: "<<this->toStringCompact()<<"\n";
//   std::cout.flush(); exit(1); }

=======
>>>>>>> 31e8e240
 // build table of reductions of the liftCount==M lift of generators.  
 // the indexing of the generators of the kernel of G --> Z will be handled
 // by the above idx and unidx macros.
 std::map<unsigned long, NGroupExpression> genKiller;
 // start with the liftCount lift, i.e. the first order reducers a^-Mg_ia^M =...
 for (unsigned long i=1; i<getNumberOfGenerators(); i++)
  {
<<<<<<< HEAD
    NGroupExpression temp;
    // maxKiller[i] is the index in lifts of the relator that kills generator gi
    // i is a liftIdx
    unsigned long delta(0);
    for (std::list< std::pair< NGroupExpressionTerm, signed long > 
            >::iterator I=lifts[maxKiller[i]].begin(); I!=lifts[maxKiller[i]].end();
             I++)
=======
   NGroupExpression temp;
   // maxKiller[i] is the index in lifts of the relator that kills generator gi
   // i is a liftIdx
   unsigned long delta(0);
   for (std::list< std::pair< NGroupExpressionTerm, signed long > >::iterator 
     I=lifts[maxKiller[i]].begin(); I!=lifts[maxKiller[i]].end(); I++)
>>>>>>> 31e8e240
    { 
     if (I==lifts[maxKiller[i]].begin()) 
       { // push up delta sheets so that it kills appropriately
        delta = (unsigned long)(liftCount - I->second);
        continue;
       }  
     temp.addTermFirst( NGroupExpressionTerm( 
        idx( I->first.generator, I->second + delta ), I->first.exponent ) );
    }
   genKiller.insert( std::pair< unsigned long, NGroupExpression >
                     (idx(i,liftCount),temp) );
  }

 // extra genKillers -- sometimes there are wider words than the killing words. 
 //  like with presentations such as:
 //   < a b | b a^-1 b a^-1 b^-1 a^2, a^-3 b^2 a^3 b^2 >
 // We could alternatively use the genKiller to reduce the width of the other
 // relators.  But for now we use this less-sophisticated work-around. 
 for (unsigned long j=liftCount; j<maxWidth; j++)
  { 
    for (unsigned long i=1; i<getNumberOfGenerators(); i++)
     { // bump-up lift of each genKiller then apply previous genKillers to them 
       // to create word in the fibre group.
<<<<<<< HEAD
       NGroupExpression tempW( genKiller[idx(i, j)] );
       for (std::list<NGroupExpressionTerm>::iterator I=tempW.getTerms().begin();
            I!=tempW.getTerms().end(); I++) I->generator += nGm1;
       for (std::map<unsigned long, NGroupExpression>::iterator J=genKiller.begin();
         J!=genKiller.end(); J++)
            tempW.substitute( J->first, J->second, false );
       genKiller.insert( std::pair< unsigned long, NGroupExpression >
                (idx(i,j+1), tempW) );
=======
      NGroupExpression tempW( genKiller[idx(i, j)] );
      for (std::list<NGroupExpressionTerm>::iterator I=tempW.getTerms().begin();
           I!=tempW.getTerms().end(); I++) I->generator += nGm1;
      for (std::map<unsigned long, NGroupExpression>::iterator 
        J=genKiller.begin(); J!=genKiller.end(); J++)
         tempW.substitute( J->first, J->second, false );
      genKiller.insert( std::pair< unsigned long, NGroupExpression >
               (idx(i,j+1), tempW) );
>>>>>>> 31e8e240
     }
  }

 //  initialize tempTable with the 0-th lifts of the relators. 
 std::list< NGroupExpression > tempTable;
 NGroupPresentation kerPres;
 kerPres.addGenerator( liftCount * nGm1 );

 for (unsigned long i=0; i<lifts.size(); i++)
 {
  NGroupExpression temp;
  for (std::list< std::pair< NGroupExpressionTerm, signed long > 
            >::iterator I=lifts[i].begin(); I!=lifts[i].end(); I++)
     temp.addTermFirst( NGroupExpressionTerm( 
        idx( I->first.generator, I->second ), I->first.exponent ) );
  for (std::map<unsigned long, NGroupExpression>::iterator J=genKiller.begin();
         J!=genKiller.end(); J++)
      temp.substitute( J->first, J->second, false );
  temp.simplify(); 
  if (temp.wordLength()>0)
    {
    tempTable.push_back(temp);
    kerPres.addRelation( new NGroupExpression(temp) );
    }
 }
<<<<<<< HEAD
 if (!kerPres.isValid()) { std::cout<<"identify_extension_over_Z() error: out of bounds relator in kerPres.\n";
  std::cout.flush();   exit(1); }
 // now we build the reductions of the {0,1,...,liftCount-1} translates of **all**
=======
 if (!kerPres.isValid()) 
  { std::cout<<"identify_extension_over_Z() error:"<<
     " out of bounds relator in kerPres.\n";
     std::cout.flush();   exit(1); }
 // build the reductions of the {0,1,...,liftCount-1} translates of **all**
>>>>>>> 31e8e240
 // the relators from the group, and assemble them into the relators of the
 // kernel.
 for (unsigned long M=0; M<liftCount; M++)
  { // increment the words in tempTable
   for ( std::list< NGroupExpression >::iterator I=tempTable.begin(); 
         I != tempTable.end(); I++)
   { 
    std::list< NGroupExpressionTerm >& It(I->getTerms() );
    for (std::list<NGroupExpressionTerm>::iterator J=It.begin();
         J!=It.end(); J++)
      J->generator += nGm1; // this depends on choice of idx function
<<<<<<< HEAD
    for (std::map<unsigned long, NGroupExpression>::iterator J=genKiller.begin();
         J!=genKiller.end(); J++)
=======
    for (std::map<unsigned long, NGroupExpression>::iterator 
        J=genKiller.begin(); J!=genKiller.end(); J++)
>>>>>>> 31e8e240
      I->substitute( J->first, J->second, false );
    // apply genKiller to reduce the words, and push to presentation
    kerPres.addRelation( new NGroupExpression( *I ) );   
   }
  }
  // replace this presentation by the semi-direct product presentation.
  std::vector<NGroupExpression> autVec;

  autVec.resize( nGm1*liftCount );
  for (unsigned long i=0; i<autVec.size(); i++) // this part depends on idx
   if ( i >= nGm1*(liftCount-1) ) 
     autVec[i] = genKiller[i+nGm1]; 
   else 
     { 
     NGroupExpression temp;
     temp.addTermFirst( i+nGm1, 1 );
     autVec[i] = temp;
     }

<<<<<<< HEAD
  std::auto_ptr< NHomGroupPresentation > retval(new NHomGroupPresentation( kerPres, kerPres, autVec ) );
=======
  std::auto_ptr< NHomGroupPresentation > 
        retval(new NHomGroupPresentation( kerPres, kerPres, autVec ) );
>>>>>>> 31e8e240
  retval->intelligentSimplify();

  // Modify this presentation to reflect the semi-direct product
  //        structure we've discovered! 
<<<<<<< HEAD
  // now deallocate relations, and resize and repopulate with copies of kerPres's
=======
  // deallocate relations, and resize and repopulate with copies of kerPres's
>>>>>>> 31e8e240
  //  relations. 

  nGenerators = retval->getDomain().nGenerators + 1;
  for (unsigned long i=0; i<relations.size(); i++)
   delete relations[i];
<<<<<<< HEAD
  relations.resize( retval->getDomain().nGenerators + retval->getDomain().relations.size() );
=======
  relations.resize( retval->getDomain().nGenerators + 
                    retval->getDomain().relations.size() );
>>>>>>> 31e8e240

  for (unsigned long i=0; i<retval->getDomain().relations.size(); i++)
   relations[i] = new NGroupExpression( *retval->getDomain().relations[i] );

  // And now all the b^-1g_ib = genKiller(i) and b^-1g_ib = g_{i+1} relations.
  for (unsigned long i=0; i<retval->getDomain().nGenerators; i++)
   {
    NGroupExpression* temp;
    temp = new NGroupExpression( retval->evaluate(i) );
    temp->addTermFirst( retval->getDomain().nGenerators, 1);
    temp->addTermFirst( i, -1);
    temp->addTermFirst( retval->getDomain().nGenerators, -1); 
    relations[ i+retval->getDomain().relations.size() ] = temp;
   }

 return std::auto_ptr< NHomGroupPresentation >( retval );
}

bool NGroupPresentation::isValid() const
 {
    for (unsigned long i=0; i<relations.size(); i++)
     for (std::list<NGroupExpressionTerm>::const_iterator 
            j=relations[i]->getTerms().begin(); 
            j!=relations[i]->getTerms().end(); j++)
      if (j->generator >= nGenerators) return false;
    return true;
 }


<<<<<<< HEAD
=======
/*
 * This is an entirely cosmetic re-writing of the presentation, is
 * fast and superficial.   
 *  1) It inverts relators if net sign of the generators is negative.
 *  2) It cyclically permutes relators to start with smallest gen.
 *  3) It sorts the relators by number of generator indices that
 *     appear, followed by relator numbers (lexico) followed by 
 *     relator length. 
 *  4) Makes elementary simplifications to aid in seeing standard
 *     relators like commutators. 
 */
bool compare_words(const NGroupExpression* first, 
                   const NGroupExpression* second)
{
 // compute number of letters used
 std::set<unsigned long> usedTermsF, usedTermsS;
 for (std::list<NGroupExpressionTerm>::const_iterator 
    j=first->getTerms().begin();  j!=first->getTerms().end(); j++)     
    usedTermsF.insert( j->generator );
 for (std::list<NGroupExpressionTerm>::const_iterator 
    j=second->getTerms().begin(); j!=second->getTerms().end(); j++)    
    usedTermsS.insert( j->generator );
 if (usedTermsF.size() < usedTermsS.size()) return true;
 if (usedTermsF.size() > usedTermsS.size()) return false;
 // have all the same terms, sort lexicographically on which terms used
 std::set<unsigned long>::iterator i=usedTermsF.begin();
 std::set<unsigned long>::iterator j=usedTermsS.begin();
 while (i != usedTermsF.end())
  {
   if (*i < *j) return true; 
   if (*i > *j) return false;
   i++; j++;
  }
 // the two words first and second use exactly the same letters. 
 if (first->wordLength() < second->wordLength()) return true;
 if (first->wordLength() > second->wordLength()) return false;
 if (first->getNumberOfTerms() < second->getNumberOfTerms()) return true;
 if (first->getNumberOfTerms() > second->getNumberOfTerms()) return false;
 // now we can compare them lexicographically, letter by letter. 
 // first we lay them out one letter at a time.
 std::vector< NGroupExpressionTerm > first_word_vec( 0 );
 std::vector< NGroupExpressionTerm > second_word_vec( 0 ); 
 first_word_vec.reserve( first->wordLength() ); 
 second_word_vec.reserve( second->wordLength() );
 std::list<NGroupExpressionTerm>::const_iterator it; 
 for (it = first->getTerms().begin(); it!=first->getTerms().end(); it++)
  { for (unsigned long I=0; I<abs((*it).exponent); I++)
     first_word_vec.push_back( NGroupExpressionTerm( (*it).generator, 
        ((*it).exponent>0) ? 1 : -1 ) );  }
 for (it = second->getTerms().begin(); it!=second->getTerms().end(); it++)
  { for (unsigned long I=0; I<abs((*it).exponent); I++)
     second_word_vec.push_back( NGroupExpressionTerm( (*it).generator, 
        ((*it).exponent>0) ? 1 : -1 ) );  }
 // now we compare termwise
 for (unsigned long I=0; I<first_word_vec.size(); I++)
  {
   if (first_word_vec[I].generator < second_word_vec[I].generator) return true;
   if (first_word_vec[I].generator > second_word_vec[I].generator) return false;
   if (first_word_vec[I].exponent  < second_word_vec[I].exponent) return true;
   if (first_word_vec[I].exponent  > second_word_vec[I].exponent) return false;
  }

 // exactly the same words. 
 return false;
}

bool NGroupPresentation::prettyRewriting()
{ return prettyRewritingDetail().get(); }

std::auto_ptr<NHomGroupPresentation> NGroupPresentation::prettyRewritingDetail()
{
 // keep the relators in a list for now. 
 std::list<NGroupExpression*> relatorPile;
 for (unsigned long i=0; i<relations.size(); i++)
  relatorPile.push_back( relations[i] );

 // step 1: cyclic reduce relators. Delete length 0 relators. 
 //         delete generators corresponding to length 1 relators
 std::list<NGroupExpression*>::iterator it;
 for ( it = relatorPile.begin(); it != relatorPile.end(); it++ ) 
    (*it)->simplify(true);
 it = relatorPile.begin();
 while ( it != relatorPile.end() ) 
   { if ( (*it)->getNumberOfTerms() == 0 ) { 
     delete (*it); it = relatorPile.erase(it);  }  else it++; } 
 std::set<unsigned long> deletables;
 for ( it = relatorPile.begin(); it != relatorPile.end(); it++ )
  {
   if ( (*it)->getNumberOfTerms() == 1) 
    if ( abs( (*it)->getTerms().front().exponent ) == 1 ) // a killer!
     { deletables.insert( (*it)->getTerms().front().generator ); }
  }

 std::auto_ptr<NHomGroupPresentation> redMap(NULL);
 if (deletables.size()>0)
  { // we need a reducing isomorphism, first keep track of this group
    NGroupPresentation oldPres(*this);
    // let's build the complementary set to deletables
    std::set< unsigned long > interval, compDelete;
    for (unsigned long i=0; i<nGenerators; i++) 
        interval.insert(interval.end(), i);
    std::set_difference( interval.begin(), interval.end(), 
                         deletables.begin(), deletables.end(), 
                         std::inserter(compDelete, compDelete.end() ) );
    // then reduce the group, run through deletables and do gi->1 subs on all
    //  relators, and gk --> gk-1 for larger generators. 
    std::vector< NGroupExpression > downSub(nGenerators);
    std::vector< NGroupExpression > upSub(nGenerators - deletables.size());
    unsigned long i=0;
    for (std::set<unsigned long>::iterator I=compDelete.begin();
         I!=compDelete.end(); I++)
     {
      upSub[i].addTermFirst( NGroupExpressionTerm( (*I), 1 ) );
      downSub[*I].addTermFirst( NGroupExpressionTerm( i, 1 ) );
      i++;
     }    
    // perform all subs on all words
    for (it=relatorPile.begin(); it!=relatorPile.end(); it++)
     for (i=(*deletables.begin()); i<nGenerators; i++)
      (*it)->substitute(i, downSub[i], true);
    nGenerators -= deletables.size();
    // finish off by deleting and removing length 0 relators. 
    it = relatorPile.begin();
    while ( it != relatorPile.end() ) 
     { if ( (*it)->getNumberOfTerms() == 0 ) { 
       delete (*it); it = relatorPile.erase(it);  }  else it++; } 
    // assemble the reduction map
    redMap.reset( new NHomGroupPresentation( oldPres, *this, 
                        downSub, upSub ) );
  }

 // step 2: sort by number of letters present, followed by word length
 //         to do this, we build a list of relators and a sorting criterion. 
 relatorPile.sort(compare_words);
 relations.clear();
 relations.reserve(relatorPile.size());
 for (it = relatorPile.begin(); it!=relatorPile.end(); it++)
  relations.push_back( *it );

 // step 3: if there is a relator with net sign < 0, invert it
 for (unsigned long i=0; i<relations.size(); i++)
  { // add up signs
   signed int sig(0);
   for (std::list<NGroupExpressionTerm>::iterator 
        j=relations[i]->getTerms().begin();
        j!=relations[i]->getTerms().end(); j++) sig += j->exponent;     
   if (sig < 0) relations[i]->invert();
  }

 // step 4: for each generator find first relator where it appears with non-zero
 //   weight, if negative, invert the generator. 
 // TODO maybe...

 // step 5: cyclically permute to start with a lexicographically smallest
 //         term
 for (unsigned long i=0; i<relations.size(); i++) 
    if (relations[i]->getNumberOfTerms()>0)
  { 
    // form list of all terms involved, find smallest, cyclically permute to
    //  start with that one.
    std::set<unsigned long> usedTerms;
    for (std::list<NGroupExpressionTerm>::iterator 
         j=relations[i]->getTerms().begin();
         j!=relations[i]->getTerms().end(); j++)
     usedTerms.insert( j->generator );
    unsigned long smallestGen( *usedTerms.begin() ); 
    while ( relations[i]->getTerm(0).generator != smallestGen )
     relations[i]->cycleRight();
  }

 for (unsigned long i=0; i<relations.size(); i++)
  {
    relations[i] = relatorPile.front();
    relatorPile.pop_front();
  }
 // step 6: TODO keep track of 1 and 2 letter words in relators, try to clean
 //         up as much as possible so that commutators are identified and
 //         written in the form aba^-1b^-1

 return std::auto_ptr<NHomGroupPresentation>( redMap.release() );
}


>>>>>>> 31e8e240
////////////////// ALL INPUT / OUTPUT routines below //////////////////////

// XML output

void NGroupPresentation::writeXMLData(std::ostream& out) const {
    out << "<group generators=\"" << nGenerators << "\">\n";
    for (RelIteratorConst it = relations.begin(); it != relations.end(); it++) {
        out << "  ";
        (*it)->writeXMLData(out);
        out << '\n';
    }
    out << "</group>\n";
}

void NGroupExpression::writeXMLData(std::ostream& out) const {
    out << "<reln> ";
    for (TermIteratorConst it = terms.begin(); it != terms.end(); it++)
        out << (*it).generator << '^' << (*it).exponent << ' ';
    out << "</reln>";
}

// group expression output routines

void NGroupExpression::writeText(std::ostream& out, bool shortword) const {
    if (terms.empty())
        out << '1';
    else {
        std::list<NGroupExpressionTerm>::const_iterator i;
        for (i = terms.begin(); i!=terms.end(); i++) {
            if (i != terms.begin())
                out << ' ';
            if (shortword)
                out << char('a' + i->generator);
            else
                out << "g_" << i->generator;
            if ( i->exponent != 1 )
                out << '^' << i->exponent;
        }
    }
}

std::string NGroupExpression::toTeX() const {
    std::ostringstream out;
    writeTeX(out);
    return out.str();
}

void NGroupExpression::writeTeX(std::ostream& out) const {
    if (terms.empty())
        out << 'e';
    else {
        std::list<NGroupExpressionTerm>::const_iterator i;
        for (i = terms.begin(); i!=terms.end(); i++) {
            out << "g_{" << i->generator << '}';
            if ( i->exponent != 1 )
                out << "^{" << i->exponent << '}';
        }
    }
}

void NGroupExpression::writeTextShort(std::ostream& out) const {
    if (terms.empty())
        out << '1';
    else {
        TermIteratorConst last = --terms.end();
        copy(terms.begin(), last,
            std::ostream_iterator<NGroupExpressionTerm>(out, " "));
        out << *last;
    }
}

// presentation output routines below

std::string NGroupPresentation::toTeX() const {
    std::ostringstream out;
    writeTeX(out);
    return out.str();
}

void NGroupPresentation::writeTeX(std::ostream& out) const {
    out << "\\langle ";
    if (nGenerators == 0) out << "\\cdot";
    else if (nGenerators == 1) out << "g_0";
    else if (nGenerators == 2) out << "g_0, g_1";
    else {
        out << "g0, \\cdots, g" <<(nGenerators - 1);
    }
    out << " | ";
    if (relations.empty())
        out << "\\cdot";
    else
        for (RelIteratorConst it = relations.begin();
                it != relations.end(); it++) {
            if (it != relations.begin())
                out << ", ";
            (*it)->writeTeX(out);
        }
    out << " \\rangle";
}

void NGroupPresentation::writeTextLong(std::ostream& out) const {
    out << "Generators: ";
    if (nGenerators == 0)
        out << "(none)";
    else if (nGenerators == 1)
        out << "a";
    else if (nGenerators == 2)
        out << "a, b";
    else if (nGenerators <= 26)
        out << "a .. " << char('a' + nGenerators - 1);
    else
        out << "g0 .. g" << (nGenerators - 1);
    out << std::endl;

    out << "Relations:\n";
    if (relations.empty())
        out << "    (none)\n";
    else
        for (RelIteratorConst it = relations.begin();
                it != relations.end(); it++) {
            out << "    ";
            (*it)->writeText(out, nGenerators <= 26);
            out << std::endl;
        }
}

std::string NGroupPresentation::toStringCompact() const {
    std::ostringstream out;
    writeTextCompact(out);
    return out.str();
}

void NGroupPresentation::writeTextCompact(std::ostream& out) const {
    if (nGenerators == 0) {
        out << "< >";
        return;
    }

    out << "<";
    if (nGenerators <= 26) {
        for (unsigned long i=0; i<nGenerators; i++)
            out << ' ' << char('a' + i);
    } else {
        out << " g0 .. g" << (nGenerators - 1);
    }

    if (relations.empty()) {
        out << " >";
        return;
    }

    out << " | ";
    for (RelIteratorConst it = relations.begin();
            it != relations.end(); it++) {
        if (it != relations.begin())
            out << ", ";
        (*it)->writeText(out, nGenerators <= 26);
    }
    out << " >";
}


// We will go through, apply dehnAlgSubMetric look for substitutions, 
//  then apply all of them within a reasonable length. 
// if user requests we will go further and do a 2nd iteration with more care...
// depth==1 by default. 

void NGroupPresentation::proliferateRelators(unsigned long depth) {
 std::list< NGroupExpression* > newRels;
 for (unsigned long i=0; i<relations.size(); i++)
 for (unsigned long j=0; j<relations.size(); j++)
  {
   if (i==j) continue; // TODO: maybe accept novel self-substitutions? 
   std::set< NWordSubstitutionData > sub_list; 
   dehnAlgorithmSubMetric( *(relations[i]), *(relations[j]), sub_list, depth );
   while (!sub_list.empty())
    {
     NGroupExpression* newRel( new NGroupExpression( *(relations[i]) ) );
     applySubstitution( *newRel, *(relations[j]), *sub_list.begin() );
     sub_list.erase( sub_list.begin() );
     newRels.push_back(newRel);
    }
  }
 depth--;
 while (depth>0) 
  {
   std::list< NGroupExpression* > tempRels;
   for (unsigned long i=0; i<relations.size(); i++)
   for (std::list< NGroupExpression* >::iterator j=newRels.begin(); 
        j!=newRels.end(); j++)
    { // attempt to tack relation[i] to *j. To do this, we should perhaps 
      // keep a record of how *j was created, as in where the two junction 
      // points are so as to ensure what we're adding spans at least one 
      // of the junctions. 
      std::set< NWordSubstitutionData > sub_list; 
      dehnAlgorithmSubMetric( **j, *(relations[i]), sub_list, depth ); 
      while (!sub_list.empty())
       { // TODO: we might want to avoid some obviously repetitive subs 
         //       as noted above? 
        NGroupExpression* newRel( new NGroupExpression( *(*j) ) );
        applySubstitution( *newRel, *(relations[i]), *sub_list.begin() );
        sub_list.erase( sub_list.begin() );
        tempRels.push_back(newRel);
       }
    }
   depth--;
   while (!tempRels.empty()) { newRels.push_back( *tempRels.begin() ); 
                               tempRels.erase( tempRels.begin() ); }
  }
 while (!newRels.empty()) { relations.push_back( newRels.front() ); 
                            newRels.pop_front(); }
}

} // namespace regina
<|MERGE_RESOLUTION|>--- conflicted
+++ resolved
@@ -42,7 +42,6 @@
 #include "maths/numbertheory.h"
 #include "utilities/boostutils.h"
 #include "utilities/stlutils.h"
-#include "maths/matrixops.h"
 
 namespace regina {
 
@@ -430,8 +429,7 @@
  // iterate through remainder of this_word_vec, starting from 
  //     sub_data.start_sub_at + sub_length, ie fill in B 
  for (unsigned long i=0; i<(this_length - sub_data.sub_length); i++)
-  this_word.getTerms().push_back( 
-    this_word_vec[(sub_data.start_sub_at + sub_data.sub_length + i) %
+  this_word.getTerms().push_back( this_word_vec[(sub_data.start_sub_at + sub_data.sub_length + i) %
          this_length] );
  // done
  this_word.simplify();
@@ -497,7 +495,7 @@
             inv_reducer[(subData.start_from + i) % word_length] : 
                 reducer[(subData.start_from + i) % word_length] );
      rep_word.simplify(); del_word.simplify();
-     retval = del_word.toString()+" -> "+rep_word.toString();
+     retval = del_word.str()+" -> "+rep_word.str();
      return retval;
     }
     */
@@ -545,120 +543,68 @@
   }
 }
 
-bool NGroupPresentation::simplifyWord( NGroupExpression &input ) const
- {
-  bool retval(false);
-  for (unsigned long i=0; i<relations.size(); i++)
-   { // apply relations[i] to input word.
-     std::set< NWordSubstitutionData > sub_list;
-     dehnAlgorithmSubMetric( input, *relations[i], sub_list );
-     if (sub_list.size() != 0) if ( (*sub_list.begin()).score > 0 )
-        {
-        applySubstitution( input, *relations[i], *sub_list.begin() );
-        retval = true; 
-        }
-   }
-  return retval;
- }
-
-<<<<<<< HEAD
 bool NGroupPresentation::intelligentSimplify() {
     // This is not inline because it needs the NHomGroupPresentation
     // class definition, so that the auto_ptr destructor works correctly.
     return intelligentSimplifyDetail().get();
 }
 
-// TODO: we should make this routine more modular, calling simpler more "canned" 
-//  group modification routines in a more transparent way. 
 std::auto_ptr<NHomGroupPresentation>
         NGroupPresentation::intelligentSimplifyDetail() {
-=======
-// for now we iterate: 
-// 1) Small Cancellation theory
-// 2) Nielsen moves until no reducing ones available
-// 3) Loop back to (1) until nothing happens in either (1) or (2).
-// TODO: consider a homological alignment call if the abelianization
-//       has rank 1 or any other situation where we know it can be useful. 
-std::auto_ptr<NHomGroupPresentation>
-        NGroupPresentation::intelligentSimplifyDetail() 
-{
- bool doRep(true), bool1(false), bool2(false);
- std::auto_ptr<NHomGroupPresentation> redHom;
- while (doRep)
-  {
-   doRep = false; bool1 = false; bool2 = false;
-   std::auto_ptr<NHomGroupPresentation> 
-        tempHom( smallCancellationDetail() );
-   if (tempHom.get()) { bool1 = true;
-    if (!redHom.get()) redHom.reset( tempHom.release() );
-    else redHom.reset( tempHom->composeWith( *redHom.get() ).release() );
-    }
-
-   std::auto_ptr<NHomGroupPresentation> 
-        temp2Hom( intelligentNielsenDetail() );
-   if (temp2Hom.get()) { bool2 = true;
-    if (!redHom.get()) redHom.reset( temp2Hom.release() );
-    else redHom.reset( temp2Hom->composeWith( *redHom.get() ).release() );
-    } 
-   if ( bool2 ) doRep = true;
-  }
-
- std::auto_ptr<NHomGroupPresentation> temp3Hom( prettyRewritingDetail() );
- if (temp3Hom.get()) {
-  if (!redHom.get()) redHom.reset( temp3Hom.release() );
-  else redHom.reset( temp3Hom->composeWith( *redHom.get() ).release() );
-  }
-
- return std::auto_ptr<NHomGroupPresentation>( redHom.release() ); 
-}
-
-bool NGroupPresentation::intelligentSimplify() 
-{    return intelligentSimplifyDetail().get(); }
-
-bool NGroupPresentation::smallCancellation()
-{    return smallCancellationDetail().get(); }
-
-std::auto_ptr<NHomGroupPresentation> 
-    NGroupPresentation::smallCancellationDetail()
-{
->>>>>>> 31e8e240
  bool didSomething(false);
  // start by taking a copy of *this group, for construction of reductionMap
  NGroupPresentation oldGroup( *this );
 
+ // let's start with the shortest relators first, and see to what extent we can
+ // use them to simplify the other relators.  To do this we'll need a temporary 
+ // relator table, sorted on the length of the relators. 
  std::list< NGroupExpression* >::iterator it;  
- // relatorList will be the temporary relator table. 
  std::list< NGroupExpression* > relatorList; 
  for (unsigned long i=0; i<relations.size(); i++) 
    relatorList.push_back( relations[i] );
- relations.clear(); 
- // substitutionTable[i] == 1 means kill gi. 
- //                      != gi means replace gi by this.
+ relations.resize(0); // we'll rebuild the relations later. 
+
+ // the substitutionTable keeps track of how generators are killed by relators. 
+ // substitutionTable[i] != generator gi if and only the algorithm discovers 
+ //  gi to be trivial in the presentation or expressible in terms of other 
+ // generators
  std::vector< NGroupExpression > substitutionTable( nGenerators ); 
  for (unsigned long i=0; i<nGenerators; i++) 
-  substitutionTable[i].addTermFirst( i, 1 ); 
+   substitutionTable[i].addTermFirst( i, 1 ); 
 
  bool we_value_iteration(true);
+
  while (we_value_iteration)
-  {  we_value_iteration = false; 
+  { // 1) Sort. 
+    // 2) deallocate and remove any trivial relators from relatorList 
+    // 3) apply shorter relators to longer ones to reduce length of relators, 
+    //    possibly triggering we_value_iteration
+    // 4) use relators to kill generators
+    // 5) Look for convienient Tietze transforms. 
+    // 6) return to (1) if we_value_iteration
+
+   we_value_iteration = false; // set to true if we ever make a substitution. 
    // cyclically reduce relators
    for ( it = relatorList.begin(); it != relatorList.end(); it++)
         (*it)->simplify(true); 
+
    relatorList.sort( compare_length ); // (1)
 
-   it = relatorList.begin();  // start (2) deletion of 0-length relators
+   // start (2) deletion of 0-length relators
+   it = relatorList.begin();  
    while ( it != relatorList.end() )  { if ( (*it)->wordLength() == 0 )
        { delete (*it); it = relatorList.erase(it); }  else break; }
+   // end (2) deletion of 0-length relators
 
    // start (3) - apply shorter relators to longer.
    for (it = relatorList.begin(); it != relatorList.end(); it++)
+    {
      if ( (*it)->wordLength() > 0 ) // don't bother if this is a trivial word.
       {
        std::list< NGroupExpression* >::iterator tit; // target of it manips. 
        tit = it; tit++;
        while (tit != relatorList.end())
- 	   {// attempt to apply *it to *tit
-<<<<<<< HEAD
+ 	{// attempt to apply *it to *tit
           std::set< NWordSubstitutionData > sub_list; 
           dehnAlgorithmSubMetric( **tit, **it, sub_list );
           // for now let's just choose the first suggested substitution, 
@@ -669,21 +615,24 @@
              we_value_iteration = true;
              didSomething = true;
 	    }
-=======
-        std::set< NWordSubstitutionData > sub_list; 
-        dehnAlgorithmSubMetric( **tit, **it, sub_list ); // take first valid sub
-        if (sub_list.size() != 0) if ( (*sub_list.begin()).score > 0 )
-         {
-          applySubstitution( **tit, **it, *sub_list.begin() );
-          we_value_iteration = true; didSomething = true;
-         }
->>>>>>> 31e8e240
-	   tit++;
-	   }
+	  tit++;
+	}
+      }
     } // end (3) - application of shorter to longer relators.
 
   // (4) Build and sort a list (by length) of generator-killing relations. 
+  //     So we need to:
+  //     (a) Find generator-killing relators
+  //     (b) Apply all possible length 1 and length 2 relators
+  //     (c) If any length 3 relators, apply a single one then loop back to (1)
+  //     (d) Keep a running list of generators we've killed and their 
+  //         substitutions in terms of the new generators. 
+
   relatorList.sort( compare_length ); 
+
+  // okay, lets start walking through relatorList. Terminate either when we hit 
+  // the end or a length >=3 relator.  If we can use the relator *it, do. And 
+  // record in substitutionTable. begin (4)
   for (it = relatorList.begin(); it!=relatorList.end(); it++)
    {  
     bool word_length_3_trigger(false);
@@ -695,7 +644,6 @@
     std::list<NGroupExpressionTerm>::iterator tit;
     for (unsigned long i=0; i<genUsage.size(); i++) if (genUsage[i] == 1)
      { // have we found a substitution for generator i ?
-<<<<<<< HEAD
        if ( ( substitutionTable[i].getNumberOfTerms() == 1 ) && 
             ( substitutionTable[i].getGenerator(0) == i ) )
         { // we have a valid substitution.  So we have to replace all occurances 
@@ -715,64 +663,66 @@
               { if (before_flag) prefix.addTermLast( (*tit) );
                 else complement.addTermLast( (*tit) ); }
            } 
-          complement.addTermsLast(prefix);
+	  complement.addTermsLast(prefix);
           if (!inv) complement.invert();
-	      // sub gi --> complement, in both substitutionTable and relatorList
+	  // so we sub gi --> complement, in both substitutionTable and relatorList
          for (unsigned long j=0; j<substitutionTable.size(); j++)
 	    substitutionTable[j].substitute( i, complement );
-=======
-      if ( ( substitutionTable[i].getNumberOfTerms() == 1 ) && 
-           ( substitutionTable[i].getGenerator(0) == i ) )
-       {// we have a valid substitution.  Replace all occurances 
-        // of generator genUsage[i] with the inverse of the remaining word 
-        bool inv(true); 
-        bool before_flag(true); // true if we have not yet encountered gen 
-        NGroupExpression prefix, complement; 
-        for ( tit = (*it)->getTerms().begin(); 
-            ( tit != (*it)->getTerms().end() ); tit++)
-        { 
-         if ( (*tit).generator == i ) { 
-          inv = ((*tit).exponent != 1); before_flag=false; } 
-         else { 
-          if (before_flag) prefix.addTermLast( (*tit) );
-          else complement.addTermLast( (*tit) ); }
-        } 
-        complement.addTermsLast(prefix);
-        if (!inv) complement.invert();
-	    // sub gi --> complement, in both substitutionTable and relatorList
-        for (unsigned long j=0; j<substitutionTable.size(); j++)
-	     substitutionTable[j].substitute( i, complement );
->>>>>>> 31e8e240
-	    for (std::list< NGroupExpression* >::iterator pit = relatorList.begin(); 
+	  for (std::list< NGroupExpression* >::iterator pit = relatorList.begin(); 
                pit != relatorList.end(); pit++)
-	     (*pit)->substitute( i, complement );
-	    we_value_iteration = true;
-        didSomething = true;
-	    if (WL>3) word_length_3_trigger=true;
-  	    goto found_a_generator_killer;
-        }
-     } // the look through genUsage loop
+	     { // aha! using it in a nested way!!
+	     (*pit)->substitute( i, complement ); // except this
+	     }
+	  we_value_iteration = true;
+          didSomething = true;
+	  if (WL>3) word_length_3_trigger=true;
+
+  	  goto found_a_generator_killer;
+        }
+     } // end (4)
 
     found_a_generator_killer:
     if (word_length_3_trigger) break; 
    } // end (4)
+  // (5) TODO: look for convienient Tietze moves. These are automorphisms of the
+  //     the free group that fix all but one generator, which maps as
+  //     g_i --> g_i g_j^k for some j \neq i, and any k, similarly
+  //     g_i --> g_j^k g_i. 
+  //
+  //     For example,  < a b | b^2a^2, abababab > 
+  //          In this situation if we make f the automorphism of the free group
+  //          with f(a)=ab, f(b)=b, we get f^{-1}(b)=b, f^{-1}(a)=ab^-1, so
+  //          f^{-1}(b^2a^2)=b^2ab^-1ab^-1, f^{-1}(abababab)=a^4. 
+  //          the former cyclically reduces to bab^-1a.  This is good.  
+  //          So how should we weigh the change of coordinates? Probably some 
+  //          strict greedy algorithm for now, just to be safe.  Or perhaps
+  //          only when the move can amalgamate consecutive appearances of
+  //          generators?  Like abababab -> a^4 is good, but
+  //          b^2a^2 -> b^2ab^-1ab^-1 is kind of bad. 
+  // 
   } // end of main_while_loop (6)
  
+ // We need to remove the generators that have been killed or expressed
+ // in terms of other generators.  We have to similarly re-index the 
+ // remaining generators. 
+
  nGenerators = 0;
  for (unsigned long i=0; i<substitutionTable.size(); i++)
   if ( substitutionTable[i].getNumberOfTerms() == 1 ) 
   if ( substitutionTable[i].getGenerator(0) == i ) nGenerators++;
 
  // now we can build up a mapping of where the current generators get sent to.  
- // make it a std::vector.
+ // make it a std::vector, I suppose.  This will suffice for a looped substitute
+ //  call. 
 
  std::vector< unsigned long > genReductionMapping( nGenerators );
  unsigned long indx(0);
  for (unsigned long i=0; i<substitutionTable.size(); i++) 
   {
    if ( substitutionTable[i].getNumberOfTerms() == 1 ) 
-    if ( substitutionTable[i].getGenerator(0) == i )
-     { genReductionMapping[ indx ] = i; indx++; }
+   if ( substitutionTable[i].getGenerator(0) == i )
+    { genReductionMapping[ indx ] = i;
+      indx++; }
   }
 
  // now let's run through relatorList and substitute genReductionMapping[i] -> i
@@ -785,27 +735,19 @@
    for (unsigned long i=0; i<nGenerators; i++)
     { NGroupExpression gi; gi.addTermFirst( i, 1 );
       substitutionTable[j].substitute( genReductionMapping[i], gi ); } 
+
  // okay, now let's replace relations with relatorList
  relations.reserve( relatorList.size() );
  for (it = relatorList.begin(); it != relatorList.end(); it++) 
   { relations.push_back( (*it) ); }
- // and build the reverse isomorphism from the new group to the old
- std::vector< NGroupExpression > revMap(nGenerators);
- for (unsigned long i=0; i<revMap.size(); i++)
-  revMap[i].addTermFirst( genReductionMapping[i], 1 );
-
- // and build the reverse isomorphism from the new group to the old
- std::vector< NGroupExpression > revMap(nGenerators);
- for (unsigned long i=0; i<revMap.size(); i++)
-  revMap[i].addTermFirst( genReductionMapping[i], 1 );
 
  if (didSomething) {
    // now we can initialize reductionMap 
    return std::auto_ptr<NHomGroupPresentation>(new NHomGroupPresentation(
-    oldGroup, *this, substitutionTable, revMap));
+    oldGroup, *this, substitutionTable));
  } else
    return std::auto_ptr<NHomGroupPresentation>();
-}// end smallCancellation()
+}// end dehnAlgorithm()
 
 NGroupPresentation& NGroupPresentation::operator=(
         const NGroupPresentation& copyMe) {
@@ -818,927 +760,6 @@
     return *this;
 }
 
-<<<<<<< HEAD
-=======
-bool NGroupPresentation::intelligentNielsen()
-{
-    return intelligentSimplifyDetail().get();
-}
-
-std::auto_ptr<NHomGroupPresentation> 
-    NGroupPresentation::intelligentNielsenDetail()
-{
- if (nGenerators < 2) return std::auto_ptr<NHomGroupPresentation>(NULL); 
- // let's keep a record of the best possible substitution,
- bool didSomething(true);
- std::auto_ptr<NHomGroupPresentation> retval(NULL);
- while (didSomething)
-  {
-   didSomething = false;
-   unsigned long bSubi(0), bSubj(0), bSubType(0); // IJ IJi JI or JIi 0,1,2,3
-   signed long bSubScore(0);
-
-   for (unsigned long i=0; i<nGenerators; i++) 
-    for (unsigned long j=0; j<nGenerators; j++)
-   { if (i==j) continue;
-    signed long scrIJ(0), scrIJi(0), scrJI(0), scrJIi(0); // ongoing score count.
-    // run through all the relators. 
-    for (unsigned long l=0; l<relations.size(); l++)
-     { NGroupExpression* rel(relations[l]);
-       std::list<NGroupExpressionTerm>& terms( rel->getTerms() );
-       // now we run from front to back, cyclically keeping track of the
-       //  previous and next terms respectively.
-       NGroupExpressionTerm prevTerm(terms.back()), 
-        thisTerm(terms.front()), nextTerm;
-       for (std::list<NGroupExpressionTerm>::iterator T=terms.begin();
-            T!=terms.end(); T++)
-        {
-         std::list<NGroupExpressionTerm>::iterator Tn(T); Tn++;
-         if (T!=terms.begin()) { prevTerm = thisTerm; thisTerm=nextTerm; }
-         nextTerm = ( (Tn == terms.end()) ? terms.front() : *Tn ); 
-
-         // check IJ  gigj    -> gi  i.e. gi -> gigj^-1 all other gens fixed
-         if ( (thisTerm.generator == i) && (thisTerm.exponent>0) )
-            ( (nextTerm.generator == j) && (nextTerm.exponent>0) ) ? 
-            scrIJ += (2-thisTerm.exponent) : scrIJ -= thisTerm.exponent;
-         if ( (thisTerm.generator == i) && (thisTerm.exponent<0) )
-            ( (prevTerm.generator == j) && (prevTerm.exponent<0) ) ? 
-            scrIJ += (2+thisTerm.exponent) : scrIJ += thisTerm.exponent;
-         // check IJi gigj^-1 -> gi i.e. gi -> gigj 
-         if ( (thisTerm.generator == i) && (thisTerm.exponent>0) )
-            ( (nextTerm.generator == j) && (nextTerm.exponent<0) ) ? 
-            scrIJi += (2-thisTerm.exponent) : scrIJi -= thisTerm.exponent;
-         if ( (thisTerm.generator == i) && (thisTerm.exponent<0) )
-            ( (prevTerm.generator == j) && (prevTerm.exponent>0) ) ? 
-            scrIJi += (2+thisTerm.exponent) : scrIJi += thisTerm.exponent;
-         // check JI  gjgi    -> gi
-         if ( (thisTerm.generator == i) && (thisTerm.exponent<0) )
-            ( (nextTerm.generator == j) && (nextTerm.exponent<0) ) ? 
-            scrJI += (2+thisTerm.exponent) : scrJI += thisTerm.exponent;
-         if ( (thisTerm.generator == i) && (thisTerm.exponent>0) )
-            ( (prevTerm.generator == j) && (prevTerm.exponent>0) ) ? 
-            scrJI += (2-thisTerm.exponent) : scrJI -= thisTerm.exponent;
-         // check JIi gj^-1gi -> gi
-         if ( (thisTerm.generator == i) && (thisTerm.exponent<0) )
-            ( (nextTerm.generator == j) && (nextTerm.exponent>0) ) ? 
-            scrJIi += (2+thisTerm.exponent) : scrJIi += thisTerm.exponent;
-         if ( (thisTerm.generator == i) && (thisTerm.exponent>0) )
-            ( (prevTerm.generator == j) && (prevTerm.exponent<0) ) ? 
-            scrJIi += (2-thisTerm.exponent) : scrJIi -= thisTerm.exponent;
-        }
-     } // end of relator loop
-   // compare the IJ, IJi, JI, JIi subs to the best known one, if it exists
-   if (scrIJ > bSubScore)  { bSubScore = scrIJ;  bSubi = i; 
-                             bSubj = j; bSubType = 0; }
-   if (scrIJi > bSubScore) { bSubScore = scrIJi; bSubi = i; 
-                             bSubj = j; bSubType = 1; }
-   if (scrJI > bSubScore)  { bSubScore = scrJI;  bSubi = i; 
-                             bSubj = j; bSubType = 2; }
-   if (scrJIi > bSubScore) { bSubScore = scrJIi; bSubi = i; 
-                             bSubj = j; bSubType = 3; }
-   } 
-
-  if (bSubScore > 0)
-   { // perform sub!
-    didSomething=true;
-    NGroupPresentation oldPres(*this);
-    std::vector<NGroupExpression> DomToRan( oldPres.getNumberOfGenerators() );
-    std::vector<NGroupExpression> RanToDom( oldPres.getNumberOfGenerators() );
-    for (unsigned long i=0; i<DomToRan.size(); i++)
-     { DomToRan[i].addTermFirst( NGroupExpressionTerm( i, 1 ) );
-       RanToDom[i].addTermFirst( NGroupExpressionTerm( i, 1 ) ); }
-    if (bSubType == 0) { nielsenCombine( bSubi, bSubj, 1, true ); 
-       DomToRan[ bSubi ].addTermLast( NGroupExpressionTerm( bSubj, -1 ) );
-       RanToDom[ bSubi ].addTermLast( NGroupExpressionTerm( bSubj, 1 ) ); } else
-    if (bSubType == 1) { nielsenCombine( bSubi, bSubj, -1, true );  
-       DomToRan[ bSubi ].addTermLast( NGroupExpressionTerm( bSubj, 1 ) );
-       RanToDom[ bSubi ].addTermLast( NGroupExpressionTerm( bSubj, -1 ) );} else
-    if (bSubType == 2) { nielsenCombine( bSubi, bSubj, 1, false );   
-       DomToRan[ bSubi ].addTermFirst( NGroupExpressionTerm( bSubj, -1 ) );
-       RanToDom[ bSubi ].addTermFirst( NGroupExpressionTerm( bSubj, 1 ) );} else
-    if (bSubType == 3) { nielsenCombine( bSubi, bSubj, -1, false );   
-       DomToRan[ bSubi ].addTermFirst( NGroupExpressionTerm( bSubj, 1 ) );
-       RanToDom[ bSubi ].addTermFirst( NGroupExpressionTerm( bSubj, -1 ) );}
-    NGroupPresentation newPres(*this);
-    std::auto_ptr<NHomGroupPresentation> tempHom(new 
-        NHomGroupPresentation(oldPres,newPres,DomToRan,RanToDom));
-    if (!retval.get()) retval.reset( tempHom.release() );
-    else retval.reset( tempHom->composeWith( *retval.get() ).release() );
-    // make the dom->ran and ran->dom vectors. 
-   }
-  } // the while loop
-
- return std::auto_ptr<NHomGroupPresentation>(retval.release());
-}
-
->>>>>>> 31e8e240
-/**
- *  This routine attempts to rewrite the presentation so that generators
- * of the group map to generators of the abelianization, with any
- * left-over generators mapping to zero. 
- */
-<<<<<<< HEAD
-bool NGroupPresentation::linearRewriting()
-{
- // step 1: compute abelianization and how generators map to abelianization.
- std::auto_ptr< NMarkedAbelianGroup > abelianized( markedAbelianisation() );
- NMatrixInt abMat( abelianized->minNumberOfGenerators(), getNumberOfGenerators() );
-=======
-bool NGroupPresentation::homologicalAlignment()
-{
- return homologicalAlignmentDetail().get();
-}
-
-std::auto_ptr<NHomGroupPresentation> 
-    NGroupPresentation::homologicalAlignmentDetail()
-{
- std::auto_ptr<NHomGroupPresentation> retval; // only allocate if appropriate.
- // step 1: compute abelianization and how generators map to abelianization.
- std::auto_ptr< NMarkedAbelianGroup > abelianized( markedAbelianisation() );
- NMatrixInt abMat( abelianized->minNumberOfGenerators(), 
-                   getNumberOfGenerators() );
-
->>>>>>> 31e8e240
- for (unsigned long j=0; j<getNumberOfGenerators(); j++)
-  {
-  std::vector<NLargeInteger> epsilon( getNumberOfGenerators() );
-  epsilon[j] = 1;
-  std::vector<NLargeInteger> temp( abelianized->snfRep(epsilon) );
-  for (unsigned long i=0; i<abelianized->minNumberOfGenerators(); i++)
-    abMat.entry(i,j) = temp[i];   
-  }
-
- unsigned long SR( abelianized->getNumberOfInvariantFactors() );
-
- // step 2: we will mimic the simple smith normal form algorithm algorithm 
- //         here, using corresponding moves on the group presentation. 
- for (unsigned long i=abelianized->getNumberOfInvariantFactors(); 
-      i<abelianized->minNumberOfGenerators(); i++)
-  { // in row i we will eliminate all but one entry using column
-    // operations.  Now we need to do a while loop -- find any two non-zero
-    // entries in the row, and reduce.  If there's only one non-zero entry, 
-    // we're done. 
-    unsigned long j0=0, j1=abMat.columns()-1;
-    while (j0 < j1)
-    { // if at j0 its zero, inc, if at j1 zero, dec
-      if (abMat.entry(i,j0).isZero()) { j0++; continue; } 
-      if (abMat.entry(i,j1).isZero()) { j1--; continue; }
-      // column op! 
-      if (abMat.entry(i,j0).abs() < abMat.entry(i,j1).abs())
-       { NLargeInteger q = abMat.entry(i,j1) / abMat.entry(i,j0); 
-         // subtract q times column j0 from column j1 
-         for (unsigned long r=0; r<abMat.rows(); r++)
-<<<<<<< HEAD
-          { abMat.entry(r,j1) -= abMat.entry(r,j0)*q; }
-            nielsenCombine(j1, j0, -q.longValue() );
-=======
-           abMat.entry(r,j1) -= abMat.entry(r,j0)*q; 
-         NGroupPresentation oldPres(*this);
-         std::vector<NGroupExpression> fVec( nGenerators );
-         std::vector<NGroupExpression> bVec( nGenerators );
-         for (unsigned long l=0; l<nGenerators; l++)
-           {
-            fVec[l].addTermLast( NGroupExpressionTerm( l, 1 ) );
-            bVec[l].addTermLast( NGroupExpressionTerm( l, 1 ) );
-            if (l==j1) { 
-             fVec[l].addTermLast( NGroupExpressionTerm( j0, q.longValue() ) );
-             bVec[l].addTermLast( NGroupExpressionTerm( j0, -q.longValue() ) );}
-           }
-         // manufacture the Nielsen automorphism... 
-         nielsenCombine(j1, j0, -q.longValue() );
-         std::auto_ptr<NHomGroupPresentation> tempHom(
-           new NHomGroupPresentation( oldPres, *this, fVec, bVec ) );
-         if (!retval.get()) retval.reset( tempHom.release() );
-         else retval.reset( tempHom->composeWith( *retval.get() ).release() );
->>>>>>> 31e8e240
-       }
-      else // (i,j0).abs >= (i,j1).abs()
-       { NLargeInteger q = abMat.entry(i,j0) / abMat.entry(i,j1); 
-         // substract q times column j1 from column j0 
-         for (unsigned long r=0; r<abMat.rows(); r++)
-<<<<<<< HEAD
-          { abMat.entry(r,j0) -= abMat.entry(r,j1)*q; }
-          nielsenCombine(j0, j1, -q.longValue() );
-       }
-    }
-   // okay j0 and j1 should be equal.  Let's permute and change sign if appropriate. 
-        { nielsenTransposition(i, j1); abMat.swapColumns(i, j1); }
-=======
-           abMat.entry(r,j0) -= abMat.entry(r,j1)*q; 
-         NGroupPresentation oldPres(*this);
-         std::vector<NGroupExpression> fVec( nGenerators );
-         std::vector<NGroupExpression> bVec( nGenerators );
-         for (unsigned long l=0; l<nGenerators; l++)
-           {
-            fVec[l].addTermLast( NGroupExpressionTerm( l, 1 ) );
-            bVec[l].addTermLast( NGroupExpressionTerm( l, 1 ) );
-            if (l==j0) { 
-             fVec[l].addTermLast( NGroupExpressionTerm( j1, q.longValue() ) );
-             bVec[l].addTermLast( NGroupExpressionTerm( j1, -q.longValue() ) );}
-           }
-         // manufacture the Nielsen automorphism... 
-         nielsenCombine(j0, j1, -q.longValue() );
-         std::auto_ptr<NHomGroupPresentation> tempHom(
-           new NHomGroupPresentation( oldPres, *this, fVec, bVec ) );
-         if (!retval.get()) retval.reset( tempHom.release() );
-         else retval.reset( tempHom->composeWith( *retval.get() ).release() );
-       }
-    }
-    { nielsenTransposition(i, j1); abMat.swapColumns(i, j1); }
->>>>>>> 31e8e240
-   // TODO signs
-  }
-
- // step 3: kill the free parts of the abelianizations of the other generators.
- //         these are row ops. 
- // TODO the torsion part...
-
- // step 4: reduce the torsion part to generators modulo invariant factors.
-<<<<<<< HEAD
-=======
-
- // call prettify
- std::auto_ptr<NHomGroupPresentation> tempHom( prettyRewritingDetail() );
- if (!retval.get() && tempHom.get()) retval.reset( tempHom.release() );
- else if (retval.get() && tempHom.get()) 
-   retval.reset( tempHom->composeWith( *retval.get() ).release() );
-
- return std::auto_ptr<NHomGroupPresentation>( retval.release() );
->>>>>>> 31e8e240
-}
-
-// TODO: we should probably make this more sophisticated at some point.  For
-//  example < a, b : a^2, abaB > it would not detect as abelian. 
-bool NGroupPresentation::isAbelian() const
- {
-  // The idea will be to take all commutators of the generators, and see if
-  //  the relators can kill them. 
-  for (unsigned long i=0; i<nGenerators; i++)
-   for (unsigned long j=i+1; j<nGenerators; j++)
-    {
-     NGroupExpression COM; // commutator [gi,gj]
-     COM.addTermLast( i, 1 );   COM.addTermLast( j, 1 );
-     COM.addTermLast( i, -1 );  COM.addTermLast( j, -1 );
-     // reduce! We use dehnAlgorithmSubMetric
-     std::set< NWordSubstitutionData > sub_list;
-     // loop through all relators in the group, X. 
-     bool commute(false);
-     for (unsigned long k=0; (k<relations.size()) && (!commute); k++)
-      {
-       dehnAlgorithmSubMetric( COM, *relations[k], sub_list, 1 ); 
-       // check to see if sub_list has a score=4 move.
-       for (std::set< NWordSubstitutionData >::iterator I=sub_list.begin();
-            I!=sub_list.end(); I++)
-        if (I->score == 4) { commute = true; break; }
-      }
-     if (!commute) return false; 
-    }
-  return true;
- }
-
-bool NGroupPresentation::nielsenTransposition(const unsigned long &i, 
-                                              const unsigned long &j)
-{
-    if (i==j) return false;
-    bool retval=false;
-    for (unsigned long l=0; l<relations.size(); l++)
-     {
-      std::list<NGroupExpressionTerm>& terms( relations[l]->getTerms() );
-      for (std::list<NGroupExpressionTerm>::iterator k=terms.begin(); 
-           k!=terms.end(); k++)
-        { 
-          if (k->generator == i) { k->generator = j; retval = true; }
-          else if (k->generator == j) { k->generator = i; retval = true; } 
-        }
-     }
-    return retval;
-}
-
-bool NGroupPresentation::nielsenInvert(const unsigned long &i)
-{
-    bool retval=false;
-    for (unsigned long l=0; l<relations.size(); l++)
-     {
-      std::list<NGroupExpressionTerm>& terms(relations[l]->getTerms());
-      for (std::list<NGroupExpressionTerm>::iterator k=terms.begin(); 
-           k!=terms.end(); k++)
-        {
-        if (k->generator == i) { k->exponent=(-k->exponent); retval = true; }
-        }
-     }
-    return retval;
-}
-
-bool NGroupPresentation::nielsenCombine(const unsigned long &i, 
-    const unsigned long &j, const signed long &k,  const bool &flag)
-{ // replace ri with (ri)(rj)^(-k)
-    bool retval(false);
-    NGroupExpression let;
-    if (flag) { let.addTermFirst(i, 1); let.addTermLast(j, -k); }
-    else { let.addTermLast(i, 1); let.addTermFirst(j, -k); }
-    for (unsigned long k=0; k<relations.size(); k++)
-          if (relations[k]->substitute(i, let, true)) retval = true;
-    return retval;
-}
-
-
-// these macros are used only in the identify_extension_over_Z routine below.
-#define idx(gen, cov) ((unsigned long)(gen-1)+nGm1*cov)
-#define unidx(dat) std::pair<unsigned long, unsigned long>((dat % nGm1)+1, dat/nGm1)
-
-// if presentation is of a group that can bet written as an extension
-//  0 --> A --> G --> Z --> 0
-// this routine is to change the presentation to appear to be such a split
-//  extension. 
-<<<<<<< HEAD
-std::auto_ptr< NHomGroupPresentation > NGroupPresentation::identify_extension_over_Z()
-{
- // step 1: let's build the abelianization homomorphism. 
- linearRewriting();
- std::auto_ptr< NMarkedAbelianGroup > abelianized( markedAbelianisation() );
- if (abelianized->getRank() != 1) return std::auto_ptr< NHomGroupPresentation >(NULL);
-=======
-// TODO: modify this to both return the automorphism of the fibre and the
-//  reducing isomorphism. 
-std::auto_ptr< NHomGroupPresentation > 
-    NGroupPresentation::identify_extension_over_Z()
-{
- // step 1: let's build the abelianization homomorphism. 
- homologicalAlignment();
- std::auto_ptr< NMarkedAbelianGroup > abelianized( markedAbelianisation() );
- if (abelianized->getRank() != 1) return 
-    std::auto_ptr< NHomGroupPresentation >(NULL);
->>>>>>> 31e8e240
- if (abelianized->getNumberOfInvariantFactors()>0)  // put Z generator at 0-th
-    nielsenTransposition(0, abelianized->getNumberOfInvariantFactors() );
-
- // We have the presentation of this group in the form
- // < a, g1, g2, ..., gn | r1, ..., rm > with a->1, gi->0 under abelianization
- // 
- // step 2: An infinite presentation of the kernel of the map to Z is given
- //  by < g1i, g2i, ..., gni | r1i, ..., rmi > for all lifts i of the generators
- //  and relators above, after collapsing "a". We can collapse this to a finite
- //  presentation if and only if unique max and minima (in the Z cover) exist
- //  among the lifted relators.  So we check for that. 
- 
- // lifts stores the lifts of the ri's, after crushing the lifts of the a's. 
- std::vector< std::list< std::pair< NGroupExpressionTerm, signed long > > > 
-    lifts( relations.size() );
-
- // the following max/minKiller give a list of the found pairs
- //  (generator index, relator index) to keep track of which relators we can 
- //  use to kill generators (in the covering space).
- std::map< unsigned long, unsigned long > maxKiller;
- std::map< unsigned long, unsigned long > minKiller;
- std::map< unsigned long, unsigned long > cellWidth; // 2-cell width in cover
-
- for (unsigned long l=0; l<relations.size(); l++)
-     { // for each relator determine highest and lowest lifts, and if they
-       // are unique or not.
-
-      signed long lift=0;
-      signed long maxLift(0), minLift(0);   // sheet index
-      unsigned long maxCell(0), minCell(0); // generator's index in presentation
-<<<<<<< HEAD
-      bool dupMax(false), dupMin(false);    // have we found duplicate lift height?
-=======
-      bool dupMax(false), dupMin(false);    // duplicate lift height?
->>>>>>> 31e8e240
-      std::list<NGroupExpressionTerm>& terms(relations[l]->getTerms());
-      for (std::list<NGroupExpressionTerm>::reverse_iterator k=terms.rbegin(); 
-           k!=terms.rend(); k++)
-        { // right to left through the relator
-<<<<<<< HEAD
-          if (k->generator > 0) {
-            lifts[l].push_back( std::pair< NGroupExpressionTerm, signed long >
-              ( *k, lift ) ); 
-            // special case if maxCell and minCell not yet initialized.
-            if (maxCell==0) { maxLift = lift; minLift = lift; maxCell = k->generator;
-                              minCell = k->generator; 
-              dupMax = (labs(k->exponent)==1) ? false : true;
-              dupMin = (labs(k->exponent)==1) ? false : true; }
-            else { // back to regular case
-              if (lift > maxLift) { maxLift = lift; dupMax = (labs(k->exponent)==1) ?
-               false : true; maxCell = k->generator; } 
-              else if (lift==maxLift) { dupMax = true; }
-               if (lift < minLift) { minLift = lift; dupMin = (labs(k->exponent)==1) ?
-                false : true; minCell = k->generator; }
-              else if (lift==minLift) { dupMin = true; }
-                 }
-             }
-          else lift += k->exponent;
-=======
-         if (k->generator > 0) {
-          lifts[l].push_back( std::pair< NGroupExpressionTerm, signed long >
-             ( *k, lift ) ); 
-          // special case if maxCell and minCell not yet initialized.
-          if (maxCell==0) { maxLift = lift; minLift = lift; 
-                            maxCell = k->generator; minCell = k->generator; 
-            dupMax = (labs(k->exponent)==1) ? false : true;
-            dupMin = (labs(k->exponent)==1) ? false : true; }
-          else { // back to regular case
-           if (lift > maxLift) 
-            { maxLift = lift; dupMax = (labs(k->exponent)==1) ? false : true; 
-              maxCell = k->generator; } else 
-           if (lift==maxLift) { dupMax = true; }
-           if (lift < minLift) 
-            { minLift = lift; dupMin = (labs(k->exponent)==1) ? false : true; 
-              minCell = k->generator; } else
-           if (lift==minLift) { dupMin = true; }
-           }
-          }
-         else lift += k->exponent;
->>>>>>> 31e8e240
-        }
-      // maxCell and minCell have to be non-zero at this point.
-      cellWidth[l] = (unsigned long)(maxLift - minLift); 
-
-      if ( (maxCell!=0) && (!dupMax) ) 
-       { 
-<<<<<<< HEAD
-         std::map< unsigned long, unsigned long>::iterator I=maxKiller.find(maxCell);
-         if (I!=maxKiller.end()) // compare the current maxKiller[maxCell] to l. 
-           { if (cellWidth[l] > cellWidth[ I->second ]) maxKiller[maxCell]=l; }
-         else maxKiller[maxCell]=l; 
-       }
-      if ( (minCell!=0) && (!dupMin) ) 
-       { 
-         std::map< unsigned long, unsigned long>::iterator I=minKiller.find(minCell);
-         if (I!=minKiller.end()) // compare the current maxKiller[minCell] to l. 
-           { if (cellWidth[l] > cellWidth[ I->second ]) minKiller[minCell]=l; }
-         minKiller[minCell]=l; 
-=======
-        std::map< unsigned long, unsigned long>::iterator 
-            I=maxKiller.find(maxCell);
-        if (I!=maxKiller.end()) // compare the current maxKiller[maxCell] to l. 
-          { if (cellWidth[l] > cellWidth[ I->second ]) maxKiller[maxCell]=l; }
-        else maxKiller[maxCell]=l; 
-       }
-      if ( (minCell!=0) && (!dupMin) ) 
-       { 
-        std::map< unsigned long, unsigned long>::iterator 
-            I=minKiller.find(minCell);
-        if (I!=minKiller.end()) // compare the current maxKiller[minCell] to l. 
-          { if (cellWidth[l] > cellWidth[ I->second ]) minKiller[minCell]=l; }
-        minKiller[minCell]=l; 
->>>>>>> 31e8e240
-       }      
-      // now let's readjust the relator so that its minLift is at level 0.
-      if (minLift != 0)
-       {
-<<<<<<< HEAD
-         relations[l]->addTermFirst(0, minLift);
-         relations[l]->addTermLast(0, -minLift);
-         relations[l]->simplify();
-         for (std::list< std::pair< NGroupExpressionTerm, signed long > >::iterator I=
-          lifts[l].begin(); I!=lifts[l].end(); I++)
-           I->second -= minLift; // adjust the lifts to have min lift 0
-=======
-        relations[l]->addTermFirst(0, minLift);
-        relations[l]->addTermLast(0, -minLift);
-        relations[l]->simplify();
-        for (std::list<std::pair< NGroupExpressionTerm, signed long> >::iterator
-         I=lifts[l].begin(); I!=lifts[l].end(); I++)
-          I->second -= minLift; // adjust the lifts to have min lift 0
->>>>>>> 31e8e240
-       }
-      // cyclically permute lifts so that the max-weight rep appears first
-      while (lifts[l].front().second != cellWidth[l])
-       { std::pair< NGroupExpressionTerm, signed long > temp(lifts[l].front());
-         lifts[l].pop_front();
-         lifts[l].push_back( temp ); 
-       }
-      // ensure word starts with highest-weight element as inverted.
-      if (lifts[l].front().first.exponent == 1)
-<<<<<<< HEAD
-         {
-           std::pair< NGroupExpressionTerm, signed long > temp(lifts[l].front());
-           lifts[l].pop_front();
-           lifts[l].reverse();
-           lifts[l].push_front(temp); // now run and change the exponents
-           for (std::list< std::pair< NGroupExpressionTerm, signed long > 
-            >::iterator I=lifts[l].begin(); I!=lifts[l].end(); I++)
-            I->first.exponent = -I->first.exponent;
-         }
-=======
-       {
-        std::pair< NGroupExpressionTerm, signed long > temp(lifts[l].front());
-        lifts[l].pop_front();
-        lifts[l].reverse();
-        lifts[l].push_front(temp); // now run and change the exponents
-        for (std::list< std::pair<NGroupExpressionTerm, signed long> >::iterator
-         I=lifts[l].begin(); I!=lifts[l].end(); I++)
-            I->first.exponent = -I->first.exponent;
-       }
->>>>>>> 31e8e240
-     }
- // this is the test for whether or not we can find a finite collection of
- // generators
- unsigned long nGm1( nGenerators - 1 );
- if ( (maxKiller.size() != nGm1) || (minKiller.size() != nGm1) )
-    return std::auto_ptr< NHomGroupPresentation >(NULL); 
-
- unsigned long maxWidth(0);
- unsigned long liftCount(0); // how many lifts of our generators do we need?
- for (unsigned long i=0; i<maxKiller.size(); i++)
-  {
-  if (cellWidth[maxKiller[i]]>liftCount) liftCount = cellWidth[maxKiller[i]];
-  if (cellWidth[minKiller[i]]>liftCount) liftCount = cellWidth[minKiller[i]];
-  }
- for (std::map< unsigned long, unsigned long>::iterator I=cellWidth.begin(); 
-      I!=cellWidth.end(); I++)
-  if (I->second > maxWidth) maxWidth = I->second;
- // we need liftCount lifts of our generators and relators.  Perhaps we should
- // either cite something in Magnus-Karass-Solitar for this or put in a proof.
- // let's build a vector that describes the relationa a(gi)a^-1 = ...
-
-<<<<<<< HEAD
-// NOTE: presentations like < a | > are fine with liftCount==0. 
-// if (liftCount==0) { std::cout<<"identify_extension_over_Z() error: liftcount is zero.\n";
-//   std::cout<<"Group: "<<this->toStringCompact()<<"\n";
-//   std::cout.flush(); exit(1); }
-
-=======
->>>>>>> 31e8e240
- // build table of reductions of the liftCount==M lift of generators.  
- // the indexing of the generators of the kernel of G --> Z will be handled
- // by the above idx and unidx macros.
- std::map<unsigned long, NGroupExpression> genKiller;
- // start with the liftCount lift, i.e. the first order reducers a^-Mg_ia^M =...
- for (unsigned long i=1; i<getNumberOfGenerators(); i++)
-  {
-<<<<<<< HEAD
-    NGroupExpression temp;
-    // maxKiller[i] is the index in lifts of the relator that kills generator gi
-    // i is a liftIdx
-    unsigned long delta(0);
-    for (std::list< std::pair< NGroupExpressionTerm, signed long > 
-            >::iterator I=lifts[maxKiller[i]].begin(); I!=lifts[maxKiller[i]].end();
-             I++)
-=======
-   NGroupExpression temp;
-   // maxKiller[i] is the index in lifts of the relator that kills generator gi
-   // i is a liftIdx
-   unsigned long delta(0);
-   for (std::list< std::pair< NGroupExpressionTerm, signed long > >::iterator 
-     I=lifts[maxKiller[i]].begin(); I!=lifts[maxKiller[i]].end(); I++)
->>>>>>> 31e8e240
-    { 
-     if (I==lifts[maxKiller[i]].begin()) 
-       { // push up delta sheets so that it kills appropriately
-        delta = (unsigned long)(liftCount - I->second);
-        continue;
-       }  
-     temp.addTermFirst( NGroupExpressionTerm( 
-        idx( I->first.generator, I->second + delta ), I->first.exponent ) );
-    }
-   genKiller.insert( std::pair< unsigned long, NGroupExpression >
-                     (idx(i,liftCount),temp) );
-  }
-
- // extra genKillers -- sometimes there are wider words than the killing words. 
- //  like with presentations such as:
- //   < a b | b a^-1 b a^-1 b^-1 a^2, a^-3 b^2 a^3 b^2 >
- // We could alternatively use the genKiller to reduce the width of the other
- // relators.  But for now we use this less-sophisticated work-around. 
- for (unsigned long j=liftCount; j<maxWidth; j++)
-  { 
-    for (unsigned long i=1; i<getNumberOfGenerators(); i++)
-     { // bump-up lift of each genKiller then apply previous genKillers to them 
-       // to create word in the fibre group.
-<<<<<<< HEAD
-       NGroupExpression tempW( genKiller[idx(i, j)] );
-       for (std::list<NGroupExpressionTerm>::iterator I=tempW.getTerms().begin();
-            I!=tempW.getTerms().end(); I++) I->generator += nGm1;
-       for (std::map<unsigned long, NGroupExpression>::iterator J=genKiller.begin();
-         J!=genKiller.end(); J++)
-            tempW.substitute( J->first, J->second, false );
-       genKiller.insert( std::pair< unsigned long, NGroupExpression >
-                (idx(i,j+1), tempW) );
-=======
-      NGroupExpression tempW( genKiller[idx(i, j)] );
-      for (std::list<NGroupExpressionTerm>::iterator I=tempW.getTerms().begin();
-           I!=tempW.getTerms().end(); I++) I->generator += nGm1;
-      for (std::map<unsigned long, NGroupExpression>::iterator 
-        J=genKiller.begin(); J!=genKiller.end(); J++)
-         tempW.substitute( J->first, J->second, false );
-      genKiller.insert( std::pair< unsigned long, NGroupExpression >
-               (idx(i,j+1), tempW) );
->>>>>>> 31e8e240
-     }
-  }
-
- //  initialize tempTable with the 0-th lifts of the relators. 
- std::list< NGroupExpression > tempTable;
- NGroupPresentation kerPres;
- kerPres.addGenerator( liftCount * nGm1 );
-
- for (unsigned long i=0; i<lifts.size(); i++)
- {
-  NGroupExpression temp;
-  for (std::list< std::pair< NGroupExpressionTerm, signed long > 
-            >::iterator I=lifts[i].begin(); I!=lifts[i].end(); I++)
-     temp.addTermFirst( NGroupExpressionTerm( 
-        idx( I->first.generator, I->second ), I->first.exponent ) );
-  for (std::map<unsigned long, NGroupExpression>::iterator J=genKiller.begin();
-         J!=genKiller.end(); J++)
-      temp.substitute( J->first, J->second, false );
-  temp.simplify(); 
-  if (temp.wordLength()>0)
-    {
-    tempTable.push_back(temp);
-    kerPres.addRelation( new NGroupExpression(temp) );
-    }
- }
-<<<<<<< HEAD
- if (!kerPres.isValid()) { std::cout<<"identify_extension_over_Z() error: out of bounds relator in kerPres.\n";
-  std::cout.flush();   exit(1); }
- // now we build the reductions of the {0,1,...,liftCount-1} translates of **all**
-=======
- if (!kerPres.isValid()) 
-  { std::cout<<"identify_extension_over_Z() error:"<<
-     " out of bounds relator in kerPres.\n";
-     std::cout.flush();   exit(1); }
- // build the reductions of the {0,1,...,liftCount-1} translates of **all**
->>>>>>> 31e8e240
- // the relators from the group, and assemble them into the relators of the
- // kernel.
- for (unsigned long M=0; M<liftCount; M++)
-  { // increment the words in tempTable
-   for ( std::list< NGroupExpression >::iterator I=tempTable.begin(); 
-         I != tempTable.end(); I++)
-   { 
-    std::list< NGroupExpressionTerm >& It(I->getTerms() );
-    for (std::list<NGroupExpressionTerm>::iterator J=It.begin();
-         J!=It.end(); J++)
-      J->generator += nGm1; // this depends on choice of idx function
-<<<<<<< HEAD
-    for (std::map<unsigned long, NGroupExpression>::iterator J=genKiller.begin();
-         J!=genKiller.end(); J++)
-=======
-    for (std::map<unsigned long, NGroupExpression>::iterator 
-        J=genKiller.begin(); J!=genKiller.end(); J++)
->>>>>>> 31e8e240
-      I->substitute( J->first, J->second, false );
-    // apply genKiller to reduce the words, and push to presentation
-    kerPres.addRelation( new NGroupExpression( *I ) );   
-   }
-  }
-  // replace this presentation by the semi-direct product presentation.
-  std::vector<NGroupExpression> autVec;
-
-  autVec.resize( nGm1*liftCount );
-  for (unsigned long i=0; i<autVec.size(); i++) // this part depends on idx
-   if ( i >= nGm1*(liftCount-1) ) 
-     autVec[i] = genKiller[i+nGm1]; 
-   else 
-     { 
-     NGroupExpression temp;
-     temp.addTermFirst( i+nGm1, 1 );
-     autVec[i] = temp;
-     }
-
-<<<<<<< HEAD
-  std::auto_ptr< NHomGroupPresentation > retval(new NHomGroupPresentation( kerPres, kerPres, autVec ) );
-=======
-  std::auto_ptr< NHomGroupPresentation > 
-        retval(new NHomGroupPresentation( kerPres, kerPres, autVec ) );
->>>>>>> 31e8e240
-  retval->intelligentSimplify();
-
-  // Modify this presentation to reflect the semi-direct product
-  //        structure we've discovered! 
-<<<<<<< HEAD
-  // now deallocate relations, and resize and repopulate with copies of kerPres's
-=======
-  // deallocate relations, and resize and repopulate with copies of kerPres's
->>>>>>> 31e8e240
-  //  relations. 
-
-  nGenerators = retval->getDomain().nGenerators + 1;
-  for (unsigned long i=0; i<relations.size(); i++)
-   delete relations[i];
-<<<<<<< HEAD
-  relations.resize( retval->getDomain().nGenerators + retval->getDomain().relations.size() );
-=======
-  relations.resize( retval->getDomain().nGenerators + 
-                    retval->getDomain().relations.size() );
->>>>>>> 31e8e240
-
-  for (unsigned long i=0; i<retval->getDomain().relations.size(); i++)
-   relations[i] = new NGroupExpression( *retval->getDomain().relations[i] );
-
-  // And now all the b^-1g_ib = genKiller(i) and b^-1g_ib = g_{i+1} relations.
-  for (unsigned long i=0; i<retval->getDomain().nGenerators; i++)
-   {
-    NGroupExpression* temp;
-    temp = new NGroupExpression( retval->evaluate(i) );
-    temp->addTermFirst( retval->getDomain().nGenerators, 1);
-    temp->addTermFirst( i, -1);
-    temp->addTermFirst( retval->getDomain().nGenerators, -1); 
-    relations[ i+retval->getDomain().relations.size() ] = temp;
-   }
-
- return std::auto_ptr< NHomGroupPresentation >( retval );
-}
-
-bool NGroupPresentation::isValid() const
- {
-    for (unsigned long i=0; i<relations.size(); i++)
-     for (std::list<NGroupExpressionTerm>::const_iterator 
-            j=relations[i]->getTerms().begin(); 
-            j!=relations[i]->getTerms().end(); j++)
-      if (j->generator >= nGenerators) return false;
-    return true;
- }
-
-
-<<<<<<< HEAD
-=======
-/*
- * This is an entirely cosmetic re-writing of the presentation, is
- * fast and superficial.   
- *  1) It inverts relators if net sign of the generators is negative.
- *  2) It cyclically permutes relators to start with smallest gen.
- *  3) It sorts the relators by number of generator indices that
- *     appear, followed by relator numbers (lexico) followed by 
- *     relator length. 
- *  4) Makes elementary simplifications to aid in seeing standard
- *     relators like commutators. 
- */
-bool compare_words(const NGroupExpression* first, 
-                   const NGroupExpression* second)
-{
- // compute number of letters used
- std::set<unsigned long> usedTermsF, usedTermsS;
- for (std::list<NGroupExpressionTerm>::const_iterator 
-    j=first->getTerms().begin();  j!=first->getTerms().end(); j++)     
-    usedTermsF.insert( j->generator );
- for (std::list<NGroupExpressionTerm>::const_iterator 
-    j=second->getTerms().begin(); j!=second->getTerms().end(); j++)    
-    usedTermsS.insert( j->generator );
- if (usedTermsF.size() < usedTermsS.size()) return true;
- if (usedTermsF.size() > usedTermsS.size()) return false;
- // have all the same terms, sort lexicographically on which terms used
- std::set<unsigned long>::iterator i=usedTermsF.begin();
- std::set<unsigned long>::iterator j=usedTermsS.begin();
- while (i != usedTermsF.end())
-  {
-   if (*i < *j) return true; 
-   if (*i > *j) return false;
-   i++; j++;
-  }
- // the two words first and second use exactly the same letters. 
- if (first->wordLength() < second->wordLength()) return true;
- if (first->wordLength() > second->wordLength()) return false;
- if (first->getNumberOfTerms() < second->getNumberOfTerms()) return true;
- if (first->getNumberOfTerms() > second->getNumberOfTerms()) return false;
- // now we can compare them lexicographically, letter by letter. 
- // first we lay them out one letter at a time.
- std::vector< NGroupExpressionTerm > first_word_vec( 0 );
- std::vector< NGroupExpressionTerm > second_word_vec( 0 ); 
- first_word_vec.reserve( first->wordLength() ); 
- second_word_vec.reserve( second->wordLength() );
- std::list<NGroupExpressionTerm>::const_iterator it; 
- for (it = first->getTerms().begin(); it!=first->getTerms().end(); it++)
-  { for (unsigned long I=0; I<abs((*it).exponent); I++)
-     first_word_vec.push_back( NGroupExpressionTerm( (*it).generator, 
-        ((*it).exponent>0) ? 1 : -1 ) );  }
- for (it = second->getTerms().begin(); it!=second->getTerms().end(); it++)
-  { for (unsigned long I=0; I<abs((*it).exponent); I++)
-     second_word_vec.push_back( NGroupExpressionTerm( (*it).generator, 
-        ((*it).exponent>0) ? 1 : -1 ) );  }
- // now we compare termwise
- for (unsigned long I=0; I<first_word_vec.size(); I++)
-  {
-   if (first_word_vec[I].generator < second_word_vec[I].generator) return true;
-   if (first_word_vec[I].generator > second_word_vec[I].generator) return false;
-   if (first_word_vec[I].exponent  < second_word_vec[I].exponent) return true;
-   if (first_word_vec[I].exponent  > second_word_vec[I].exponent) return false;
-  }
-
- // exactly the same words. 
- return false;
-}
-
-bool NGroupPresentation::prettyRewriting()
-{ return prettyRewritingDetail().get(); }
-
-std::auto_ptr<NHomGroupPresentation> NGroupPresentation::prettyRewritingDetail()
-{
- // keep the relators in a list for now. 
- std::list<NGroupExpression*> relatorPile;
- for (unsigned long i=0; i<relations.size(); i++)
-  relatorPile.push_back( relations[i] );
-
- // step 1: cyclic reduce relators. Delete length 0 relators. 
- //         delete generators corresponding to length 1 relators
- std::list<NGroupExpression*>::iterator it;
- for ( it = relatorPile.begin(); it != relatorPile.end(); it++ ) 
-    (*it)->simplify(true);
- it = relatorPile.begin();
- while ( it != relatorPile.end() ) 
-   { if ( (*it)->getNumberOfTerms() == 0 ) { 
-     delete (*it); it = relatorPile.erase(it);  }  else it++; } 
- std::set<unsigned long> deletables;
- for ( it = relatorPile.begin(); it != relatorPile.end(); it++ )
-  {
-   if ( (*it)->getNumberOfTerms() == 1) 
-    if ( abs( (*it)->getTerms().front().exponent ) == 1 ) // a killer!
-     { deletables.insert( (*it)->getTerms().front().generator ); }
-  }
-
- std::auto_ptr<NHomGroupPresentation> redMap(NULL);
- if (deletables.size()>0)
-  { // we need a reducing isomorphism, first keep track of this group
-    NGroupPresentation oldPres(*this);
-    // let's build the complementary set to deletables
-    std::set< unsigned long > interval, compDelete;
-    for (unsigned long i=0; i<nGenerators; i++) 
-        interval.insert(interval.end(), i);
-    std::set_difference( interval.begin(), interval.end(), 
-                         deletables.begin(), deletables.end(), 
-                         std::inserter(compDelete, compDelete.end() ) );
-    // then reduce the group, run through deletables and do gi->1 subs on all
-    //  relators, and gk --> gk-1 for larger generators. 
-    std::vector< NGroupExpression > downSub(nGenerators);
-    std::vector< NGroupExpression > upSub(nGenerators - deletables.size());
-    unsigned long i=0;
-    for (std::set<unsigned long>::iterator I=compDelete.begin();
-         I!=compDelete.end(); I++)
-     {
-      upSub[i].addTermFirst( NGroupExpressionTerm( (*I), 1 ) );
-      downSub[*I].addTermFirst( NGroupExpressionTerm( i, 1 ) );
-      i++;
-     }    
-    // perform all subs on all words
-    for (it=relatorPile.begin(); it!=relatorPile.end(); it++)
-     for (i=(*deletables.begin()); i<nGenerators; i++)
-      (*it)->substitute(i, downSub[i], true);
-    nGenerators -= deletables.size();
-    // finish off by deleting and removing length 0 relators. 
-    it = relatorPile.begin();
-    while ( it != relatorPile.end() ) 
-     { if ( (*it)->getNumberOfTerms() == 0 ) { 
-       delete (*it); it = relatorPile.erase(it);  }  else it++; } 
-    // assemble the reduction map
-    redMap.reset( new NHomGroupPresentation( oldPres, *this, 
-                        downSub, upSub ) );
-  }
-
- // step 2: sort by number of letters present, followed by word length
- //         to do this, we build a list of relators and a sorting criterion. 
- relatorPile.sort(compare_words);
- relations.clear();
- relations.reserve(relatorPile.size());
- for (it = relatorPile.begin(); it!=relatorPile.end(); it++)
-  relations.push_back( *it );
-
- // step 3: if there is a relator with net sign < 0, invert it
- for (unsigned long i=0; i<relations.size(); i++)
-  { // add up signs
-   signed int sig(0);
-   for (std::list<NGroupExpressionTerm>::iterator 
-        j=relations[i]->getTerms().begin();
-        j!=relations[i]->getTerms().end(); j++) sig += j->exponent;     
-   if (sig < 0) relations[i]->invert();
-  }
-
- // step 4: for each generator find first relator where it appears with non-zero
- //   weight, if negative, invert the generator. 
- // TODO maybe...
-
- // step 5: cyclically permute to start with a lexicographically smallest
- //         term
- for (unsigned long i=0; i<relations.size(); i++) 
-    if (relations[i]->getNumberOfTerms()>0)
-  { 
-    // form list of all terms involved, find smallest, cyclically permute to
-    //  start with that one.
-    std::set<unsigned long> usedTerms;
-    for (std::list<NGroupExpressionTerm>::iterator 
-         j=relations[i]->getTerms().begin();
-         j!=relations[i]->getTerms().end(); j++)
-     usedTerms.insert( j->generator );
-    unsigned long smallestGen( *usedTerms.begin() ); 
-    while ( relations[i]->getTerm(0).generator != smallestGen )
-     relations[i]->cycleRight();
-  }
-
- for (unsigned long i=0; i<relations.size(); i++)
-  {
-    relations[i] = relatorPile.front();
-    relatorPile.pop_front();
-  }
- // step 6: TODO keep track of 1 and 2 letter words in relators, try to clean
- //         up as much as possible so that commutators are identified and
- //         written in the form aba^-1b^-1
-
- return std::auto_ptr<NHomGroupPresentation>( redMap.release() );
-}
-
-
->>>>>>> 31e8e240
 ////////////////// ALL INPUT / OUTPUT routines below //////////////////////
 
 // XML output
