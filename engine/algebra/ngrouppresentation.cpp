--- conflicted
+++ resolved
@@ -228,14 +228,9 @@
 
 // TODO: To add: platonic groups, octahedral/cubical, dihedral,
 //       icosahedral/dodecahedral, tetrahedral and binary versions of them.  
-<<<<<<< HEAD
-//       Free products of torsion groups, free products with amalgamation.
-//       currently intelligentSimplify() isn't smart enough for this. 
-=======
 //       Also need to recognise circle bundles over surfaces. 
 //       Free products with amalgamation. Currently intelligentSimplify() 
 //       isn't smart enough for this. 
->>>>>>> 2b3ceb65
 std::string NGroupPresentation::recogniseGroup() const {
     std::ostringstream out;
 
@@ -253,23 +248,15 @@
     }
 
     // not (clearly) abelian.  Check if free.
-<<<<<<< HEAD
-    if (nRels == 0) { 
-=======
     if (relations.size() == 0) { 
->>>>>>> 2b3ceb65
         out << "Free(" << nGenerators << ")"; 
         return out.str();
     }
 
-<<<<<<< HEAD
-    // let's check if its an extension over Z. 
-=======
     // Check if its an extension over Z. 
     // TODO: eventually look for extensions over at least fg abelian groups. 
     //   ??maybe?? some other finite groups but it's not clear how to look 
     //   for those. 
->>>>>>> 2b3ceb65
     if (ab.get()->getRank()==1) {
         NGroupPresentation presCopy( *this );
         std::auto_ptr< NHomGroupPresentation > AUT( 
@@ -288,14 +275,6 @@
               out<<" --> ";     
               AUT.get()->evaluate(i).writeText(out, (numGen<27) ? true : false);
               }
-<<<<<<< HEAD
-            }
-        }
-    }         
-
-    return out.str();
-}
-=======
              return out.str();
             } // domain not recognised, but it is an extension
           // TODO: put in something here for this case. 
@@ -319,7 +298,6 @@
      out<<" )";
      return out.str(); 
     }
->>>>>>> 2b3ceb65
 
     // TODO: let's put in the undergraduate test for finiteness, that every
     //  word can be written as a product of generators a^xb^yc^z with xyz
@@ -596,64 +574,6 @@
   }
 }
 
-<<<<<<< HEAD
-bool NGroupPresentation::simplifyWord( NGroupExpression &input ) const
- {
-  input.simplify(false);
-  bool retval(false);
-  for (unsigned long i=0; i<relations.size(); i++)
-   { // apply relations[i] to input word.
-     std::set< NWordSubstitutionData > sub_list;
-     dehnAlgorithmSubMetric( input, *relations[i], sub_list );
-     if (sub_list.size() != 0) if ( (*sub_list.begin()).score > 0 )
-        {
-        applySubstitution( input, *relations[i], *sub_list.begin() );
-        retval = true; 
-        }
-   }
-  return retval;
- }
-
-// for now we iterate: 
-// 1) Small Cancellation theory
-// 2) Nielsen moves until no reducing ones available
-// 3) Loop back to (1) until nothing happens in either (1) or (2).
-// TODO: consider a homological alignment call if the abelianization
-//       has rank 1 or any other situation where we know it can be useful. 
-std::auto_ptr<NHomGroupPresentation>
-        NGroupPresentation::intelligentSimplifyDetail() 
-{
- bool doRep(true), bool1(false), bool2(false);
- std::auto_ptr<NHomGroupPresentation> redHom;
- while (doRep)
-  {
-   doRep = false; bool1 = false; bool2 = false;
-   std::auto_ptr<NHomGroupPresentation> 
-        tempHom( smallCancellationDetail() );
-   if (tempHom.get()) { bool1 = true;
-    if (!redHom.get()) redHom.reset( tempHom.release() );
-    else redHom.reset( tempHom->composeWith( *redHom.get() ).release() );
-    }
-
-   std::auto_ptr<NHomGroupPresentation> 
-        temp2Hom( intelligentNielsenDetail() );
-   if (temp2Hom.get()) { bool2 = true;
-    if (!redHom.get()) redHom.reset( temp2Hom.release() );
-    else redHom.reset( temp2Hom->composeWith( *redHom.get() ).release() );
-    } 
-   if ( bool2 ) doRep = true;
-  }
-
- std::auto_ptr<NHomGroupPresentation> temp3Hom( prettyRewritingDetail() );
- if (temp3Hom.get()) {
-  if (!redHom.get()) redHom.reset( temp3Hom.release() );
-  else redHom.reset( temp3Hom->composeWith( *redHom.get() ).release() );
-  }
-
- return std::auto_ptr<NHomGroupPresentation>( redHom.release() ); 
-}
-
-=======
 NGroupExpression::NGroupExpression( const std::string &input, bool* valid )
 { // interpret input as NGroupExpression as one of forms a^7b^-2,
   // a^7B^2, aaaaaaaBB, g0^7g1^-2. Initialize. If valid allocated set to true
@@ -865,7 +785,6 @@
  return std::auto_ptr<NHomGroupPresentation>( redHom.release() ); 
 }
 
->>>>>>> 2b3ceb65
 bool NGroupPresentation::intelligentSimplify() 
 {    return intelligentSimplifyDetail().get(); }
 
@@ -1027,13 +946,7 @@
 }
 
 bool NGroupPresentation::intelligentNielsen()
-<<<<<<< HEAD
-{
-    return intelligentSimplifyDetail().get();
-}
-=======
 { return intelligentSimplifyDetail().get(); }
->>>>>>> 2b3ceb65
 
 std::auto_ptr<NHomGroupPresentation> 
     NGroupPresentation::intelligentNielsenDetail()
@@ -1141,28 +1054,12 @@
  return std::auto_ptr<NHomGroupPresentation>(retval.release());
 }
 
-<<<<<<< HEAD
-/**
- *  This routine attempts to rewrite the presentation so that generators
- * of the group map to generators of the abelianization, with any
- * left-over generators mapping to zero. 
- */
-bool NGroupPresentation::homologicalAlignment()
-{
- return homologicalAlignmentDetail().get();
-}
-
-std::auto_ptr<NHomGroupPresentation> 
-    NGroupPresentation::homologicalAlignmentDetail()
-{
-=======
 bool NGroupPresentation::homologicalAlignment()
 { return homologicalAlignmentDetail().get(); }
 
 std::auto_ptr<NHomGroupPresentation> 
     NGroupPresentation::homologicalAlignmentDetail()
 {//TODO: it appears there's a problem in the new code here.
->>>>>>> 2b3ceb65
  std::auto_ptr<NHomGroupPresentation> retval; // only allocate if appropriate.
  // step 1: compute abelianization and how generators map to abelianization.
  std::auto_ptr< NMarkedAbelianGroup > abelianized( markedAbelianisation() );
@@ -1175,17 +1072,6 @@
   epsilon[j] = 1;
   std::vector<NLargeInteger> temp( abelianized->snfRep(epsilon) );
   for (unsigned long i=0; i<abelianized->minNumberOfGenerators(); i++)
-<<<<<<< HEAD
-    abMat.entry(i,j) = temp[i];   
-  }
-
- unsigned long SR( abelianized->getNumberOfInvariantFactors() );
-
- // step 2: we will mimic the simple smith normal form algorithm algorithm 
- //         here, using corresponding moves on the group presentation. 
- for (unsigned long i=abelianized->getNumberOfInvariantFactors(); 
-      i<abelianized->minNumberOfGenerators(); i++)
-=======
     abMat.entry(i,j) = temp[i]; // columns are snfreps of abelianized gens.
   }
 
@@ -1195,7 +1081,6 @@
  //         using corresponding moves on the group presentation. 
  //         first the free generators.
  for (unsigned long i=abNF; i<abNG; i++)
->>>>>>> 2b3ceb65
   { // in row i we will eliminate all but one entry using column
     // operations.  Now we need to do a while loop -- find any two non-zero
     // entries in the row, and reduce.  If there's only one non-zero entry, 
@@ -1203,67 +1088,6 @@
     unsigned long j0=0, j1=abMat.columns()-1;
     while (j0 < j1)
     { // if at j0 its zero, inc, if at j1 zero, dec
-<<<<<<< HEAD
-      if (abMat.entry(i,j0).isZero()) { j0++; continue; } 
-      if (abMat.entry(i,j1).isZero()) { j1--; continue; }
-      // column op! 
-      if (abMat.entry(i,j0).abs() < abMat.entry(i,j1).abs())
-       { NLargeInteger q = abMat.entry(i,j1) / abMat.entry(i,j0); 
-         // subtract q times column j0 from column j1 
-         for (unsigned long r=0; r<abMat.rows(); r++)
-           abMat.entry(r,j1) -= abMat.entry(r,j0)*q; 
-         NGroupPresentation oldPres(*this);
-         std::vector<NGroupExpression> fVec( nGenerators );
-         std::vector<NGroupExpression> bVec( nGenerators );
-         for (unsigned long l=0; l<nGenerators; l++)
-           {
-            fVec[l].addTermLast( NGroupExpressionTerm( l, 1 ) );
-            bVec[l].addTermLast( NGroupExpressionTerm( l, 1 ) );
-            if (l==j1) { 
-             fVec[l].addTermLast( NGroupExpressionTerm( j0, q.longValue() ) );
-             bVec[l].addTermLast( NGroupExpressionTerm( j0, -q.longValue() ) );}
-           }
-         // manufacture the Nielsen automorphism... 
-         nielsenCombine(j1, j0, -q.longValue() );
-         std::auto_ptr<NHomGroupPresentation> tempHom(
-           new NHomGroupPresentation( oldPres, *this, fVec, bVec ) );
-         if (!retval.get()) retval.reset( tempHom.release() );
-         else retval.reset( tempHom->composeWith( *retval.get() ).release() );
-       }
-      else // (i,j0).abs >= (i,j1).abs()
-       { NLargeInteger q = abMat.entry(i,j0) / abMat.entry(i,j1); 
-         // substract q times column j1 from column j0 
-         for (unsigned long r=0; r<abMat.rows(); r++)
-           abMat.entry(r,j0) -= abMat.entry(r,j1)*q; 
-         NGroupPresentation oldPres(*this);
-         std::vector<NGroupExpression> fVec( nGenerators );
-         std::vector<NGroupExpression> bVec( nGenerators );
-         for (unsigned long l=0; l<nGenerators; l++)
-           {
-            fVec[l].addTermLast( NGroupExpressionTerm( l, 1 ) );
-            bVec[l].addTermLast( NGroupExpressionTerm( l, 1 ) );
-            if (l==j0) { 
-             fVec[l].addTermLast( NGroupExpressionTerm( j1, q.longValue() ) );
-             bVec[l].addTermLast( NGroupExpressionTerm( j1, -q.longValue() ) );}
-           }
-         // manufacture the Nielsen automorphism... 
-         nielsenCombine(j0, j1, -q.longValue() );
-         std::auto_ptr<NHomGroupPresentation> tempHom(
-           new NHomGroupPresentation( oldPres, *this, fVec, bVec ) );
-         if (!retval.get()) retval.reset( tempHom.release() );
-         else retval.reset( tempHom->composeWith( *retval.get() ).release() );
-       }
-    }
-    { nielsenTransposition(i, j1); abMat.swapColumns(i, j1); }
-   // TODO signs
-  }
-
- // step 3: kill the free parts of the abelianizations of the other generators.
- //         these are row ops. 
- // TODO the torsion part...
-
- // step 4: reduce the torsion part to generators modulo invariant factors.
-=======
      if (abMat.entry(i,j0).isZero()) { j0++; continue; } 
      if (abMat.entry(i,j1).isZero()) { j1--; continue; }
      // column op! 
@@ -1342,7 +1166,6 @@
   }
  // now we're at [ P 0 0 ]
  //              [ 0 D 0 ] so we're essentially done.
->>>>>>> 2b3ceb65
 
  // call prettify
  std::auto_ptr<NHomGroupPresentation> tempHom( prettyRewritingDetail() );
@@ -1353,36 +1176,6 @@
  return std::auto_ptr<NHomGroupPresentation>( retval.release() );
 }
 
-<<<<<<< HEAD
-// TODO: we should probably make this more sophisticated at some point.  For
-//  example < a, b : a^2, abaB > it would not detect as abelian. 
-bool NGroupPresentation::isAbelian() const
- {
-  // The idea will be to take all commutators of the generators, and see if
-  //  the relators can kill them. 
-  for (unsigned long i=0; i<nGenerators; i++)
-   for (unsigned long j=i+1; j<nGenerators; j++)
-    {
-     NGroupExpression COM; // commutator [gi,gj]
-     COM.addTermLast( i, 1 );   COM.addTermLast( j, 1 );
-     COM.addTermLast( i, -1 );  COM.addTermLast( j, -1 );
-     // reduce! We use dehnAlgorithmSubMetric
-     std::set< NWordSubstitutionData > sub_list;
-     // loop through all relators in the group, X. 
-     bool commute(false);
-     for (unsigned long k=0; (k<relations.size()) && (!commute); k++)
-      {
-       dehnAlgorithmSubMetric( COM, *relations[k], sub_list, 1 ); 
-       // check to see if sub_list has a score=4 move.
-       for (std::set< NWordSubstitutionData >::iterator I=sub_list.begin();
-            I!=sub_list.end(); I++)
-        if (I->score == 4) { commute = true; break; }
-      }
-     if (!commute) return false; 
-    }
-  return true;
- }
-=======
 bool NGroupExpression::isTrivial() const
 {    return terms.empty(); }
 
@@ -1570,7 +1363,6 @@
  return std::string();
 }
 
->>>>>>> 2b3ceb65
 
 bool NGroupPresentation::nielsenTransposition(const unsigned long &i, 
                                               const unsigned long &j)
@@ -1619,15 +1411,10 @@
 
 
 // these macros are used only in the identify_extension_over_Z routine below.
-<<<<<<< HEAD
-#define idx(gen, cov) ((unsigned long)(gen-1)+nGm1*cov)
-#define unidx(dat) std::pair<unsigned long, unsigned long>((dat % nGm1)+1, dat/nGm1)
-=======
 namespace { // anonymous namespace to ensure not put in the library
 #define idx(gen, cov) ((unsigned long)(gen-1)+nGm1*cov)
 #define unidx(dat) std::pair<unsigned long, unsigned long>((dat % nGm1)+1, dat/nGm1)
 }
->>>>>>> 2b3ceb65
 
 // if presentation is of a group that can bet written as an extension
 //  0 --> A --> G --> Z --> 0
@@ -1846,11 +1633,7 @@
   { // increment the words in tempTable
    for ( std::list< NGroupExpression >::iterator I=tempTable.begin(); 
          I != tempTable.end(); I++)
-<<<<<<< HEAD
-   { 
-=======
    {
->>>>>>> 2b3ceb65
     std::list< NGroupExpressionTerm >& It(I->getTerms() );
     for (std::list<NGroupExpressionTerm>::iterator J=It.begin();
          J!=It.end(); J++)
@@ -1930,10 +1713,7 @@
  *  4) Makes elementary simplifications to aid in seeing standard
  *     relators like commutators. 
  */
-<<<<<<< HEAD
-=======
 namespace { // anonymous namespace
->>>>>>> 2b3ceb65
 bool compare_words(const NGroupExpression* first, 
                    const NGroupExpression* second)
 {
@@ -1988,10 +1768,7 @@
  // exactly the same words. 
  return false;
 }
-<<<<<<< HEAD
-=======
 } // end anonymous namespace
->>>>>>> 2b3ceb65
 
 bool NGroupPresentation::prettyRewriting()
 { return prettyRewritingDetail().get(); }
@@ -2004,14 +1781,7 @@
  std::list<NGroupExpression*> relatorPile;
  for (unsigned long i=0; i<relations.size(); i++)
   relatorPile.push_back( relations[i] );
-<<<<<<< HEAD
- NGroupPresentation oldPres(*this); // copy this presentation for return constructor
-
- // begin the loop: find length 1, simplify others, delete length 0... repeat
- //  if we did simplify any relators. 
-=======
  NGroupPresentation oldPres(*this); 
->>>>>>> 2b3ceb65
 
  // step 1: cyclic reduce relators. Delete length 0 relators. 
  //         delete generators corresponding to length 1 relators
@@ -2019,11 +1789,7 @@
  for ( it = relatorPile.begin(); it != relatorPile.end(); it++ ) 
     (*it)->simplify(true);
 
-<<<<<<< HEAD
- std::set<unsigned long> genToDel; // keep track of which generators we've eliminated
-=======
  std::set<unsigned long> genToDel; // generators we've eliminated
->>>>>>> 2b3ceb65
  bool reloopFlag(true);
  while (reloopFlag)
   {
@@ -2125,13 +1891,6 @@
      relations[i]->cycleRight();
   }
 
-<<<<<<< HEAD
- // step 6: TODO keep track of 1 and 2 letter words in relators, try to clean
- //         up as much as possible so that commutators are identified and
- //         written in the form aba^-1b^-1
-
-=======
->>>>>>> 2b3ceb65
  return std::auto_ptr<NHomGroupPresentation>( redMap.release() );
 }
 
