
/**************************************************************************
 *                                                                        *
 *  Regina - A Normal Surface Theory Calculator                           *
 *  Computational Engine                                                  *
 *                                                                        *
 *  Copyright (c) 1999-2013, Ben Burton                                   *
 *  For further details contact Ben Burton (bab@debian.org).              *
 *                                                                        *
 *  This program is free software; you can redistribute it and/or         *
 *  modify it under the terms of the GNU General Public License as        *
 *  published by the Free Software Foundation; either version 2 of the    *
 *  License, or (at your option) any later version.                       *
 *                                                                        *
 *  As an exception, when this program is distributed through (i) the     *
 *  App Store by Apple Inc.; (ii) the Mac App Store by Apple Inc.; or     *
 *  (iii) Google Play by Google Inc., then that store may impose any      *
 *  digital rights management, device limits and/or redistribution        *
 *  restrictions that are required by its terms of service.               *
 *                                                                        *
 *  This program is distributed in the hope that it will be useful, but   *
 *  WITHOUT ANY WARRANTY; without even the implied warranty of            *
 *  MERCHANTABILITY or FITNESS FOR A PARTICULAR PURPOSE.  See the GNU     *
 *  General Public License for more details.                              *
 *                                                                        *
 *  You should have received a copy of the GNU General Public             *
 *  License along with this program; if not, write to the Free            *
 *  Software Foundation, Inc., 51 Franklin St, Fifth Floor, Boston,       *
 *  MA 02110-1301, USA.                                                   *
 *                                                                        *
 **************************************************************************/

/* end stub */

#include <cctype>
#include <iterator>
#include <list>
#include <map>
#include <sstream>
#include <algorithm>

#include "algebra/ngrouppresentation.h"
#include "algebra/nhomgrouppresentation.h"
#include "algebra/nmarkedabeliangroup.h"
#include "algebra/nabeliangroup.h"
#include "maths/numbertheory.h"
#include "utilities/boostutils.h"
#include "utilities/stlutils.h"
#include "maths/matrixops.h"

namespace regina {

typedef std::list<NGroupExpressionTerm>::iterator TermIterator;
typedef std::list<NGroupExpressionTerm>::const_iterator TermIteratorConst;
typedef std::vector<NGroupExpression*>::iterator RelIterator;
typedef std::vector<NGroupExpression*>::const_iterator RelIteratorConst;
typedef std::list<NGroupExpression*>::iterator TmpRelIterator;

std::ostream& operator << (std::ostream& out,
        const NGroupExpressionTerm& term) {
    if (term.exponent == 0)
        out << '1';
    else if (term.exponent == 1)
        out << 'g' << term.generator;
    else
        out << 'g' << term.generator << '^' << term.exponent;
    return out;
}

NGroupExpressionTerm& NGroupExpression::getTerm(unsigned long index) {
    TermIterator pos = terms.begin();
    advance(pos, index);
    return *pos;
}

const NGroupExpressionTerm& NGroupExpression::getTerm(
        unsigned long index) const {
    TermIteratorConst pos = terms.begin();
    advance(pos, index);
    return *pos;
}

NGroupExpression* NGroupExpression::inverse() const {
    NGroupExpression* ans = new NGroupExpression();
    transform(terms.begin(), terms.end(), front_inserter(ans->terms),
        std::mem_fun_ref(&NGroupExpressionTerm::inverse));
    return ans;
}

void NGroupExpression::invert() {
	reverse(terms.begin(), terms.end());
	std::list< NGroupExpressionTerm >::iterator it; 
	for (it = terms.begin(); it != terms.end(); it++)
		(*it).exponent = -(*it).exponent;
}

NGroupExpression* NGroupExpression::power(long exponent) const {
    NGroupExpression* ans = new NGroupExpression();
    if (exponent == 0)
        return ans;

    long i;
    if (exponent > 0)
        for (i = 0; i < exponent; i++)
            ans->terms.insert(ans->terms.end(), terms.begin(), terms.end());
    else
        for (i = 0; i > exponent; i--)
            transform(terms.begin(), terms.end(), front_inserter(ans->terms),
                std::mem_fun_ref(&NGroupExpressionTerm::inverse));
    return ans;
}

bool NGroupExpression::simplify(bool cyclic) {
    bool changed = false;
    TermIterator next, tmpIt;
    for (next = terms.begin(); next != terms.end(); ) {
        // Take a look at merging next forwards.
        if ((*next).exponent == 0) {
            // Zero exponent.
            // Delete this term and step back to the previous term in
            // case we can now merge the previous and next terms.
            next = terms.erase(next);
            if (next != terms.begin())
                next--;
            changed = true;
            continue;
        }

        tmpIt = next;
        tmpIt++;

        // Now tmpIt points to the term after next.
        if (tmpIt == terms.end()) {
            // No term to merge forwards with.
            next++;
        } else if ((*tmpIt) += (*next)) {
            // Successfully merged this with the following term.
            next = terms.erase(next);
            changed = true;
            // Look at this term again to see if it can be merged further.
        } else {
            // Different generators; cannot merge.
            next++;
        }
    }

    if (! cyclic)
        return changed;

    // Now trying merging front and back terms.
    // We shall do this by popping terms off the back and merging them
    // with the front term.
    while (terms.begin() != terms.end() &&
            ++terms.begin() != terms.end()) {
        // Thus terms.size() > 1.  The unusual test above is used to
        // avoid calling terms.size() which takes linear time.
        if (terms.front() += terms.back()) {
            // Merged!
            terms.pop_back();
            changed = true;

            // Did we create an empty term?
            if (terms.front().exponent == 0)
                terms.pop_front();
        } else
            break;
    }

    return changed;
}

bool NGroupExpression::substitute(unsigned long generator,
        const NGroupExpression& expansion, bool cyclic) {
    bool changed = false;
    NGroupExpression* inverse = 0;
    const NGroupExpression* use;
    long exponent, i;
    for (TermIterator current = terms.begin(); current != terms.end(); ) {
        if ((*current).generator != generator)
            current++;
        else {
            exponent = (*current).exponent;
            if (exponent != 0) {
                if (exponent > 0)
                    use = &expansion;
                else {
                    if (inverse == 0)
                        inverse = expansion.inverse();
                    use = inverse;
                    exponent = -exponent;
                }

                // Fill in exponent copies of use.
                //
                // Note that the following insertion will invalidate
                // current if the wrong type of data structure is being used!
                for (i = 0; i < exponent; i++)
                    terms.insert(current, use->terms.begin(), use->terms.end());
            }

            current = terms.erase(current);
            changed = true;
        }
    }
    if (inverse)
        delete inverse;
    if (changed)
        simplify(cyclic);
    return changed;
}

NGroupPresentation::NGroupPresentation(const NGroupPresentation& cloneMe) :
        ShareableObject(), nGenerators(cloneMe.nGenerators) {
    transform(cloneMe.relations.begin(), cloneMe.relations.end(),
        back_inserter(relations), FuncNewCopyPtr<NGroupExpression>());
}

// TODO: To add: platonic groups, octahedral/cubical, dihedral,
//       icosahedral/dodecahedral, tetrahedral and binary versions of them.  
//       Also need to recognise circle bundles over surfaces. 
//       Free products with amalgamation. Currently intelligentSimplify() 
//       isn't smart enough for this. 
std::string NGroupPresentation::recogniseGroup() const {
    std::ostringstream out;

    // Run through cases.
    if (nGenerators == 0)
        { out << 0; return out.str(); }

    // Let's record the abelianisation.
    std::auto_ptr< NAbelianGroup > ab( abelianisation() );

    // abelian test
    if (isAbelian()) { 
        out << ab.get()->str();
        return out.str();
    }

    // not (clearly) abelian.  Check if free.
    if (relations.size() == 0) { 
        out << "Free(" << nGenerators << ")"; 
        return out.str();
    }

    // Check if its an extension over Z. 
    // TODO: eventually look for extensions over at least fg abelian groups. 
    //   ??maybe?? some other finite groups but it's not clear how to look 
    //   for those. 
    if (ab.get()->getRank()==1) {
        NGroupPresentation presCopy( *this );
        std::auto_ptr< NHomGroupPresentation > AUT( 
            presCopy.identifyExtensionOverZ() );
        if (AUT.get() != NULL) {
            // Let's try to identify the fibre. 
            std::string domStr( AUT.get()->getDomain().recogniseGroup() );
            if (domStr.length()>0) {
                out<<"Z~"<<domStr<<" w/monodromy ";
            unsigned long numGen( 
                AUT.get()->getDomain().getNumberOfGenerators() );
            for (unsigned long i=0; i<numGen; i++) {
              if (i!=0) out<<", ";
              if (numGen<27) out<<( (char) (i+97) ); 
              else out<<"g"<<i;
              out<<" --> ";     
              AUT.get()->evaluate(i).writeText(out, (numGen<27) ? true : false);
              }
             return out.str();
            } // domain not recognised, but it is an extension
          // TODO: put in something here for this case. 
        }
    }         

    std::list< NGroupPresentation* > fpDecomp( identifyFreeProduct() );
    if (fpDecomp.size()>1) {
      out<<"FreeProduct( ";
      for (std::list< NGroupPresentation* >::iterator i=fpDecomp.begin(); 
            i!=fpDecomp.end(); i++) {
        std::string facStr( (*i)->recogniseGroup() );
        if (facStr.length()>0) {
         if (i!=fpDecomp.begin()) out<<", ";
         out<<facStr;
         } 
        else { // TODO: put in something here for this case. 
        }
        delete (*i);
     }
     out<<" )";
     return out.str(); 
    }

    // TODO: let's put in the undergraduate test for finiteness, that every
    //  word can be written as a product of generators a^xb^yc^z with xyz
    //  in a finite interval. Look for the relators that would allow for this
    //  kind of conclusion. 

    return std::string(); // returns empty string if not recognised.
}

std::auto_ptr<NAbelianGroup> NGroupPresentation::abelianisation() const
{
// create presentation matrices to pass to NAbelianGroup(M, N)
    NMatrixInt M(1, getNumberOfGenerators() ); // zero matrix
    NMatrixInt N(getNumberOfGenerators(), getNumberOfRelations() );
// run through rels, increment N entries appropriately
    for (unsigned long j=0; j<getNumberOfRelations(); j++) {
        NGroupExpression Rj ( getRelation(j) );
        for (unsigned long i=0; i<Rj.getNumberOfTerms(); i++)
            N.entry( Rj.getGenerator(i), j ) += Rj.getExponent(i);
    }
    return std::auto_ptr<NAbelianGroup>(new NAbelianGroup(M,N));
}

std::auto_ptr<NMarkedAbelianGroup> NGroupPresentation::markedAbelianisation()
const
{
// create presentation matrices to pass to NMarkedAbelianGroup(M, N)
    NMatrixInt M(1, getNumberOfGenerators() ); // zero matrix
    NMatrixInt N(getNumberOfGenerators(), getNumberOfRelations() );
// run through rels, increment N entries appropriately
    for (unsigned long j=0; j<getNumberOfRelations(); j++) {
        NGroupExpression Rj ( getRelation(j) );
        for (unsigned long i=0; i<Rj.getNumberOfTerms(); i++)
            N.entry( Rj.getGenerator(i), j ) += Rj.getExponent(i);
    }
    return std::auto_ptr<NMarkedAbelianGroup>(new NMarkedAbelianGroup(M,N));
}

void NGroupPresentation::dehnAlgorithmSubMetric(
    const NGroupExpression &this_word,
    const NGroupExpression &that_word,
    std::set< NWordSubstitutionData > &sub_list, unsigned long step )
{
    unsigned long this_length ( this_word.wordLength() );
    unsigned long that_length ( that_word.wordLength() );
// generic early exit strategy
    if ( (this_length < 2) || (that_length==0) ) return;
// early exit strategy based on step.
    if ( (step==1) && ((step+1)*this_length < that_length) ) return;
// TODO: should check to whatever extent the above is of much use...

// this -> splayed to this_word, that_word -> reducer
    std::vector< NGroupExpressionTerm > this_word_vec( 0 );
    std::vector< NGroupExpressionTerm > reducer( 0 );
    this_word_vec.reserve( this_length );
    reducer.reserve( that_length );
    std::list<NGroupExpressionTerm>::const_iterator it;
    for (it = this_word.getTerms().begin(); it!=this_word.getTerms().end(); it++) {
        for (unsigned long i=0; i<abs((*it).exponent); i++)
            this_word_vec.push_back( NGroupExpressionTerm( (*it).generator,
                                     ((*it).exponent>0) ? 1 : -1 ) );
    }
    for (it = that_word.getTerms().begin();
            it!=that_word.getTerms().end(); it++) {
        for (unsigned long i=0; i<abs((*it).exponent); i++)
            reducer.push_back( NGroupExpressionTerm( (*it).generator,
                               ((*it).exponent>0) ? 1 : -1 ) );
    }
    std::vector< NGroupExpressionTerm > inv_reducer( that_length );
    for (unsigned long i=0; i<reducer.size(); i++)
        inv_reducer[that_length-(i+1)] = reducer[i].inverse();

// search for cyclic subwords of reducer in this_word_vec...
    for (unsigned long i=0; i<this_length; i++)
        for (unsigned long j=0; j<that_length; j++) {
            unsigned long comp_length = 0;
            while ( (this_word_vec[(i+comp_length) % this_length] ==
                     reducer[(j+comp_length) % that_length]) &&
                    (comp_length < that_length) && (comp_length < this_length) )
                comp_length++;
            NWordSubstitutionData subData;
            subData.invertB=false;
            subData.sub_length=comp_length;
            subData.start_sub_at=i;
            subData.start_from=j;
            if (comp_length == that_length) {
                subData.score = that_length;
                unsigned long a=1;
                while ( (this_word_vec[( (i+this_length)-a )%this_length].inverse()==
                         this_word_vec[( (i+comp_length)+(a-1) )%this_length]) &&
                        (2*a+that_length <= this_length ) ) {
                    a++;
                    subData.score++;
                }
                sub_list.insert(subData);
            } else if ( comp_length > 0 ) {
                subData.score = 2*comp_length - that_length;
                if ( subData.score > -((long int)step) )
                    sub_list.insert(subData);
            }
            // and the corresponding search with the inverse of reducer.
            comp_length = 0;
            while ( (this_word_vec[(i+comp_length) % this_length] ==
                     inv_reducer[(j+comp_length) % that_length]) &&
                    (comp_length < that_length) && (comp_length < this_length) )
                comp_length++;
            subData.invertB=true;
            subData.sub_length=comp_length;
            if (comp_length == that_length) {
                subData.score = that_length;
                unsigned long a=1;
                while ( (this_word_vec[( (i+this_length)-a )%this_length].inverse()==
                         this_word_vec[( (i+comp_length)+(a-1) )%this_length]) &&
                        (2*a+that_length <= this_length ) ) {
                    a++;
                    subData.score++;
                }
                sub_list.insert(subData);
            } else if ( comp_length > 0 ) {
                subData.score = 2*comp_length - that_length;
                if ( subData.score > -((long int)step) )
                    sub_list.insert(subData);
            }
        }
}

/**
 *  This applies a substitution generated by dehnAlgorithmSubMetric.
 */
void NGroupPresentation::applySubstitution( NGroupExpression& this_word,
        const NGroupExpression &that_word,
        const NWordSubstitutionData &sub_data )
{
// okay, so let's do a quick cut-and-replace, reduce the word and hand it back.
    unsigned long this_length ( this_word.wordLength() );
    unsigned long that_length ( that_word.wordLength() );
    std::vector< NGroupExpressionTerm > this_word_vec( 0 );
    std::vector< NGroupExpressionTerm > reducer( 0 ); // we'll splay-out *this and
    // that_word so that it's easier to search for commonalities.
    this_word_vec.reserve( this_length );
    reducer.reserve( that_length );
    std::list<NGroupExpressionTerm>::const_iterator it;
// start the splaying of terms
    for (it = this_word.getTerms().begin(); it!=this_word.getTerms().end(); it++) {
        for (unsigned long i=0; i<abs((*it).exponent); i++)
            this_word_vec.push_back( NGroupExpressionTerm( (*it).generator,
                                     ((*it).exponent>0) ? 1 : -1 ) );
    }
    // and that_word
    for (it = that_word.getTerms().begin(); it!=that_word.getTerms().end(); it++) {
        for (unsigned long i=0; i<abs((*it).exponent); i++)
            reducer.push_back( NGroupExpressionTerm( (*it).generator,
                               ((*it).exponent>0) ? 1 : -1 ) );
    }
// done splaying, produce inv_reducer
    std::vector< NGroupExpressionTerm > inv_reducer( that_length );
    for (unsigned long i=0; i<that_length; i++) inv_reducer[that_length-(i+1)] =
            reducer[i].inverse();
// done with inv_reducer, erase terms
    this_word.getTerms().clear();

// *this word is some conjugate of AB and the relator is some conjugate of AC.
    //  We are performing the substitution
// A=C^{-1}, thus we need to produce the word C^{-1}B. Put in C^{-1} first..
    for (unsigned long i=0; i<(that_length - sub_data.sub_length); i++)
        this_word.getTerms().push_back( sub_data.invertB ?
                                        reducer[(that_length - sub_data.start_from + i) % that_length] :
                                        inv_reducer[(that_length - sub_data.start_from + i) % that_length] );
// iterate through remainder of this_word_vec, starting from
//     sub_data.start_sub_at + sub_length, ie fill in B
    for (unsigned long i=0; i<(this_length - sub_data.sub_length); i++)
        this_word.getTerms().push_back(
            this_word_vec[(sub_data.start_sub_at + sub_data.sub_length + i) %
                          this_length] );
// done
    this_word.simplify();
}


namespace { // anonymous namespace
    bool compare_length( const NGroupExpression* first, 
             const NGroupExpression* second ) 
     {  return ( first->wordLength() < second->wordLength() ); }

    /**
     *  This routine takes a list of words, together with expVec. It's assumed
     * expVec is initialized to be zero and as long as the number of generators 
     * in the group.  What this routine does is, for each generator of the 
     * group, it records the sum of the absolute value of the exponents of that
     * generator in word.  For the i-th generator this number is recorded in
     * expVec[i]. 
     */
    void build_exponent_vec( const std::list< NGroupExpressionTerm > & word, 
                              std::vector<unsigned long> &expVec ) 
    {
     std::list<NGroupExpressionTerm>::const_iterator tit;
     for ( tit = word.begin(); tit != word.end(); tit++) 
         expVec[ (*tit).generator ] += abs( (*tit).exponent );
    }

    /*
     * Commenting out since this is not used, and requires access to a
     * private struct.  If you want to put it back, it should probably
     * be a member function of NWordSubstitutionData. - bab
     *
    // gives a string that describes the substitution
    std::string substitutionString( const NGroupExpression &word, 
                    const NGroupPresentation::NWordSubstitutionData &subData )
    {
     std::string retval;
     // cut subData into bits, assemble what we're cutting 
     //  out and what we're pasting in. 
     unsigned long word_length ( word.wordLength() );
     std::vector< NGroupExpressionTerm > reducer( 0 ); 
     reducer.reserve( word_length );
     std::list<NGroupExpressionTerm>::const_iterator it; 
      // splay word
     for (it = word.getTerms().begin(); it!=word.getTerms().end(); it++)
      { for (unsigned long i=0; i<abs((*it).exponent); i++)
         reducer.push_back( NGroupExpressionTerm( (*it).generator, 
                          ((*it).exponent>0) ? 1 : -1 ) );    }
     // done splaying, produce inv_reducer
     std::vector< NGroupExpressionTerm > inv_reducer( word_length );
     for (unsigned long i=0; i<word_length; i++)
        inv_reducer[word_length-(i+1)] = reducer[i].inverse(); 
     NGroupExpression del_word, rep_word; 
            // produce word to delete, and word to replace with.

     for (unsigned long i=0; i<(word_length - subData.sub_length); i++)
      rep_word.addTermLast( subData.invertB ?     
            reducer[(word_length - subData.start_from + i) % word_length] : 
        inv_reducer[(word_length - subData.start_from + i) % word_length] );
     for (unsigned long i=0; i<subData.sub_length; i++)
      del_word.addTermLast( subData.invertB ? 
            inv_reducer[(subData.start_from + i) % word_length] : 
                reducer[(subData.start_from + i) % word_length] );
     rep_word.simplify(); del_word.simplify();
     retval = del_word.toString()+" -> "+rep_word.toString();
     return retval;
    }
    */
}

void NGroupExpression::addTermsLast(const NGroupExpression& word)
{
    std::list< NGroupExpressionTerm >::const_iterator it;
    for (it = word.terms.begin(); it != word.terms.end(); it++)
        addTermLast( *it );
}

void NGroupExpression::addTermsFirst(const NGroupExpression& word)
{
    // traverse word's terms in reverse order.
    std::list< NGroupExpressionTerm >::const_reverse_iterator it;
    for (it = word.terms.rbegin(); it != word.terms.rend(); it++)
        addTermFirst( *it );
}

/**
 *  Given a word of the form g_i1^j1 g_i2^j2 ... g_in^jn
 * converts the word into g_i2^j2 ... g_in^jn g_i1^j1
 */
void NGroupExpression::cycleRight()
{
    if (terms.size() > 1) {
        NGroupExpressionTerm temp(terms.front());
        terms.pop_front();
        terms.push_back(temp);
    }
}

/**
 *  Given a word of the form g_i1^j1 g_i2^j2 ... g_in^jn
 * converts the word into g_in^jn g_i1^j1 g_i1^j1 ... g_in-1^jn-1
 */
void NGroupExpression::cycleLeft()
{
    if (terms.size() > 1) {
        NGroupExpressionTerm temp(terms.back());
        terms.pop_back();
        terms.push_front(temp);
    }
}

NGroupExpression::NGroupExpression( const std::string &input, bool* valid )
{
    // interpret input as NGroupExpression as one of forms a^7b^-2,
    // a^7B^2, aaaaaaaBB, g0^7g1^-2. Initialize. If valid allocated set to true
    // or false depending on if operation is successful or not.

    // WSNULL - at start of word, nothing has been input.
    // WSVARLET - read a letter, but do not know if we're in an a^5 or g2^-2 sit.
    // WSVARNUM - gk situation read.
    // WSEXP - ^ read
    // WSEXPSIG ^- read
    // WSEXPNUM reading numbers after ^ or ^-
    // WSERR - an error occured.
    enum WORD_STATUS { WSNULL, WSVARLET, WSVARNUM, WSEXP, WSEXPSIG,
                       WSEXPNUM, WSERR
                     };

    // a loop that goes through the entries of input.
    WORD_STATUS WS(WSNULL);
    NGroupExpressionTerm buildTerm;
    for (std::string::const_iterator i=input.begin(); i!=input.end(); i++) {
        // read *i, see what to do next.
        // case 1: it is a letter a..z or A..Z
        if ( ( (int(*i) >= int('a') ) && ( int(*i) <= int('z') ) ) ||
                ( (int(*i) >= int('A') ) && ( int(*i) <= int('Z') ) ) ) {
            if (WS==WSNULL) { // fresh letter
                // build buildTerm.
                if ( (int(*i) >= int('a') ) && ( int(*i) <= int('z') ) ) {
                    buildTerm.generator = (unsigned long)(*i) - (unsigned long)('a');
                    buildTerm.exponent = 1;
                } else if ( (int(*i) >= int('A') ) && ( int(*i) <= int('Z') ) ) {
                    buildTerm.generator = (unsigned long)(*i) - (unsigned long)('A');
                    buildTerm.exponent = -1;
                } else {
                    WS=WSERR;
                    break;
                }
                WS=WSVARLET;
                continue;
            } else if ( (WS==WSVARLET) || (WS==WSVARNUM) || (WS==WSEXPNUM) ) {
                // new letter but previous letter to finish
                terms.push_back(buildTerm);
                if ( (int(*i) >= int('a') ) && ( int(*i) <= int('z') ) ) {
                    buildTerm.generator = (unsigned long)(*i) - (unsigned long)('a');
                    buildTerm.exponent = 1;
                } else if ( (int(*i) >= int('A') ) && ( int(*i) <= int('Z') ) ) {
                    buildTerm.generator = (unsigned long)(*i) - (unsigned long)('A');
                    buildTerm.exponent = -1;
                } else {
                    WS=WSERR;
                    break;
                }
                WS=WSVARLET;
                continue;
            } else {
                // anything else is a mistake.
                WS=WSERR;    // end case 1
                break;
            }
        }

        // case 2: it is a ^, can only occur after a generator
        if ( (*i) == '^' ) {
            if (!( (WS==WSVARLET) || (WS=WSVARNUM) ) ) {
                WS=WSERR;
                break;
            }
            WS=WSEXP;
            continue;
        } // end case 2

        // case 3: it is a -, only valid after ^
        if ( (*i) == '-' ) {
            if (!(WS==WSEXP)) {
                WS=WSERR;
                break;
            }
            buildTerm.exponent = -buildTerm.exponent; // ok with A^-1.
            WS=WSEXPSIG;
            continue;
        } // end case 3

        // case 4: it is a number
        if ( ::isdigit(*i) ) {
            //  subcase (a) this is to build a variable
            // buildTerm.generator == 'g'
            if ( (WS==WSVARLET) && (buildTerm.generator == ('g' - 'a') ) ) {
                buildTerm.generator=(*i - '0');
                WS=WSVARNUM;
                continue;
            } else // we've already started building the variable number
                if ( WS==WSVARNUM ) {
                    buildTerm.generator=10*buildTerm.generator + (*i - '0');
                    continue;
                } else //  subcase (b) this is to build an exponent.
                    if ( (WS==WSEXP) || (WS==WSEXPSIG) ) { // ^num or ^-num
                        if (buildTerm.exponent<0)
                            buildTerm.exponent = - static_cast<long>(*i - '0');
                        else
                            buildTerm.exponent = (*i - '0');
                        WS=WSEXPNUM;
                        continue;
                    } else if (WS==WSEXPNUM) { // blah[num] previously dealt with numbers
                        if (buildTerm.exponent<0)
                            buildTerm.exponent = 10*buildTerm.exponent -
                                                 (*i - '0');
                        else
                            buildTerm.exponent = 10*buildTerm.exponent +
                                                 (*i - '0');
                        continue;
                    } else {
                        WS=WSERR;
                        break;
                    }
        } // end case 4
        // now we've dealt will all important input.  Let's deal with spaces next,
        //  and any other input will fail.
        if ( ::isspace(*i) ) continue;
        else {
            WS=WSERR;
            break;
        }
    } // end i loop
// did we reach the end of input without any errors? if so, append buildTerm
    if (WS!=WSERR) {
        terms.push_back(buildTerm);
        if (valid != NULL) (*valid) = true;
    }
// if not, delete everything in this word
    else {
        if (valid != NULL) (*valid) = false;
        terms.clear();
    }
}

bool NGroupExpression::addStringFirst( const std::string& input)
{
    bool temp;
    NGroupExpression tword( input, &temp );
    if (!temp)
        return false;
    addTermsFirst(tword);
    return true;
}

bool NGroupExpression::addStringLast( const std::string& input)
{
    bool temp;
    NGroupExpression tword( input, &temp );
    if (!temp)
        return false;
    addTermsLast(tword);
    return true;
}

//             **********  NGroupPresentation below **************

NGroupPresentation::NGroupPresentation(unsigned long nGens,  
            std::vector<std::string> &rels)
{
    nGenerators = nGens;
    for (std::vector<std::string>::iterator i=rels.begin();
         i!=rels.end(); i++)
    relations.push_back( new NGroupExpression(*i) );
}

bool NGroupPresentation::simplifyWord( NGroupExpression &input ) const
{
    bool retval( input.simplify(false) );
    if (input.isTrivial()) return retval;

    // now recursively apply relators until no reduction is possible.
    bool continueSimplify(true);
    while (continueSimplify) {
        continueSimplify = false;
        for (unsigned long i=0; i<relations.size(); i++)  {
            std::set< NWordSubstitutionData > sub_list; // highest score is *first*
            dehnAlgorithmSubMetric( input, *relations[i], sub_list );
            if (sub_list.size() != 0) if ( (*sub_list.begin()).score > 0 ) {
                    applySubstitution( input, *relations[i], *sub_list.begin() );
                    if (input.isTrivial()) return true;
                    continueSimplify = true;
                    retval = true;
                }
        }
    }
    return retval;
}

// for now we iterate:
// 1) Small Cancellation theory
// 2) Nielsen moves until no reducing ones available
// 3) Loop back to (1) until nothing happens in either (1) or (2).
// TODO: consider a homological alignment call if the abelianization
//       has rank 1 or any other situation where we know it can be useful.
std::auto_ptr<NHomGroupPresentation>
NGroupPresentation::intelligentSimplifyDetail()
{
    bool doRep(true), bool1(false), bool2(false);
    std::auto_ptr<NHomGroupPresentation> redHom;
    while (doRep) {
        doRep = false;
        bool1 = false;
        bool2 = false;
        std::auto_ptr<NHomGroupPresentation>
        tempHom( smallCancellationDetail() );
        if (tempHom.get()) {
            bool1 = true;
            if (!redHom.get()) redHom.reset( tempHom.release() );
            else redHom.reset( tempHom->composeWith( *redHom.get() ).release() );
        }

        std::auto_ptr<NHomGroupPresentation>
        temp2Hom( intelligentNielsenDetail() );
        if (temp2Hom.get()) {
            bool2 = true;
            if (!redHom.get()) redHom.reset( temp2Hom.release() );
            else redHom.reset( temp2Hom->composeWith( *redHom.get() ).release() );
        }
        if ( bool2 ) doRep = true;
    }

    std::auto_ptr<NHomGroupPresentation> temp3Hom( prettyRewritingDetail() );
    if (temp3Hom.get()) {
        if (!redHom.get()) redHom.reset( temp3Hom.release() );
        else redHom.reset( temp3Hom->composeWith( *redHom.get() ).release() );
    }

    return std::auto_ptr<NHomGroupPresentation>( redHom.release() );
}

bool NGroupPresentation::intelligentSimplify()
{
    return intelligentSimplifyDetail().get();
}

bool NGroupPresentation::smallCancellation()
{
    return smallCancellationDetail().get();
}

std::auto_ptr<NHomGroupPresentation>
NGroupPresentation::smallCancellationDetail()
{
    bool didSomething(false);
// start by taking a copy of *this group, for construction of reductionMap
    NGroupPresentation oldGroup( *this );

    std::list< NGroupExpression* >::iterator it;
// relatorList will be the temporary relator table.
    std::list< NGroupExpression* > relatorList;
    for (unsigned long i=0; i<relations.size(); i++)
        relatorList.push_back( relations[i] );
    relations.clear();
// substitutionTable[i] == 1 means kill gi.
//                      != gi means replace gi by this.
    std::vector< NGroupExpression > substitutionTable( nGenerators );
    for (unsigned long i=0; i<nGenerators; i++)
        substitutionTable[i].addTermFirst( i, 1 );

    bool we_value_iteration(true);
    while (we_value_iteration) {
        we_value_iteration = false;
        // cyclically reduce relators
        for ( it = relatorList.begin(); it != relatorList.end(); it++)
            (*it)->simplify(true);
        relatorList.sort( compare_length ); // (1)

        it = relatorList.begin();  // start (2) deletion of 0-length relators
        while ( it != relatorList.end() )  {
            if ( (*it)->wordLength() == 0 ) {
                delete (*it);
                it = relatorList.erase(it);
            }  else break;
        }

        // start (3) - apply shorter relators to longer.
        for (it = relatorList.begin(); it != relatorList.end(); it++)
            if ( (*it)->wordLength() > 0 ) { // don't bother if this is a trivial word.
                std::list< NGroupExpression* >::iterator tit; // target of it manips.
                tit = it;
                tit++;
                while (tit != relatorList.end()) {
                    // attempt to apply *it to *tit
                    std::set< NWordSubstitutionData > sub_list;
                    dehnAlgorithmSubMetric( **tit, **it, sub_list ); // take first valid sub
                    if (sub_list.size() != 0) if ( (*sub_list.begin()).score > 0 ) {
                            applySubstitution( **tit, **it, *sub_list.begin() );
                            we_value_iteration = true;
                            didSomething = true;
                        }
                    tit++;
                }
            } // end (3) - application of shorter to longer relators.

        // (4) Build and sort a list (by length) of generator-killing relations.
        relatorList.sort( compare_length );
        for (it = relatorList.begin(); it!=relatorList.end(); it++) {
            bool word_length_3_trigger(false);
            unsigned long WL ( (*it)->wordLength() );
            // build a table expressing number of times each generator is used in *it.
            std::vector< unsigned long > genUsage( nGenerators );
            build_exponent_vec( (*it)->getTerms(), genUsage );

            std::list<NGroupExpressionTerm>::iterator tit;
            for (unsigned long i=0; i<genUsage.size(); i++) if (genUsage[i] == 1) {
                    // have we found a substitution for generator i ?
                    if ( ( substitutionTable[i].getNumberOfTerms() == 1 ) &&
                            ( substitutionTable[i].getGenerator(0) == i ) ) {
                        // we have a valid substitution.  Replace all occurances
                        // of generator genUsage[i] with the inverse of the remaining word
                        bool inv(true);
                        bool before_flag(true); // true if we have not yet encountered gen
                        NGroupExpression prefix, complement;
                        for ( tit = (*it)->getTerms().begin();
                                ( tit != (*it)->getTerms().end() ); tit++) {
                            if ( (*tit).generator == i ) {
                                inv = ((*tit).exponent != 1);
                                before_flag=false;
                            } else {
                                if (before_flag) prefix.addTermLast( (*tit) );
                                else complement.addTermLast( (*tit) );
                            }
                        }
                        complement.addTermsLast(prefix);
                        if (!inv) complement.invert();
                        // sub gi --> complement, in both substitutionTable and relatorList
                        for (unsigned long j=0; j<substitutionTable.size(); j++)
                            substitutionTable[j].substitute( i, complement );
                        for (std::list< NGroupExpression* >::iterator pit = relatorList.begin();
                                pit != relatorList.end(); pit++)
                            (*pit)->substitute( i, complement );
                        we_value_iteration = true;
                        didSomething = true;
                        if (WL>3) word_length_3_trigger=true;
                        goto found_a_generator_killer;
                    }
                } // the look through genUsage loop

found_a_generator_killer:
            if (word_length_3_trigger) break;
        } // end (4)
    } // end of main_while_loop (6)

    nGenerators = 0;
    for (unsigned long i=0; i<substitutionTable.size(); i++)
        if ( substitutionTable[i].getNumberOfTerms() == 1 )
            if ( substitutionTable[i].getGenerator(0) == i ) nGenerators++;

// now we can build up a mapping of where the current generators get sent to.
// make it a std::vector.

    std::vector< unsigned long > genReductionMapping( nGenerators );
    unsigned long indx(0);
    for (unsigned long i=0; i<substitutionTable.size(); i++) {
        if ( substitutionTable[i].getNumberOfTerms() == 1 )
            if ( substitutionTable[i].getGenerator(0) == i ) {
                genReductionMapping[ indx ] = i;
                indx++;
            }
    }

// now let's run through relatorList and substitute genReductionMapping[i] -> i
    for (it = relatorList.begin(); it != relatorList.end(); it++)
        for (unsigned long i=0; i<nGenerators; i++) {
            NGroupExpression gi;
            gi.addTermFirst( i, 1 );
            (*it)->substitute( genReductionMapping[i], gi );
        }
// and might as well do substitutionTable, too.
    for (unsigned long j=0; j<substitutionTable.size(); j++)
        for (unsigned long i=0; i<nGenerators; i++) {
            NGroupExpression gi;
            gi.addTermFirst( i, 1 );
            substitutionTable[j].substitute( genReductionMapping[i], gi );
        }
// okay, now let's replace relations with relatorList
    relations.reserve( relatorList.size() );
    for (it = relatorList.begin(); it != relatorList.end(); it++) {
        relations.push_back( (*it) );
    }
// and build the reverse isomorphism from the new group to the old
    std::vector< NGroupExpression > revMap(nGenerators);
    for (unsigned long i=0; i<revMap.size(); i++)
        revMap[i].addTermFirst( genReductionMapping[i], 1 );

    if (didSomething) {
        // now we can initialize reductionMap
        return std::auto_ptr<NHomGroupPresentation>(new NHomGroupPresentation(
                    oldGroup, *this, substitutionTable, revMap));
    } else
        return std::auto_ptr<NHomGroupPresentation>();
}// end smallCancellation()

NGroupPresentation& NGroupPresentation::operator=(
    const NGroupPresentation& copyMe)
{
    nGenerators = copyMe.nGenerators;
    for (unsigned long i=0; i<relations.size(); i++)
        delete relations[i];
    relations.resize(copyMe.relations.size());
    for (unsigned long i=0; i<relations.size(); i++)
        relations[i] = new NGroupExpression( *copyMe.relations[i] );
    return *this;
}

bool NGroupPresentation::intelligentNielsen()
{
    return intelligentSimplifyDetail().get();
}

std::auto_ptr<NHomGroupPresentation>
NGroupPresentation::intelligentNielsenDetail()
{
    if (nGenerators < 2) return std::auto_ptr<NHomGroupPresentation>(NULL);
// let's keep a record of the best possible substitution,
    bool didSomething(true);
    std::auto_ptr<NHomGroupPresentation> retval(NULL);
    while (didSomething) {
        didSomething = false;
        unsigned long bSubi(0), bSubj(0), bSubType(0); // IJ IJi JI or JIi 0,1,2,3
        signed long bSubScore(0);

        for (unsigned long i=0; i<nGenerators; i++)
            for (unsigned long j=0; j<nGenerators; j++) {
                if (i==j) continue;
                signed long scrIJ(0), scrIJi(0), scrJI(0), scrJIi(0); // ongoing score count.
                // run through all the relators.
                for (unsigned long l=0; l<relations.size(); l++) {
                    NGroupExpression* rel(relations[l]);
                    std::list<NGroupExpressionTerm>& terms( rel->getTerms() );
                    // now we run from front to back, cyclically keeping track of the
                    //  previous and next terms respectively.
                    NGroupExpressionTerm prevTerm(terms.back()),
                                         thisTerm(terms.front()), nextTerm;
                    for (std::list<NGroupExpressionTerm>::iterator T=terms.begin();
                            T!=terms.end(); T++) {
                        std::list<NGroupExpressionTerm>::iterator Tn(T);
                        Tn++;
                        if (T!=terms.begin()) {
                            prevTerm = thisTerm;
                            thisTerm=nextTerm;
                        }
                        nextTerm = ( (Tn == terms.end()) ? terms.front() : *Tn );

                        // check IJ  gigj    -> gi  i.e. gi -> gigj^-1 all other gens fixed
                        if ( (thisTerm.generator == i) && (thisTerm.exponent>0) )
                            ( (nextTerm.generator == j) && (nextTerm.exponent>0) ) ?
                            scrIJ += (2-thisTerm.exponent) : scrIJ -= thisTerm.exponent;
                        if ( (thisTerm.generator == i) && (thisTerm.exponent<0) )
                            ( (prevTerm.generator == j) && (prevTerm.exponent<0) ) ?
                            scrIJ += (2+thisTerm.exponent) : scrIJ += thisTerm.exponent;
                        // check IJi gigj^-1 -> gi i.e. gi -> gigj
                        if ( (thisTerm.generator == i) && (thisTerm.exponent>0) )
                            ( (nextTerm.generator == j) && (nextTerm.exponent<0) ) ?
                            scrIJi += (2-thisTerm.exponent) : scrIJi -= thisTerm.exponent;
                        if ( (thisTerm.generator == i) && (thisTerm.exponent<0) )
                            ( (prevTerm.generator == j) && (prevTerm.exponent>0) ) ?
                            scrIJi += (2+thisTerm.exponent) : scrIJi += thisTerm.exponent;
                        // check JI  gjgi    -> gi
                        if ( (thisTerm.generator == i) && (thisTerm.exponent<0) )
                            ( (nextTerm.generator == j) && (nextTerm.exponent<0) ) ?
                            scrJI += (2+thisTerm.exponent) : scrJI += thisTerm.exponent;
                        if ( (thisTerm.generator == i) && (thisTerm.exponent>0) )
                            ( (prevTerm.generator == j) && (prevTerm.exponent>0) ) ?
                            scrJI += (2-thisTerm.exponent) : scrJI -= thisTerm.exponent;
                        // check JIi gj^-1gi -> gi
                        if ( (thisTerm.generator == i) && (thisTerm.exponent<0) )
                            ( (nextTerm.generator == j) && (nextTerm.exponent>0) ) ?
                            scrJIi += (2+thisTerm.exponent) : scrJIi += thisTerm.exponent;
                        if ( (thisTerm.generator == i) && (thisTerm.exponent>0) )
                            ( (prevTerm.generator == j) && (prevTerm.exponent<0) ) ?
                            scrJIi += (2-thisTerm.exponent) : scrJIi -= thisTerm.exponent;
                    }
                } // end of relator loop
                // compare the IJ, IJi, JI, JIi subs to the best known one, if it exists
                if (scrIJ > bSubScore)  {
                    bSubScore = scrIJ;
                    bSubi = i;
                    bSubj = j;
                    bSubType = 0;
                }
                if (scrIJi > bSubScore) {
                    bSubScore = scrIJi;
                    bSubi = i;
                    bSubj = j;
                    bSubType = 1;
                }
                if (scrJI > bSubScore)  {
                    bSubScore = scrJI;
                    bSubi = i;
                    bSubj = j;
                    bSubType = 2;
                }
                if (scrJIi > bSubScore) {
                    bSubScore = scrJIi;
                    bSubi = i;
                    bSubj = j;
                    bSubType = 3;
                }
            }

        if (bSubScore > 0) {
            // perform sub!
            didSomething=true;
            NGroupPresentation oldPres(*this);
            std::vector<NGroupExpression> DomToRan( oldPres.getNumberOfGenerators() );
            std::vector<NGroupExpression> RanToDom( oldPres.getNumberOfGenerators() );
            for (unsigned long i=0; i<DomToRan.size(); i++) {
                DomToRan[i].addTermFirst( NGroupExpressionTerm( i, 1 ) );
                RanToDom[i].addTermFirst( NGroupExpressionTerm( i, 1 ) );
            }
            if (bSubType == 0) {
                nielsenCombine( bSubi, bSubj, 1, true );
                DomToRan[ bSubi ].addTermLast( NGroupExpressionTerm( bSubj, -1 ) );
                RanToDom[ bSubi ].addTermLast( NGroupExpressionTerm( bSubj, 1 ) );
            } else if (bSubType == 1) {
                nielsenCombine( bSubi, bSubj, -1, true );
                DomToRan[ bSubi ].addTermLast( NGroupExpressionTerm( bSubj, 1 ) );
                RanToDom[ bSubi ].addTermLast( NGroupExpressionTerm( bSubj, -1 ) );
            } else if (bSubType == 2) {
                nielsenCombine( bSubi, bSubj, 1, false );
                DomToRan[ bSubi ].addTermFirst( NGroupExpressionTerm( bSubj, -1 ) );
                RanToDom[ bSubi ].addTermFirst( NGroupExpressionTerm( bSubj, 1 ) );
            } else if (bSubType == 3) {
                nielsenCombine( bSubi, bSubj, -1, false );
                DomToRan[ bSubi ].addTermFirst( NGroupExpressionTerm( bSubj, 1 ) );
                RanToDom[ bSubi ].addTermFirst( NGroupExpressionTerm( bSubj, -1 ) );
            }
            NGroupPresentation newPres(*this);
            std::auto_ptr<NHomGroupPresentation> tempHom(new
                    NHomGroupPresentation(oldPres,newPres,DomToRan,RanToDom));
            if (!retval.get()) retval.reset( tempHom.release() );
            else retval.reset( tempHom->composeWith( *retval.get() ).release() );
            // make the dom->ran and ran->dom vectors.
        }
    } // the while loop

    return std::auto_ptr<NHomGroupPresentation>(retval.release());
}

bool NGroupPresentation::homologicalAlignment()
{
    return homologicalAlignmentDetail().get();
}

std::auto_ptr<NHomGroupPresentation>
NGroupPresentation::homologicalAlignmentDetail()
{
    std::auto_ptr<NHomGroupPresentation> retval; // only allocate if appropriate.
// step 1: compute abelianization and how generators map to abelianization.
    std::auto_ptr< NMarkedAbelianGroup > abelianized( markedAbelianisation() );
    NMatrixInt abMat( abelianized->minNumberOfGenerators(),
                      getNumberOfGenerators() );

    for (unsigned long j=0; j<getNumberOfGenerators(); j++) {
        std::vector<NLargeInteger> epsilon( getNumberOfGenerators() );
        epsilon[j] = 1;
        std::vector<NLargeInteger> temp( abelianized->snfRep(epsilon) );
        for (unsigned long i=0; i<abelianized->minNumberOfGenerators(); i++)
            abMat.entry(i,j) = temp[i]; // columns are snfreps of abelianized gens.
    }

    unsigned long abNF( abelianized->getNumberOfInvariantFactors() );
    unsigned long abNG( abelianized->minNumberOfGenerators() );
// step 2: we will mimic the simple smith normal form algorithm algorithm
//         using corresponding moves on the group presentation.
//         first the free generators.
    for (unsigned long i=abNF; i<abNG; i++) {
        // in row i we will eliminate all but one entry using column
        // operations.  Now we need to do a while loop -- find any two non-zero
        // entries in the row, and reduce.  If there's only one non-zero entry,
        // we're done.
        unsigned long j0=0, j1=abMat.columns()-1;
        while (j0 < j1) {
            // if at j0 its zero, inc, if at j1 zero, dec
            if (abMat.entry(i,j0).isZero()) {
                j0++;
                continue;
            }
            if (abMat.entry(i,j1).isZero()) {
                j1--;
                continue;
            }
            // column op!
            bool colFlag( abMat.entry(i,j0).abs() < abMat.entry(i,j1).abs() );
            NLargeInteger q = abMat.entry(i,colFlag ? j1 : j0) /
                              abMat.entry(i,colFlag ? j0 : j1);
            // subtract q times column j0 from column j1
            for (unsigned long r=0; r<abMat.rows(); r++)
                abMat.entry(r,colFlag ? j1 : j0) -= abMat.entry(r,colFlag ? j0 : j1)*q;
            NGroupPresentation oldPres(*this);
            std::vector<NGroupExpression> fVec( nGenerators ), bVec( nGenerators );
            for (unsigned long l=0; l<nGenerators; l++) {
                fVec[l].addTermLast( NGroupExpressionTerm( l, 1 ) );
                bVec[l].addTermLast( NGroupExpressionTerm( l, 1 ) );
                if (l==j1) {
                    fVec[l].addTermLast( NGroupExpressionTerm(
                                             colFlag ? j0 : j1, q.longValue() ) );
                    bVec[l].addTermLast( NGroupExpressionTerm(
                                             colFlag ? j0 : j1, -q.longValue() ) );
                }
            }
            // manufacture the Nielsen automorphism...
            nielsenCombine(colFlag ? j1 : j0, colFlag ? j0 : j1, -q.longValue() );
            std::auto_ptr<NHomGroupPresentation> tempHom(
                new NHomGroupPresentation( oldPres, *this, fVec, bVec ) );
            if (!retval.get()) retval.reset( tempHom.release() );
            else
                retval.reset( tempHom->composeWith( *retval.get() ).release() );
        } // j0==j1 is the column such that entry (i,j1) is +-1.
        nielsenTransposition(i, j1);
        abMat.swapColumns(i, j1);
        // NOTE: the matrix will have the form:
        //       [ * * * ]
        //       [ 0 D 0 ]  At this point, with D a diagonal +-1 matrix.
    }

    for (unsigned long i=0; i<abNF; i++) for (unsigned long j=abNF; j<abNG; j++)
            abMat.entry(i,j) = 0;
// now we're at [ * 0 * ]
//              [ 0 D 0 ]

// step 3: reduce inv fac terms, kill the rest.
    for (unsigned long i=0; i<abNF; i++) {
        // let's start working on entry(i,j0) and (i,j1) with j0<j1 in 0...invFacNum
        unsigned long j0=0, j1=abMat.columns()-1;
        while (j0 < j1) {
            // if at j0 its zero, inc, if at j1 zero, dec
            if ((abMat.entry(i,j0) % abelianized->getInvariantFactor(i)).isZero()) {
                j0++;
                continue;
            }
            if ((abMat.entry(i,j1) % abelianized->getInvariantFactor(i)).isZero()) {
                j1--;
                continue;
            }
            // column op!
            bool colFlag( (abMat.entry(i,j0) % abelianized->getInvariantFactor(i)).abs() <
                          (abMat.entry(i,j1) % abelianized->getInvariantFactor(i)).abs() );
            NLargeInteger q = abMat.entry(i,colFlag ? j1 : j0) /
                              abMat.entry(i,colFlag ? j0 : j1);

            // subtract q times column j0 from column j1
            for (unsigned long r=0; r<abMat.rows(); r++)
                abMat.entry(r,colFlag ? j1 : j0) -= abMat.entry(r,colFlag ? j0 : j1)*q;
            NGroupPresentation oldPres(*this);
            std::vector<NGroupExpression> fVec( nGenerators ), bVec( nGenerators );
            for (unsigned long l=0; l<nGenerators; l++) {
                fVec[l].addTermLast( NGroupExpressionTerm( l, 1 ) );
                bVec[l].addTermLast( NGroupExpressionTerm( l, 1 ) );
                if (l==j1) {
                    fVec[l].addTermLast( NGroupExpressionTerm(
                                             colFlag ? j0 : j1, q.longValue() ) );
                    bVec[l].addTermLast( NGroupExpressionTerm(
                                             colFlag ? j0 : j1, -q.longValue() ) );
                }
            }
            // manufacture the Nielsen automorphism...
            nielsenCombine(colFlag ? j1 : j0, colFlag ? j0 : j1, -q.longValue() );
            std::auto_ptr<NHomGroupPresentation> tempHom(
                new NHomGroupPresentation( oldPres, *this, fVec, bVec ) );
            if (!retval.get()) retval.reset( tempHom.release() );
            else
                retval.reset( tempHom->composeWith( *retval.get() ).release() );
        } // j0==j1 is the column such that entry (i,j1) is +-1.
        if (i!=j1) {
            nielsenTransposition(i, j1);
            abMat.swapColumns(i, j1);
        }
    }
// now we're at [ P 0 0 ]
//              [ 0 D 0 ] so we're essentially done.

// call prettify
    std::auto_ptr<NHomGroupPresentation> tempHom( prettyRewritingDetail() );
    if (!retval.get() && tempHom.get()) retval.reset( tempHom.release() );
    else if (retval.get() && tempHom.get())
        retval.reset( tempHom->composeWith( *retval.get() ).release() );

    return std::auto_ptr<NHomGroupPresentation>( retval.release() );
}

// This algorithm has to be at least moderately sophisticated to ensure it
// recognises that < a, b, a^2, abaB > is abelian.
bool NGroupPresentation::isAbelian() const
{
// The idea will be to take all commutators of the generators, and see if
//  the relators can kill them.
    for (unsigned long i=0; i<nGenerators; i++)
        for (unsigned long j=i+1; j<nGenerators; j++) {
            // let's see if we can recursively apply the relations to
            // [gi,gj] in order to kill it.
            NGroupExpression COM; // commutator [gi,gj]
            COM.addTermLast( i, 1 );
            COM.addTermLast( j, 1 );
            COM.addTermLast( i, -1 );
            COM.addTermLast( j, -1 );
            simplifyWord( COM );
            if (!COM.isTrivial()) return false;
        }
    return true;
}

/**
 * This routine takes two words as input, *this and other, and
 * determines whether or not one can re-label the generators in
 * this word to get the other word. If so, it returns a non-empty
 * list of such re-labellings. Re-labellings are partially-defined
 * permutations (with possible inversions if cyclic=true) on the
 * generator set.
 *
 * @param other is what the return permutation turn
 * @param cyclic, if false we get a list of exact relabellings from
 *  *this to other.  If true, it can be up to cyclic permutation and
 *  inversion. If cyclic is true, the routine demands both words
 *  are cyclically-reduced.
 */
std::list< std::map< unsigned long, NGroupExpressionTerm > >
NGroupExpression::relabellingsThisToOther( const NGroupExpression &other,
        bool cyclic ) const
{
    // we'll handle the cyclic==true case as a repeated cyclic==false call.
    if (cyclic) {
        std::list< std::map< unsigned long, NGroupExpressionTerm > > retval;
        if (getNumberOfTerms() != other.getNumberOfTerms())
            return retval;
        NGroupExpression tempW( *this );
        for (unsigned long i=0; i<tempW.getNumberOfTerms(); i++) {
            std::list< std::map< unsigned long, NGroupExpressionTerm > > tempL(
                tempW.relabellingsThisToOther( other, false ) );
            // append to retval
            for (std::list< std::map< unsigned long, NGroupExpressionTerm > >::iterator
                    j=tempL.begin(); j!=tempL.end(); j++)
                retval.push_back( *j );
            tempW.cycleRight();
        }
        tempW.invert();
        for (unsigned long i=0; i<tempW.getNumberOfTerms(); i++) {
            std::list< std::map< unsigned long, NGroupExpressionTerm > > tempL(
                tempW.relabellingsThisToOther( other, false ) );
            // append to retval
            for (std::list< std::map< unsigned long, NGroupExpressionTerm > >::iterator
                    j=tempL.begin(); j!=tempL.end(); j++)
                retval.push_back( *j );
            tempW.cycleRight();
        }
        return retval;
        // TODO: consider removing duplicates at this stage.  Or make the return
        //  value a set.
    }

// cyclic==false
    std::map< unsigned long, NGroupExpressionTerm > tempMap;
    std::list<NGroupExpressionTerm>::const_iterator j=other.getTerms().begin();
    std::list<NGroupExpressionTerm>::const_iterator i=getTerms().begin();
    for ( ; ( (i!=getTerms().end()) && (j!=other.getTerms().end()) ); i++, j++)
        if (abs(i->exponent) == abs(j->exponent)) {
            // matching exponents, so check if generators have been used yet.
            std::map< unsigned long, NGroupExpressionTerm >::iterator k;
            k=tempMap.find( i->generator );
            NGroupExpressionTerm MAPTO( j->generator,
                                        (i->exponent == j->exponent) ? 1 : -1 );
            if (k!=tempMap.end()) { // previously defined, check consistency
                if (!(k->second == MAPTO)) // contradicting definition
                    return std::list< std::map< unsigned long, NGroupExpressionTerm > >();
            } else tempMap[i->generator] = MAPTO;
        }
// check if words had different number of terms
    if ( (i!=getTerms().end()) || (j!=other.getTerms().end()) )
        return std::list< std::map< unsigned long, NGroupExpressionTerm > >();

// okay, we have something.
    std::list< std::map< unsigned long, NGroupExpressionTerm > > retval;
    retval.push_back( tempMap );
    return retval;
}

std::list< NGroupPresentation* >
NGroupPresentation::identifyFreeProduct() const
{
// let's create a list of generators not used in the relators, then
// generators that appear in a common generator, or recursively related
    std::set< unsigned long > unRelated;
    for (unsigned long i=0; i<getNumberOfGenerators(); i++)
        unRelated.insert(i);
    std::list< std::set< unsigned long > > equivRel;
// determine which generators are used in the relators, to initialize
// equivRel.
    {
        // forced scope
        std::set< unsigned long > usedRels;
        for (unsigned long i=0; i<relations.size(); i++)
            for (std::list<NGroupExpressionTerm>::const_iterator
                    T=relations[i]->getTerms().begin();
                    T!=relations[i]->getTerms().end(); T++)
                usedRels.insert( T->generator );
        for (std::set< unsigned long >::iterator i=usedRels.begin();
                i!=usedRels.end(); i++) {
            std::set< unsigned long > singleton;
            singleton.insert( *i );
            unRelated.erase( *i );
            equivRel.push_back(singleton);
        }
    } // end forced scope
// now we grow the equivalence relation.

    for (unsigned long i=0; i<relations.size(); i++) {
        std::set< unsigned long > relSet; // related by relations[i]
        if ( (unRelated.size()==0) && (equivRel.size()==1) ) break;
        for (std::list<NGroupExpressionTerm>::const_iterator
                T=relations[i]->getTerms().begin();
                T!=relations[i]->getTerms().end(); T++)
            relSet.insert( T->generator );
        if (relSet.size() < 2) continue; // in case of empty word
        for (std::set< unsigned long >::iterator I=relSet.begin(); I!=relSet.end();
                I++)
            for (std::set< unsigned long >::iterator J=I; J!=relSet.end(); J++) {
                if (I==J) continue;
                std::list< std::set< unsigned long > >::iterator SI;
                std::list< std::set< unsigned long > >::iterator SJ;
                for (SI=equivRel.begin(); SI!=equivRel.end(); SI++)
                    if (SI->find( *I )!=SI->end()) break;
                for (SJ=equivRel.begin(); SJ!=equivRel.end(); SJ++)
                    if (SJ->find( *J )!=SJ->end()) break;
                if (SI==SJ) continue; // so we merge the sets SI and SJ are pointing to.
                SI->insert( SJ->begin(), SJ->end() );
                equivRel.erase( SJ );
            } // I J loop
    } // i loop

    if ( (equivRel.size()+unRelated.size()) < 2)
        return std::list< NGroupPresentation* >();
// build return value. We'll have subgroup free products, and a free group
// provided unRelated is non-empty.

    std::list< NGroupPresentation* > retval;
    if (unRelated.size()>0) {
        NGroupPresentation* newGrp( new NGroupPresentation );
        newGrp->addGenerator( unRelated.size() );
        retval.push_back( newGrp );
    }
    for (std::list< std::set< unsigned long > >::iterator I=equivRel.begin();
            I!=equivRel.end(); I++) {
        NGroupPresentation* newGrp( new NGroupPresentation );
        newGrp->addGenerator( I->size() );
        std::map< unsigned long, unsigned long > downMap; // old to new map
        unsigned long count(0);
        for (std::set< unsigned long >::iterator J=I->begin(); J!=I->end(); J++) {
            downMap.insert( std::pair< unsigned long, unsigned long >(*J, count) );
            count++;
        }
        // Build map from this groups generators to corresponding generators of *this
        // decide which relators from *this are relevant.
        for (unsigned long i=0; i<relations.size(); i++) {
            // check if relations[i] generator is in *I
            if (I->find( relations[i]->getTerm(0).generator)!=I->end()) { // yes!
                NGroupExpression* newRel( new NGroupExpression );
                for (std::list<NGroupExpressionTerm>::const_iterator
                        ET=relations[i]->getTerms().begin();
                        ET!=relations[i]->getTerms().end(); ET++)
                    newRel->addTermLast( downMap[ ET->generator ], ET->exponent );
                newGrp->addRelation( newRel );
            }
        } // end relations i loop
        retval.push_back( newGrp );
    }
    return retval;
} // end identifyFreeProduct()

<<<<<<< HEAD
/**
 *  This algorithm is to recognise the fundamental groups of circle bundles
 * over surfaces, and determine (as best as it can) the type of circle bundle.
 *
 * Over S^2, there is S^1 x S^2, S^3, RP3 and lens spaces. These are the
 *  cyclic fundamental groups.
 *
 * Over RP^2 there is S^1 x RP^2 and S^2 x~ S^1 are the only two non-orientable
 *  manifolds, these are Z + Z_2 and Z.  The orientable manifolds are:
 * S^1 x~ RP^2, L_{4,1}, S^3/Q(8), SFS(S^2 | 1/2, -1/2, 1/3) and more generally
 *  SFS(S^2 | 1/2, -1/2, 1/k) == SFS( RP^2 | k ) with fundamental group
 *  < b, f | bfb^-1 = f^-1, b^2f^k > these are all finite groups. 
 *
 * Over S^1xS^1 there is...
 *
 * Over S^1 x~ S^1 there is...
 *
 * Over \Sigma_2 there is...
 *
 * Over \Sigma_{-3} there is...
 *
 * I'll extend the algorithm provided \Sigma_2 or \Sigma_{-3}'s are found
 *  in the census. 
 *
 * We should probably alter the return value to something more informative, 
 * eventually. 
 *
 * Will return an empty string if could not identify fundamental group in this
 * class. 
 */
std::string NGroupPresentation::identifyCircleBundleOverSurface(bool orientable)
{
 std::auto_ptr< NAbelianGroup > ab( abelianisation() );
 std::stringstream retval;

 // The simplest fundamental groups to recognise: S3, RP3, Lens.
 if (ab.get()->getRank()==0)
  {
   if (nGenerators==0) return std::string("S3");
   if (nGenerators==1) { // Lens space
     unsigned long ord( ab.get()->getInvariantFactor(0).longValue() );
     if (ord==2) return std::string("RP3");
     retval<<"L("<<ord<<",";
     if (ord<5) retval<<"1"; else retval<<"?";
     retval<<")";
     return retval.str();
    }
  }

 // next simplest: S2 x S1 and S2 x~ S1 (is bundle over RP2)
 if ( (ab.get()->getRank()==1) && (ab.get()->getNumberOfInvariantFactors()==0) )
  {
   if ( (nGenerators==1) && orientable ) return std::string("S2 x S1");
   if ( (nGenerators==1) && !orientable ) return std::string("S2 x~ S1");
  }

 // next, let's identify the bundles over RP2.  The non-orientable list
 // is just S2 x~ S1 non-orientable odd euler class (above)
 //     and S1 x RP2 non-orientable even euler class
 // the orientable list is more interesting, see next bracket
 if ( (ab.get()->getRank()==1) && (ab.get()->getNumberOfInvariantFactors()==1) )
  { // ab Z+Z_k
   if ( (ab.get()->getInvariantFactor(0).longValue()==2) && 
        isAbelian() ) return std::string("RP2 x S1");
  }

 // remaining non-or total space for S^1 bundles over RP2. 
 //       SFS(S^2 : 1/2, -1/2, 1/k) manifolds where k is the euler class, k>1 
 // equivalently SFS(RP^2 : k).  These have presentations
 //  < b, f : bfb^-1 = f^-1, b^2f^k=1 >.  These have abelianizations
 // Z_2 or Z_2^2 depending on whether or not k is odd or even, respectively
 if ( ( ab.get()->getRank()==0 ) && orientable ) {
  if ( ( ( ab.get()->getNumberOfInvariantFactors()==1 ) ?
       ( ab.get()->getInvariantFactor(0).longValue()==2 ) : false ) || 
       ( ( ab.get()->getNumberOfInvariantFactors()==2 ) ?
       ( ( ab.get()->getInvariantFactor(0).longValue()==2 ) &&
         ( ab.get()->getInvariantFactor(1).longValue()==2 ) ) : false ) )
   {
    for (unsigned long k=2; k<6; k++)
     { // TODO: this is very primitive and limited to euler char < 7. 
      std::stringstream tempstr; 
      std::vector<std::string> relVec; relVec.push_back("abAb");
      tempstr<<"aab^"<<k; relVec.push_back(tempstr.str());
      NGroupPresentation target(2, relVec);
      target.intelligentSimplify();
      target.proliferateRelators();
      tempstr.flush();
      if (k==2) tempstr<<"S3 / Q8";
      else      tempstr<<"S1 x~"<<k<<" RP2";
      if (isSimpleIsomorphicTo(target)) return tempstr.str();
     }
   }
 }

 // bundles over S1 x S1, and S1 x~ S1
 if ( isAbelian() && (ab.get()->getRank()==3) && 
                     (ab.get()->getNumberOfInvariantFactors()==0) )
   return std::string("S1 x S1 x S1");

 return std::string();
}
=======
>>>>>>> e90856b6

// Routine (at present) looks for isomorphism between *this group and other,
// at present only maps of the form that send generators
//  g_i --> g_{sigma i}^{delta_i} where sigma is some permutation of the
// generators, and delta is some function {0,1,...,ngens-1} --> {+1, -1}
//
// We do this by creating a routine that runs through the relators of this
// group and checks if there are any partial permutations sigma that allow
// that relator to be respected by a map.  It builds up a big list of all 
// these partial subs, one list for every relator in *this group.  As we
// iterate through the relators we iteratively check compatibility of these
// subsititions lists, winnowing-down the list of substitions as we go.
// Once done, if non-empty that would define the map
// on all generators other than free factors, so then we have to similarly
// check for free factors in other.  Then we check the inverse (in the free
// group) descends to a map, if so we're done. 
//
// To enable this we should probably carefully index the relations. And we
// should handle 1-gen relations differently than multiple-gen relations, 
// otherwise there's a potential memory explosion.  
//
// TODO: we can modify this to be a findHom routine. And if the target is 
// a finite group, find *all* homs up to conjugacy, etc. 
//
bool NGroupPresentation::isSimpleIsomorphicTo( const NGroupPresentation& other )
const
{
// Check if presentations have the same number of generators.
    if (nGenerators != other.nGenerators) return false;
// Check if relations empty
    if ( (relations.size()==0) && (other.relations.size()==0) ) return true;
    if ( (relations.size()==0) || (other.relations.size()==0) ) return false;
// Both relations.size()>0, and have the same number of generators.

// list of related by number of generators appearing
    std::map< unsigned long, std::list< NGroupExpression* > > domRelIdx, ranRelIdx;

    for (unsigned long i=0; i<relations.size(); i++) {
        const std::list<NGroupExpressionTerm> nget( relations[i]->getTerms() );
        std::set< unsigned long > gensUsed;
        for (std::list<NGroupExpressionTerm>::const_iterator j=nget.begin();
                j!=nget.end(); j++)
            gensUsed.insert( j->generator );
        domRelIdx[ gensUsed.size() ].push_back( relations[i] );
    }
    for (unsigned long i=0; i<other.relations.size(); i++) {
        const std::list<NGroupExpressionTerm> nget( other.relations[i]->getTerms() );
        std::set< unsigned long > gensUsed;
        for (std::list<NGroupExpressionTerm>::const_iterator j=nget.begin();
                j!=nget.end(); j++)
            gensUsed.insert( j->generator );
        ranRelIdx[ gensUsed.size() ].push_back( other.relations[i] );
    }

// for each relator of this we have lists of potential substitutions
// typedef std::list< partialSubType > pSubListType;
    std::list< std::map<unsigned long, NGroupExpressionTerm> > allPartialSubs;
    allPartialSubs.push_back( std::map<unsigned long, NGroupExpressionTerm>() );

    for (std::map< unsigned long, std::list< NGroupExpression* > >::const_reverse_iterator
            i=domRelIdx.rbegin(); i!=domRelIdx.rend(); i++) {
        // currently we'll do the most simplistic thing possible -- look for relabellings
        // of these relators in the target presentation.
        unsigned long nGens = i->first;
        if (ranRelIdx.find(nGens)==ranRelIdx.end()) return false;

        const std::list< NGroupExpression* > DOMR( i->second );
        const std::list< NGroupExpression* > RANR( ranRelIdx[nGens] );
        // build list of subs for all DOMR -> RANR possibilities
        for (std::list< NGroupExpression* >::const_iterator DI=DOMR.begin();
                DI!=DOMR.end(); DI++) {
            std::list< std::map<unsigned long, NGroupExpressionTerm> > newPartialSubs;
            // for each DI, every extension or consistent hom with allPArtialSubs
            // we find using DI will be put in newPartialSubs, at the end, we replace
            // allPartialSubs with newPartialSubs.
            for (std::list< NGroupExpression* >::const_iterator RI=RANR.begin();
                    RI!=RANR.end(); RI++) {
                // built tempList
                // TODO: let's put the special case nGens==1 here, where instead of
                //  looking making all possible maps, we just choose one.  This is
                //  because if we get here and its not defined on a torsion element,
                //  is must have been a free factor Z_k * other stuff.  So we only
                //  need to choose a complementary map.

                std::list< std::map< unsigned long, NGroupExpressionTerm > >
                tempList( (*DI)->relabellingsThisToOther( *(*RI), true ) );
                for (std::list< std::map< unsigned long, NGroupExpressionTerm > >::iterator
                        X=tempList.begin(); X!=tempList.end(); X++)
                    for (std::list< std::map< unsigned long, NGroupExpressionTerm > >::iterator
                            Y=allPartialSubs.begin(); Y!=allPartialSubs.end(); Y++) {
                        // newMap will be the potential extension of *X and *Y
                        std::map< unsigned long, NGroupExpressionTerm > newMap;
                        std::map< unsigned long, NGroupExpressionTerm >::iterator Xi=X->begin();
                        std::map< unsigned long, NGroupExpressionTerm >::iterator Yi=Y->begin();
                        while ( (Xi!=X->end()) || (Yi!=Y->end()) ) {
                            if ( (Xi!=X->end()) && (Yi!=Y->end()) ) {
                                if (Xi->first < Yi->first) {
                                    newMap.insert( *Xi );
                                    Xi++;
                                } else if (Xi->first > Yi->first) {
                                    newMap.insert( *Yi );
                                    Yi++;
                                } else if (Xi->second == Yi->second) {
                                    newMap.insert( *Xi );
                                    Xi++;
                                    Yi++;
                                } else // this does not extend
                                    goto get_out_of_while_loop_goto_tag;
                            } else if (Xi!=X->end()) {
                                newMap.insert( *Xi );
                                Xi++;
                            } else if (Yi!=Y->end()) {
                                newMap.insert( *Yi );
                                Yi++;
                            }
                        }
                        newPartialSubs.push_back( newMap );
get_out_of_while_loop_goto_tag: { // this skips insertion
                        } // goto tags apparently can't be at the end of while loops!
                    }
            } // end RI loop
            if (newPartialSubs.empty()) return false;
            allPartialSubs.clear();
            allPartialSubs.swap( newPartialSubs );
            // TODO: Remove duplicates if they exist. This would help reduce time
            //  wasted
        } // end DI and newPartialSubs loop
    }

// TODO: if still undefined, there are some free factors.  Count them on
//  both sides then define.

    for (std::list< std::map< unsigned long, NGroupExpressionTerm > >::iterator
            X=allPartialSubs.begin(); X!=allPartialSubs.end(); X++) {
        unsigned long gi=0;
        std::set< unsigned long > rGen;
        for (std::map<unsigned long, NGroupExpressionTerm >::iterator GI=X->begin();
                GI!=X->end(); GI++) {
            rGen.insert(GI->second.generator);
            if (GI->first!=gi) break;
            else gi++;
        }
        if ( (rGen.size()==nGenerators) && (gi==nGenerators) ) {
            std::vector< NGroupExpression > map(nGenerators);
            for (std::map<unsigned long, NGroupExpressionTerm >::iterator GI=X->begin();
                    GI!=X->end(); GI++) {
                NGroupExpression let;
                let.addTermFirst( GI->first, GI->second.exponent );
                map[GI->second.generator] = let;
            }
            NHomGroupPresentation invMap( other, *this, map );
            if (invMap.verifyHom()) { //std::cout<<invMap.detail()<<"\n";
                return true;
            }
        }
    }

    return false;
}


bool NGroupPresentation::nielsenTransposition(const unsigned long &i,
        const unsigned long &j)
{
    if (i==j) return false;
    bool retval=false;
    for (unsigned long l=0; l<relations.size(); l++) {
        std::list<NGroupExpressionTerm>& terms( relations[l]->getTerms() );
        for (std::list<NGroupExpressionTerm>::iterator k=terms.begin();
                k!=terms.end(); k++) {
            if (k->generator == i) {
                k->generator = j;
                retval = true;
            } else if (k->generator == j) {
                k->generator = i;
                retval = true;
            }
        }
    }
    return retval;
}

bool NGroupPresentation::nielsenInvert(const unsigned long &i)
{
    bool retval=false;
    for (unsigned long l=0; l<relations.size(); l++) {
        std::list<NGroupExpressionTerm>& terms(relations[l]->getTerms());
        for (std::list<NGroupExpressionTerm>::iterator k=terms.begin();
                k!=terms.end(); k++) {
            if (k->generator == i) {
                k->exponent=(-k->exponent);
                retval = true;
            }
        }
    }
    return retval;
}

bool NGroupPresentation::nielsenCombine(const unsigned long &i,
                                        const unsigned long &j,
                                        const signed long &k,
                                        const bool &flag)
{
    // replace ri with (ri)(rj)^(-k)
    bool retval(false);
    NGroupExpression let;
    if (flag) {
        let.addTermFirst(i, 1);
        let.addTermLast(j, -k);
    } else {
        let.addTermLast(i, 1);
        let.addTermFirst(j, -k);
    }
    for (unsigned long k=0; k<relations.size(); k++)
        if (relations[k]->substitute(i, let, true)) retval = true;
    return retval;
}

// these macros are used only in the identifyExtensionOverZ routine below.
namespace { // anonymous namespace to ensure not put in the library
#define idx(gen, cov) ((unsigned long)(gen-1)+nGm1*cov)
#define unidx(dat) std::pair<unsigned long, unsigned long>((dat % nGm1)+1, dat/nGm1)
}

// if presentation is of a group that can bet written as an extension
//  0 --> A --> G --> Z --> 0
// this routine is to change the presentation to appear to be such a split
//  extension. 
//
// TODO: at present it will not declare presentations of the form:
//  < a, b | a^5, bab^-1=a^2 > extensions over Z, because of the 
// a^2 term.  Should fix this.  But how to do it in any generality? 
// Perhaps multiply conjugating automorphisms, to deduce
//  < a, b | a^5, bab^-1=a^2, ba^2b^-1=a^4=a^-1 > etc...
// Short-term we can recognise the fibre as being abelian and check
// invertibility using HomMarkedAbelianGroup routines.
//
std::auto_ptr< NHomGroupPresentation >
NGroupPresentation::identifyExtensionOverZ()
{
// step 1: let's build the abelianization homomorphism.
    homologicalAlignment();
    std::auto_ptr< NMarkedAbelianGroup > abelianized( markedAbelianisation() );
    if (abelianized->getRank() != 1) return
            std::auto_ptr< NHomGroupPresentation >(NULL);
    if (abelianized->getNumberOfInvariantFactors()>0)  // put Z generator at 0-th
        nielsenTransposition(0, abelianized->getNumberOfInvariantFactors() );

// We have the presentation of this group in the form
// < a, g1, g2, ..., gn | r1, ..., rm > with a->1, gi->0 under abelianization
//
// step 2: An infinite presentation of the kernel of the map to Z is given
//  by < g1i, g2i, ..., gni | r1i, ..., rmi > for all lifts i of the generators
//  and relators above, after collapsing "a". We can collapse this to a finite
//  presentation if and only if unique max and minima (in the Z cover) exist
//  among the lifted relators.  So we check for that.

// lifts stores the lifts of the ri's, after crushing the lifts of the a's.
    std::vector< std::list< std::pair< NGroupExpressionTerm, signed long > > >
    lifts( relations.size() );

// the following max/minKiller give a list of the found pairs
//  (generator index, relator index) to keep track of which relators we can
//  use to kill generators (in the covering space).
    std::map< unsigned long, unsigned long > maxKiller;
    std::map< unsigned long, unsigned long > minKiller;
    std::map< unsigned long, unsigned long > cellWidth; // 2-cell width in cover

    for (unsigned long l=0; l<relations.size(); l++) {
        // for each relator determine highest and lowest lifts, and if they
        // are unique or not.

        signed long lift=0;
        signed long maxLift(0), minLift(0);   // sheet index
        unsigned long maxCell(0), minCell(0); // generator's index in presentation
        bool dupMax(false), dupMin(false);    // duplicate lift height?
        std::list<NGroupExpressionTerm>& terms(relations[l]->getTerms());
        for (std::list<NGroupExpressionTerm>::reverse_iterator k=terms.rbegin();
                k!=terms.rend(); k++) {
            // right to left through the relator
            if (k->generator > 0) {
                lifts[l].push_back( std::pair< NGroupExpressionTerm, signed long >
                                    ( *k, lift ) );
                // special case if maxCell and minCell not yet initialized.
                if (maxCell==0) {
                    maxLift = lift;
                    minLift = lift;
                    maxCell = k->generator;
                    minCell = k->generator;
                    dupMax = (labs(k->exponent)==1) ? false : true;
                    dupMin = (labs(k->exponent)==1) ? false : true;
                } else { // back to regular case
                    if (lift > maxLift) {
                        maxLift = lift;
                        dupMax = (labs(k->exponent)==1) ? false : true;
                        maxCell = k->generator;
                    } else if (lift==maxLift) {
                        dupMax = true;
                    }
                    if (lift < minLift) {
                        minLift = lift;
                        dupMin = (labs(k->exponent)==1) ? false : true;
                        minCell = k->generator;
                    } else if (lift==minLift) {
                        dupMin = true;
                    }
                }
            } else lift += k->exponent;
        }
        // maxCell and minCell have to be non-zero at this point.
        cellWidth[l] = (unsigned long)(maxLift - minLift);

        if ( (maxCell!=0) && (!dupMax) ) {
            std::map< unsigned long, unsigned long>::iterator
            I=maxKiller.find(maxCell);
            if (I!=maxKiller.end()) { // compare the current maxKiller[maxCell] to l.
                if (cellWidth[l] > cellWidth[ I->second ]) maxKiller[maxCell]=l;
            } else maxKiller[maxCell]=l;
        }
        if ( (minCell!=0) && (!dupMin) ) {
            std::map< unsigned long, unsigned long>::iterator
            I=minKiller.find(minCell);
            if (I!=minKiller.end()) { // compare the current maxKiller[minCell] to l.
                if (cellWidth[l] > cellWidth[ I->second ]) minKiller[minCell]=l;
            }
            minKiller[minCell]=l;
        }
        // now let's readjust the relator so that its minLift is at level 0.
        if (minLift != 0) {
            relations[l]->addTermFirst(0, minLift);
            relations[l]->addTermLast(0, -minLift);
            relations[l]->simplify();
            for (std::list<std::pair< NGroupExpressionTerm, signed long> >::iterator
                    I=lifts[l].begin(); I!=lifts[l].end(); I++)
                I->second -= minLift; // adjust the lifts to have min lift 0
        }
        // cyclically permute lifts so that the max-weight rep appears first
        while (lifts[l].front().second != cellWidth[l]) {
            std::pair< NGroupExpressionTerm, signed long > temp(lifts[l].front());
            lifts[l].pop_front();
            lifts[l].push_back( temp );
        }
        // ensure word starts with highest-weight element as inverted.
        if (lifts[l].front().first.exponent == 1) {
            std::pair< NGroupExpressionTerm, signed long > temp(lifts[l].front());
            lifts[l].pop_front();
            lifts[l].reverse();
            lifts[l].push_front(temp); // now run and change the exponents
            for (std::list< std::pair<NGroupExpressionTerm, signed long> >::iterator
                    I=lifts[l].begin(); I!=lifts[l].end(); I++)
                I->first.exponent = -I->first.exponent;
        }
    }
// this is the test for whether or not we can find a finite collection of
// generators
    unsigned long nGm1( nGenerators - 1 );
    if ( (maxKiller.size() != nGm1) || (minKiller.size() != nGm1) )
        return std::auto_ptr< NHomGroupPresentation >(NULL);

    unsigned long maxWidth(0);
    unsigned long liftCount(0); // how many lifts of our generators do we need?
    for (unsigned long i=0; i<maxKiller.size(); i++) {
        if (cellWidth[maxKiller[i]]>liftCount) liftCount = cellWidth[maxKiller[i]];
        if (cellWidth[minKiller[i]]>liftCount) liftCount = cellWidth[minKiller[i]];
    }
    for (std::map< unsigned long, unsigned long>::iterator I=cellWidth.begin();
            I!=cellWidth.end(); I++)
        if (I->second > maxWidth) maxWidth = I->second;
// we need liftCount lifts of our generators and relators.  Perhaps we should
// either cite something in Magnus-Karass-Solitar for this or put in a proof.
// let's build a vector that describes the relationa a(gi)a^-1 = ...

// build table of reductions of the liftCount==M lift of generators.
// the indexing of the generators of the kernel of G --> Z will be handled
// by the above idx and unidx macros.
    std::map<unsigned long, NGroupExpression> genKiller;
// start with the liftCount lift, i.e. the first order reducers a^-Mg_ia^M =...
    for (unsigned long i=1; i<getNumberOfGenerators(); i++) {
        NGroupExpression temp;
        // maxKiller[i] is the index in lifts of the relator that kills generator gi
        // i is a liftIdx
        unsigned long delta(0);
        for (std::list< std::pair< NGroupExpressionTerm, signed long > >::iterator
                I=lifts[maxKiller[i]].begin(); I!=lifts[maxKiller[i]].end(); I++) {
            if (I==lifts[maxKiller[i]].begin()) {
                // push up delta sheets so that it kills appropriately
                delta = (unsigned long)(liftCount - I->second);
                continue;
            }
            temp.addTermFirst( NGroupExpressionTerm(
                                   idx( I->first.generator, I->second + delta ), I->first.exponent ) );
        }
        genKiller.insert( std::pair< unsigned long, NGroupExpression >
                          (idx(i,liftCount),temp) );
    }

// extra genKillers -- sometimes there are wider words than the killing words.
//  like with presentations such as:
//   < a b | b a^-1 b a^-1 b^-1 a^2, a^-3 b^2 a^3 b^2 >
// We could alternatively use the genKiller to reduce the width of the other
// relators.  But for now we use this less-sophisticated work-around.
    for (unsigned long j=liftCount; j<maxWidth; j++) {
        for (unsigned long i=1; i<getNumberOfGenerators(); i++) {
            // bump-up lift of each genKiller then apply previous genKillers to them
            // to create word in the fibre group.
            NGroupExpression tempW( genKiller[idx(i, j)] );
            for (std::list<NGroupExpressionTerm>::iterator I=tempW.getTerms().begin();
                    I!=tempW.getTerms().end(); I++) I->generator += nGm1;
            for (std::map<unsigned long, NGroupExpression>::iterator
                    J=genKiller.begin(); J!=genKiller.end(); J++)
                tempW.substitute( J->first, J->second, false );
            genKiller.insert( std::pair< unsigned long, NGroupExpression >
                              (idx(i,j+1), tempW) );
        }
    }

//  initialize tempTable with the 0-th lifts of the relators.
    std::list< NGroupExpression > tempTable;
    NGroupPresentation kerPres;
    kerPres.addGenerator( liftCount * nGm1 );

    for (unsigned long i=0; i<lifts.size(); i++) {
        NGroupExpression temp;
        for (std::list< std::pair< NGroupExpressionTerm, signed long >
                >::iterator I=lifts[i].begin(); I!=lifts[i].end(); I++)
            temp.addTermFirst( NGroupExpressionTerm(
                                   idx( I->first.generator, I->second ), I->first.exponent ) );
        for (std::map<unsigned long, NGroupExpression>::iterator J=genKiller.begin();
                J!=genKiller.end(); J++)
            temp.substitute( J->first, J->second, false );
        temp.simplify();
        if (temp.wordLength()>0) {
            tempTable.push_back(temp);
            kerPres.addRelation( new NGroupExpression(temp) );
        }
    }
    if (!kerPres.isValid()) {
        std::cout<<"identifyExtensionOverZ() error:"<<
                 " out of bounds relator in kerPres.\n";
        std::cout.flush();
        exit(1);
    }
// build the reductions of the {0,1,...,liftCount-1} translates of **all**
// the relators from the group, and assemble them into the relators of the
// kernel.
    for (unsigned long M=0; M<liftCount; M++) {
        // increment the words in tempTable
        for ( std::list< NGroupExpression >::iterator I=tempTable.begin();
                I != tempTable.end(); I++) {
            std::list< NGroupExpressionTerm >& It(I->getTerms() );
            for (std::list<NGroupExpressionTerm>::iterator J=It.begin();
                    J!=It.end(); J++)
                J->generator += nGm1; // this depends on choice of idx function
            for (std::map<unsigned long, NGroupExpression>::iterator
                    J=genKiller.begin(); J!=genKiller.end(); J++)
                I->substitute( J->first, J->second, false );
            // apply genKiller to reduce the words, and push to presentation
            kerPres.addRelation( new NGroupExpression( *I ) );
        }
    }
    // replace this presentation by the semi-direct product presentation.
    std::vector<NGroupExpression> autVec;

    autVec.resize( nGm1*liftCount );
    for (unsigned long i=0; i<autVec.size(); i++) // this part depends on idx
        if ( i >= nGm1*(liftCount-1) )
            autVec[i] = genKiller[i+nGm1];
        else {
            NGroupExpression temp;
            temp.addTermFirst( i+nGm1, 1 );
            autVec[i] = temp;
        }

    std::auto_ptr< NHomGroupPresentation >
    retval(new NHomGroupPresentation( kerPres, kerPres, autVec ) );
    retval->intelligentSimplify();

    // Modify this presentation to reflect the semi-direct product
    //        structure we've discovered!
    // deallocate relations, and resize and repopulate with copies of kerPres's
    //  relations.

    nGenerators = retval->getDomain().nGenerators + 1;
    for (unsigned long i=0; i<relations.size(); i++)
        delete relations[i];
    relations.resize( retval->getDomain().nGenerators +
                      retval->getDomain().relations.size() );

    for (unsigned long i=0; i<retval->getDomain().relations.size(); i++)
        relations[i] = new NGroupExpression( *retval->getDomain().relations[i] );

    // And now all the b^-1g_ib = genKiller(i) and b^-1g_ib = g_{i+1} relations.
    for (unsigned long i=0; i<retval->getDomain().nGenerators; i++) {
        NGroupExpression* temp;
        temp = new NGroupExpression( retval->evaluate(i) );
        temp->addTermFirst( retval->getDomain().nGenerators, 1);
        temp->addTermFirst( i, -1);
        temp->addTermFirst( retval->getDomain().nGenerators, -1);
        relations[ i+retval->getDomain().relations.size() ] = temp;
    }

    return std::auto_ptr< NHomGroupPresentation >( retval );
}


bool NGroupPresentation::isValid() const
{
    for (unsigned long i=0; i<relations.size(); i++)
     for (std::list<NGroupExpressionTerm>::const_iterator 
            j=relations[i]->getTerms().begin(); 
            j!=relations[i]->getTerms().end(); j++)
      if (j->generator >= nGenerators) return false;
    return true;
}


/*
 * This is an entirely cosmetic re-writing of the presentation, is
 * fast and superficial.   
 *  1) It inverts relators if net sign of the generators is negative.
 *  2) It cyclically permutes relators to start with smallest gen.
 *  3) It sorts the relators by number of generator indices that
 *     appear, followed by relator numbers (lexico) followed by 
 *     relator length. 
 *  4) Makes elementary simplifications to aid in seeing standard
 *     relators like commutators. 
 */
namespace { // anonymous namespace
    bool compare_words(const NGroupExpression* first,
                       const NGroupExpression* second)
    {
    // compute number of letters used
        std::set<unsigned long> usedTermsF, usedTermsS;
        for (std::list<NGroupExpressionTerm>::const_iterator
                j=first->getTerms().begin();  j!=first->getTerms().end(); j++)
            usedTermsF.insert( j->generator );
        for (std::list<NGroupExpressionTerm>::const_iterator
                j=second->getTerms().begin(); j!=second->getTerms().end(); j++)
            usedTermsS.insert( j->generator );
        if (usedTermsF.size() < usedTermsS.size()) return true;
        if (usedTermsF.size() > usedTermsS.size()) return false;
    // have all the same terms, sort lexicographically on which terms used
        std::set<unsigned long>::iterator i=usedTermsF.begin();
        std::set<unsigned long>::iterator j=usedTermsS.begin();
        while (i != usedTermsF.end()) {
            if (*i < *j) return true;
            if (*i > *j) return false;
            i++;
            j++;
        }
    // the two words first and second use exactly the same letters.
        if (first->wordLength() < second->wordLength()) return true;
        if (first->wordLength() > second->wordLength()) return false;
        if (first->getNumberOfTerms() < second->getNumberOfTerms()) return true;
        if (first->getNumberOfTerms() > second->getNumberOfTerms()) return false;
    // now we can compare them lexicographically, letter by letter.
    // first we lay them out one letter at a time.
        std::vector< NGroupExpressionTerm > first_word_vec( 0 );
        std::vector< NGroupExpressionTerm > second_word_vec( 0 );
        first_word_vec.reserve( first->wordLength() );
        second_word_vec.reserve( second->wordLength() );
        std::list<NGroupExpressionTerm>::const_iterator it;
        for (it = first->getTerms().begin(); it!=first->getTerms().end(); it++) {
            for (unsigned long I=0; I<abs((*it).exponent); I++)
                first_word_vec.push_back( NGroupExpressionTerm( (*it).generator,
                                          ((*it).exponent>0) ? 1 : -1 ) );
        }
        for (it = second->getTerms().begin(); it!=second->getTerms().end(); it++) {
            for (unsigned long I=0; I<abs((*it).exponent); I++)
                second_word_vec.push_back( NGroupExpressionTerm( (*it).generator,
                                           ((*it).exponent>0) ? 1 : -1 ) );
        }
    // now we compare termwise
        for (unsigned long I=0; I<first_word_vec.size(); I++) {
            if (first_word_vec[I].generator < second_word_vec[I].generator) return true;
            if (first_word_vec[I].generator > second_word_vec[I].generator) return false;
            if (first_word_vec[I].exponent  < second_word_vec[I].exponent) return true;
            if (first_word_vec[I].exponent  > second_word_vec[I].exponent) return false;
        }

    // exactly the same words.
        return false;
    }
} // end anonymous namespace

bool NGroupPresentation::prettyRewriting()
{ return prettyRewritingDetail().get(); }

// this routine iteratively finds length 1 relators, and uses them to simplify
// other relators.  In the end it deletes all length 0 relators and re-indexes. 
std::auto_ptr<NHomGroupPresentation> NGroupPresentation::prettyRewritingDetail()
{
// keep the relators in a list for now.
    std::list<NGroupExpression*> relatorPile;
    for (unsigned long i=0; i<relations.size(); i++)
        relatorPile.push_back( relations[i] );
    NGroupPresentation oldPres(*this);

// step 1: cyclic reduce relators. Delete length 0 relators.
//         delete generators corresponding to length 1 relators
    std::list<NGroupExpression*>::iterator it;
    for ( it = relatorPile.begin(); it != relatorPile.end(); it++ )
        (*it)->simplify(true);

    std::set<unsigned long> genToDel; // generators we've eliminated
    bool reloopFlag(true);
    while (reloopFlag) {
        reloopFlag=false;
        std::set<unsigned long> newGenDel;
        for ( it = relatorPile.begin(); it != relatorPile.end(); it++ ) {
            if ((*it)->getNumberOfTerms() == 1)
                if ( abs( (*it)->getTerms().front().exponent ) == 1 ) { // a killer!
                    newGenDel.insert( (*it)->getTerms().front().generator );
                }
        }
        genToDel.insert( newGenDel.begin(), newGenDel.end() );

        for (std::set<unsigned long>::iterator i=newGenDel.begin();
                i!=newGenDel.end(); i++)
            for (it=relatorPile.begin(); it!=relatorPile.end(); it++)
                if ((*it)->substitute(*i, NGroupExpression(), true ))
                    reloopFlag=true;
    }

    relations.clear();
    relations.reserve( relatorPile.size() - genToDel.size() );
    for (it = relatorPile.begin(); it!=relatorPile.end(); it++) {
        if ( (*it)->getNumberOfTerms()>0 )
            relations.push_back( *it );
        else delete (*it);
    }
    relatorPile.clear();
    for (unsigned long i=0; i<relations.size(); i++)
        relatorPile.push_back( relations[i] );

    std::auto_ptr< NHomGroupPresentation > redMap;
    if (genToDel.size()>0) {
        std::set< unsigned long > interval, compDelete; // complement
        for (unsigned long i=0; i<nGenerators; i++)
            interval.insert(interval.end(), i);
        std::set_difference( interval.begin(), interval.end(),
                             genToDel.begin(), genToDel.end(),
                             std::inserter(compDelete, compDelete.end() ) );

        // then reduce the group, run through genToDel and do gi->1 subs on all
        //  relators, and gk --> gk-1 for larger generators.
        std::vector< NGroupExpression > downSub(nGenerators);
        std::vector< NGroupExpression > upSub(nGenerators - genToDel.size());
        unsigned long i=0;
        for (std::set<unsigned long>::iterator I=compDelete.begin();
                I!=compDelete.end(); I++) {
            upSub[i].addTermFirst( NGroupExpressionTerm( (*I), 1 ) );
            downSub[*I].addTermFirst( NGroupExpressionTerm( i, 1 ) );
            // might as well perform downSub now on all relators.
            for (it=relatorPile.begin(); it!=relatorPile.end(); it++)
                (*it)->substitute( *I, downSub[*I], true);
            i++;
        }
        nGenerators -= genToDel.size();
        // assemble the reduction map
        redMap.reset( new NHomGroupPresentation( oldPres, *this,
                      downSub, upSub ) );
    }

// step 2: sort by number of letters present, followed by word length
//         to do this, we build a list of relators and a sorting criterion.
    relatorPile.sort(compare_words);
    relations.clear();
    relations.reserve(relatorPile.size());
    for (it = relatorPile.begin(); it!=relatorPile.end(); it++)
        relations.push_back( *it );

// step 3: if there is a relator with net sign < 0, invert it
    for (unsigned long i=0; i<relations.size(); i++) {
        // add up signs
        signed int sig(0);
        for (std::list<NGroupExpressionTerm>::iterator
                j=relations[i]->getTerms().begin();
                j!=relations[i]->getTerms().end(); j++) sig += j->exponent;
        if (sig < 0) relations[i]->invert();
    }

// step 4: for each generator find first relator where it appears with non-zero
//   weight, if negative, invert the generator.
// TODO maybe...

// step 5: cyclically permute to start with a lexicographically smallest
//         term
    for (unsigned long i=0; i<relations.size(); i++)
        if (relations[i]->getNumberOfTerms()>0) {
            // form list of all terms involved, find smallest, cyclically permute to
            //  start with that one.
            std::set<unsigned long> usedTerms;
            for (std::list<NGroupExpressionTerm>::iterator
                    j=relations[i]->getTerms().begin();
                    j!=relations[i]->getTerms().end(); j++)
                usedTerms.insert( j->generator );
            unsigned long smallestGen( *usedTerms.begin() );
            while ( relations[i]->getTerm(0).generator != smallestGen )
                relations[i]->cycleRight();
        }

    return std::auto_ptr<NHomGroupPresentation>( redMap.release() );
}


////////////////// ALL INPUT / OUTPUT routines below //////////////////////

// XML output

void NGroupPresentation::writeXMLData(std::ostream& out) const {
    out << "<group generators=\"" << nGenerators << "\">\n";
    for (RelIteratorConst it = relations.begin(); it != relations.end(); it++) {
        out << "  ";
        (*it)->writeXMLData(out);
        out << '\n';
    }
    out << "</group>\n";
}

void NGroupExpression::writeXMLData(std::ostream& out) const {
    out << "<reln> ";
    for (TermIteratorConst it = terms.begin(); it != terms.end(); it++)
        out << (*it).generator << '^' << (*it).exponent << ' ';
    out << "</reln>";
}

// group expression output routines

void NGroupExpression::writeText(std::ostream& out, bool shortword) const {
    if (terms.empty())
        out << '1';
    else {
        std::list<NGroupExpressionTerm>::const_iterator i;
        for (i = terms.begin(); i!=terms.end(); i++) {
            if (i != terms.begin())
                out << ' ';
            if (shortword)
                out << char('a' + i->generator);
            else
                out << "g_" << i->generator;
            if ( i->exponent != 1 )
                out << '^' << i->exponent;
        }
    }
}

std::string NGroupExpression::toTeX() const {
    std::ostringstream out;
    writeTeX(out);
    return out.str();
}

void NGroupExpression::writeTeX(std::ostream& out) const {
    if (terms.empty())
        out << 'e';
    else {
        std::list<NGroupExpressionTerm>::const_iterator i;
        for (i = terms.begin(); i!=terms.end(); i++) {
            out << "g_{" << i->generator << '}';
            if ( i->exponent != 1 )
                out << "^{" << i->exponent << '}';
        }
    }
}

void NGroupExpression::writeTextShort(std::ostream& out) const {
    if (terms.empty())
        out << '1';
    else {
        TermIteratorConst last = --terms.end();
        copy(terms.begin(), last,
            std::ostream_iterator<NGroupExpressionTerm>(out, " "));
        out << *last;
    }
}

// presentation output routines below

std::string NGroupPresentation::toTeX() const {
    std::ostringstream out;
    writeTeX(out);
    return out.str();
}

void NGroupPresentation::writeTeX(std::ostream& out) const {
    out << "\\langle ";
    if (nGenerators == 0) out << "\\cdot";
    else if (nGenerators == 1) out << "g_0";
    else if (nGenerators == 2) out << "g_0, g_1";
    else {
        out << "g0, \\cdots, g" <<(nGenerators - 1);
    }
    out << " | ";
    if (relations.empty())
        out << "\\cdot";
    else
        for (RelIteratorConst it = relations.begin();
                it != relations.end(); it++) {
            if (it != relations.begin())
                out << ", ";
            (*it)->writeTeX(out);
        }
    out << " \\rangle";
}

void NGroupPresentation::writeTextLong(std::ostream& out) const {
    out << "Generators: ";
    if (nGenerators == 0)
        out << "(none)";
    else if (nGenerators == 1)
        out << "a";
    else if (nGenerators == 2)
        out << "a, b";
    else if (nGenerators <= 26)
        out << "a .. " << char('a' + nGenerators - 1);
    else
        out << "g0 .. g" << (nGenerators - 1);
    out << std::endl;

    out << "Relations:\n";
    if (relations.empty())
        out << "    (none)\n";
    else
        for (RelIteratorConst it = relations.begin();
                it != relations.end(); it++) {
            out << "    ";
            (*it)->writeText(out, nGenerators <= 26);
            out << std::endl;
        }
}

std::string NGroupPresentation::toStringCompact() const {
    std::ostringstream out;
    writeTextCompact(out);
    return out.str();
}

std::string NGroupPresentation::compact() const {
    std::ostringstream out;
    writeTextCompact(out);
    return out.str();
}

void NGroupPresentation::writeTextCompact(std::ostream& out) const {
    if (nGenerators == 0) {
        out << "< >";
        return;
    }

    out << "<";
    if (nGenerators <= 26) {
        for (unsigned long i=0; i<nGenerators; i++)
            out << ' ' << char('a' + i);
    } else {
        out << " g0 .. g" << (nGenerators - 1);
    }

    if (relations.empty()) {
        out << " >";
        return;
    }

    out << " | ";
    for (RelIteratorConst it = relations.begin();
            it != relations.end(); it++) {
        if (it != relations.begin())
            out << ", ";
        (*it)->writeText(out, nGenerators <= 26);
    }
    out << " >";
}


// We will go through, apply dehnAlgSubMetric look for substitutions, 
//  then apply all of them within a reasonable length. 
// if user requests we will go further and do a 2nd iteration with more care...
// depth==1 by default. 

void NGroupPresentation::proliferateRelators(unsigned long depth)
{
    std::list< NGroupExpression* > newRels;
    for (unsigned long i=0; i<relations.size(); i++)
        for (unsigned long j=0; j<relations.size(); j++) {
            if (i==j) continue; // TODO: maybe accept novel self-substitutions?
            std::set< NWordSubstitutionData > sub_list;
            dehnAlgorithmSubMetric( *(relations[i]), *(relations[j]), sub_list, depth );
            while (!sub_list.empty()) {
                NGroupExpression* newRel( new NGroupExpression( *(relations[i]) ) );
                applySubstitution( *newRel, *(relations[j]), *sub_list.begin() );
                sub_list.erase( sub_list.begin() );
                newRels.push_back(newRel);
            }
        }
    depth--;
    while (depth>0) {
        std::list< NGroupExpression* > tempRels;
        for (unsigned long i=0; i<relations.size(); i++)
            for (std::list< NGroupExpression* >::iterator j=newRels.begin();
                    j!=newRels.end(); j++) {
                // attempt to tack relation[i] to *j. To do this, we should perhaps
                // keep a record of how *j was created, as in where the two junction
                // points are so as to ensure what we're adding spans at least one
                // of the junctions.
                std::set< NWordSubstitutionData > sub_list;
                dehnAlgorithmSubMetric( **j, *(relations[i]), sub_list, depth );
                while (!sub_list.empty()) {
                    // TODO: we might want to avoid some obviously repetitive subs
                    //       as noted above?
                    NGroupExpression* newRel( new NGroupExpression( *(*j) ) );
                    applySubstitution( *newRel, *(relations[i]), *sub_list.begin() );
                    sub_list.erase( sub_list.begin() );
                    tempRels.push_back(newRel);
                }
            }
        depth--;
        while (!tempRels.empty()) {
            newRels.push_back( *tempRels.begin() );
            tempRels.erase( tempRels.begin() );
        }
    }
    while (!newRels.empty()) {
        relations.push_back( newRels.front() );
        newRels.pop_front();
    }
}

} // namespace regina
<|MERGE_RESOLUTION|>--- conflicted
+++ resolved
@@ -1441,7 +1441,6 @@
     return retval;
 } // end identifyFreeProduct()
 
-<<<<<<< HEAD
 /**
  *  This algorithm is to recognise the fundamental groups of circle bundles
  * over surfaces, and determine (as best as it can) the type of circle bundle.
@@ -1543,8 +1542,6 @@
 
  return std::string();
 }
-=======
->>>>>>> e90856b6
 
 // Routine (at present) looks for isomorphism between *this group and other,
 // at present only maps of the form that send generators
