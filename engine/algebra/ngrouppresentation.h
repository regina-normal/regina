--- conflicted
+++ resolved
@@ -186,8 +186,6 @@
         NGroupExpression& operator=(const NGroupExpression& copyMe);
 
         /**
-<<<<<<< HEAD
-=======
          * Equality operator. Checks to see if these two words represent
          * the same literal string, or not.
          *
@@ -196,7 +194,6 @@
         bool operator==(const NGroupExpression& comp) const;
 
         /**
->>>>>>> 2b3ceb65
          * Returns the list of terms in this expression.
          * These are the actual terms stored internally; any
          * modifications made to this list will show up in the
@@ -853,12 +850,8 @@
          * @returns true if and only if the nielsen automorphism had an effect
          *  on at least one relation.
          */
-<<<<<<< HEAD
-        bool nielsenTransposition(const unsigned long &i, const unsigned long &j);
-=======
         bool nielsenTransposition(const unsigned long &i, 
                                   const unsigned long &j);
->>>>>>> 2b3ceb65
 
         /**
          *  This replaces a generator in a presentation by its inverse, and
@@ -903,12 +896,6 @@
         std::auto_ptr<NHomGroupPresentation> intelligentNielsenDetail();
 
         /**
-<<<<<<< HEAD
-         *  This routine attempts to rewrite the presentation so that generators
-         * of the group map to generators of the abelianization, with any
-         * left-over generators mapping to zero (if possible).  Consider this a
-         * homological-alignment of the generators. 
-=======
          * This routine attempts to rewrite the presentation so that generators
          * of the group map to generators of the abelianisation, with any
          * left-over generators mapping to zero (if possible).  Consider this a
@@ -921,7 +908,6 @@
          * relevant Z_di group.  Similarly, generators M through M+N-1 are
          * mapped to +-1 in the appropriate factor. All further generators 
          * will be mapped to zero. 
->>>>>>> 2b3ceb65
          *
          * @returns true if presentation has changed
          */
@@ -984,8 +970,6 @@
         std::auto_ptr< NHomGroupPresentation > identify_extension_over_Z();
 
         /**
-<<<<<<< HEAD
-=======
          *  This routine attempts to identify the current presentation as that
          * of a circle bundle over a surface.  Returns a string description of
          * the bundle if it succeeds, and an empty string if it fails. 
@@ -1011,7 +995,6 @@
         std::list< NGroupPresentation* > identify_free_product() const;
 
         /**
->>>>>>> 2b3ceb65
          * Returns a TeX representation of this group presentation.
          * See writeTeX() for details on how this is formed.
          *
