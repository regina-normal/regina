--- conflicted
+++ resolved
@@ -1078,51 +1078,8 @@
         bool prettyRewriting();
 
         /**
-<<<<<<< HEAD
-         *  This routine attempts to re-write the presentation as a group
-         *  extension of the form: < a, r1,...,rn | R1,...,RM, ar1a^-1 = w1, 
-         *    ... arna^-1 = wn > i.e. as a semi-direct product of the integers
-         *  and another finitely-presented group.  This is an algorithmic
-         *  implementation of the Reidemeister-Schrier algorithm, which isn't
-         *  actually an algorithm.  So sometimes this procedure works, and
-         *  sometimes it does not.  The return value is an allocated auto_ptr
-         *  if and only if the algorithm is successful.  Even if the algorithm
-         *  is unsuccessful, its application will likely result in a
-         *  modification of the presentation. 
-         *  
-         *  \apinotfinal - this routine may very well either be eliminated 
-         *   in future versions of this software, perhaps incorporated into a 
-         *   bigger-and-better future algorithm.  
-         *
-         *  @return an allocated auto_ptr< NHomGroupPresentation > if and only
-         *   if the algorithm is successful.  When this pointer is allocated
-         *   it will be an automorphism of a presentation of the kernel of the
-         *   map this to the integers. 
-         */
-        std::auto_ptr< NHomGroupPresentation > identifyExtensionOverZ();
-
-        /**
-         *  This routine attempts to identify the current presentation as that
-         * of a circle bundle over a surface.  Returns a string description of
-         * the bundle if it succeeds, and an empty string if it fails. 
-         *
-         * @orientable is a flag that allows the algorithm to distinguish 
-         *  between S2 x S1 and S2 x~ S1, as they have the same fundamental
-         *  group.
-         *
-         * \apinotfinal TODO - incomplete.  Should consider making this and
-         *  perhaps all the identify routines private?  
-         */
-        std::string identifyCircleBundleOverSurface(bool orientable=true);
-
-        /**
-         * This routine takes two NGroupPresentations as arguments and
-         * returns true if it can determine they are simply-isomorphic, and 
-         * false if it can not determine they are simply isomorphic.  
-=======
          * An entirely cosmetic re-writing of the presentation, which is
          * fast and superficial.
->>>>>>> d1b62329
          *
          *  1. If there are any length 1 relators, those generators are
          *     deleted, and the remaining relators simplified.
@@ -1272,6 +1229,20 @@
          * otherwise.
          */
         std::list< NGroupPresentation* > identifyFreeProduct() const;
+
+        /**
+         *  This routine attempts to identify the current presentation as that
+         * of a circle bundle over a surface.  Returns a string description of
+         * the bundle if it succeeds, and an empty string if it fails. 
+         *
+         * @orientable is a flag that allows the algorithm to distinguish 
+         *  between S2 x S1 and S2 x~ S1, as they have the same fundamental
+         *  group.
+         *
+         * \apinotfinal TODO - incomplete.  Should consider making this and
+         *  perhaps all the identify routines private?  
+         */
+        std::string identifyCircleBundleOverSurface(bool orientable=true);
 
         /**
          * A structure internal to the small cancellation simplification
