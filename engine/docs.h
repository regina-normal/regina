
/**************************************************************************
 *                                                                        *
 *  Regina - A Normal Surface Theory Calculator                           *
 *  Computational Engine                                                  *
 *                                                                        *
 *  Copyright (c) 1999-2014, Ben Burton                                   *
 *  For further details contact Ben Burton (bab@debian.org).              *
 *                                                                        *
 *  This program is free software; you can redistribute it and/or         *
 *  modify it under the terms of the GNU General Public License as        *
 *  published by the Free Software Foundation; either version 2 of the    *
 *  License, or (at your option) any later version.                       *
 *                                                                        *
 *  As an exception, when this program is distributed through (i) the     *
 *  App Store by Apple Inc.; (ii) the Mac App Store by Apple Inc.; or     *
 *  (iii) Google Play by Google Inc., then that store may impose any      *
 *  digital rights management, device limits and/or redistribution        *
 *  restrictions that are required by its terms of service.               *
 *                                                                        *
 *  This program is distributed in the hope that it will be useful, but   *
 *  WITHOUT ANY WARRANTY; without even the implied warranty of            *
 *  MERCHANTABILITY or FITNESS FOR A PARTICULAR PURPOSE.  See the GNU     *
 *  General Public License for more details.                              *
 *                                                                        *
 *  You should have received a copy of the GNU General Public             *
 *  License along with this program; if not, write to the Free            *
 *  Software Foundation, Inc., 51 Franklin St, Fifth Floor, Boston,       *
 *  MA 02110-1301, USA.                                                   *
 *                                                                        *
 **************************************************************************/

/* end stub */

/*! \file docs.h
 *  \brief Contains miscellaneous documentation.
 */

/*! \mainpage
 *
 *  <center><b>
 *  Regina<br>
 *  Software for 3-manifold topology and normal surface theory<br>
 *  Copyright &copy; 1999-2014, The Regina development team
 *  </b></center>
 *
 *  This documentation describes the functions, classes and related
 *  entities in the C++ calculation engine, as well as how these can
 *  be accessed through Python.
 *
 *  To start: visit the <a href="modules.html">Modules</a> page and take
 *  a look around, or browse through the classes regina::Triangulation<3> and
 *  regina::NNormalSurfaceList.
 *
 *  <h3>Python</h3>
 *
 *  Although this documentation is written for C++ programmers, Python
 *  programmers have access to many of the same functions, classes,
 *  methods and so on.  See the special page for \ref pythonapi "Python users"
 *  for a summary of the differences between C++ and Python, and some of the
 *  extra features that Python offers.
 *
 *  <h3>Citation</h3>
 *
 *  If you find Regina useful in your research, please consider citing it as
 *  you would any other paper that you use.  A suggested form of reference is:
 *
 *  Benjamin A. Burton, Ryan Budney, William Pettersson, et al.,
 *  "Regina: Software for 3-manifold topology and normal surface theory",
 *  http://regina.sourceforge.net/ , 1999-2014.
 *
 *  <h3>Authors</h3>
 *
 *  The primary developers of Regina are:
 *  <ul>
 *    <li>Benjamin Burton &lt;bab@debian.org&gt;</li>
 *    <li>Ryan Budney &lt;rybu@uvic.ca&gt;</li>
 *    <li>William Pettersson &lt;william.pettersson@gmail.com&gt;</li>
 *  </ul>
 *  <p>
 *  Many others have been of assistance with this project, be it through
 *  time, knowledge, testing or code.  Please see the full list of
 *  acknowledgements in the users' handbook.
 *
 *  <h3>Copying and Modification</h3>
 *
 *  This program is free software; you can redistribute it and/or modify
 *  it under the terms of the GNU General Public License as published by
 *  the Free Software Foundation; either version 2 of the License, or
 *  (at your option) any later version.
 *
 *  Some of this code comes with additional permissions; see the
 *  section below regarding online distribution.
 *
 *  This program is distributed in the hope that it will be useful,
 *  but WITHOUT ANY WARRANTY; without even the implied warranty of
 *  MERCHANTABILITY or FITNESS FOR A PARTICULAR PURPOSE.  See the
 *  GNU General Public License for more details.
 *
 *  You should have received a copy of the GNU General Public License
 *  along with this program; if not, write to the Free Software
 *  Foundation, Inc., 51 Franklin St, Fifth Floor, Boston,
 *  MA 02110-1301, USA.
 *
 *  <h3>Online Distribution</h3>
 *
 *  Regina's own source code comes with the following permissions in
 *  addition to the GNU General Public License:
 *
 *  As an exception, when this program is distributed through (i) the
 *  App Store by Apple Inc.; (ii) the Mac App Store by Apple Inc.; or
 *  (iii) Google Play by Google Inc., then that store may impose any
 *  digital rights management, device limits and/or redistribution
 *  restrictions that are required by its terms of service.
 *
 *  Some third-party libraries included in Regina are not granted this
 *  exception, and must be removed from any build that is distributed on
 *  stores that cannot comply with the GNU General Public License (such as
 *  Apple's App Store).  See the third-party licenses below for details.
 *
 *  <h3>SnapPea and SnapPy</h3>
 *
 *  Regina includes portions of the SnapPea kernel and its successor SnapPy,
 *  which it uses for some geometric calculations.  The SnapPea kernel was
 *  written by Jeff Weeks, and SnapPy was written by Marc Culler, Nathan
 *  Dunfield, and others.  SnapPy and the corresponding SnapPea kernel are
 *  distributed under the terms of the GNU General Public License, version 2
 *  or any later version, as published by the Free Software Foundation.
 *
 *  <h3>Normaliz Library</h3>
 *
 *  Regina includes a copy of libnormaliz, which it uses to help with the
 *  enumeration of fundamental normal surfaces.  Normaliz was written by
 *  Winfried Bruns, Bogdan Ichim and Christof Soeger.  It is distributed
 *  under the terms of the GNU General Public License as published by the
 *  Free Software Foundation, either version 3 of the License, or (at your
 *  option) any later version.
 *
 *  <h3>Orb Kernel</h3>
 *
 *  Regina includes snippets of code from Orb, for use in importing and
 *  exporting files in Orb / Casson format.  Orb is based on SnapPea
 *  (see above) with additional code written by Damian Heard, who has also
 *  given permission for his code to be distributed under the terms of the
 *  GNU General Public License.
 */

/*! \page i18n Encodings for international strings
 *
 *  As of version 4.5, Regina (finally) pays attention to character encodings.
 *
 *  The calculation engine uses UTF-8 for all strings (except possibly
 *  for filenames; see below).  This means that programmers who pass
 *  strings \e into routines must ensure that they use UTF-8, and
 *  programmers who receive strings \e from routines may assume that
 *  they are returned in UTF-8.  Note that plain ASCII is a subset of
 *  UTF-8, so plain ASCII text is always fine to use.
 *
 *  Regina's XML data files are also stored using UTF-8.  Older
 *  versions of Regina used LATIN1 (the default for the Qt libraries)
 *  and did not specify an encoding in the XML header; however, Regina's
 *  file I/O routines are aware of this, and will convert older data into
 *  UTF-8 as it is loaded into memory (the files themselves are
 *  of course not modified).  The routine versionUsesUTF8() may be
 *  useful for programmers who need to work with older data files at a
 *  low level.
 *
 *  File \e names are a special case, since here Regina must interact with
 *  the underlying operating system.  All filenames that are passed into
 *  routines must be presented in whatever encoding the operating system
 *  expects; Regina will simply pass them through to the standard C/C++ file
 *  I/O routines (such as fopen() or std::ifstream::open()) without modifying
 *  them in any way.
 *
 *  It should be noted that ancient data files that use the old binary
 *  format (Regina 2.x, before mid-2002) only support plain ASCII text.
 *  Support for the old binary format is likely to be removed entirely in the
 *  very near future.
 *
 *  \ifacespython Users and programmers who use the Python interface must
 *  take special care, since Python does not pass strings around in UTF-8
 *  by default.
 *
 *  Proper support for character encodings is quite new, and the main
 *  author rarely uses this (being a native English speaker).  If you
 *  see Regina treating international characters in unexpected ways,
 *  please mail the author(s) or file a bug report so the problem can be
 *  fixed!
 */

/*! \page stddim Standard dimensions
 *
 *  Whilst Regina was originally designed for working with 3-manifolds,
 *  it offers varying levels of support for manifolds and triangulations
 *  in other dimensions.
 *
 *  Regina's <i>standard dimensions</i> are those for which it offers
<<<<<<< HEAD
 *  rich support (as opposed to very basic support, or none at all).
 *  For the current release, the <b>standard dimensions are 2, 3 and 4</b>.
=======
 *  rich support (as opposed to basic support).
 *  For the current release, the <b>standard dimensions are 2 and 3</b>.
>>>>>>> 373f3707
 *
 *  This list is expected to grow in future releases.
 */

// Put ourselves in the regina namespace so that automatic links work.
namespace regina {

/*! \page pythonapi Python users
 *
 *  Regina's calculation engine is provided as a shared C++ library, and
 *  this API documentation describes the native C++ interface for
 *  working with this library.
 *
 *  Regina also provides a Python module, which wraps many of the
 *  classes, functions, methods and so on from this library so that
 *  Python users can access them.
 *
 *  Python users should read this documentation as follows:
 *
 *  - Standard C++ types become native Python types.  For example, the C++ type
 *    \c std::string becomes the native Python string type.
 *
 *  - Everything within the C++ namespace \a regina becomes part of the
 *    Python module \a regina.  For example, the C++ class
 *    regina::NTriangulation becomes the Python class regina.NTriangulation.
 *
 *  - Regina's most important C++ classes and functions are wrapped
 *    in Python.  However, not all classes and functions are wrapped.
 *    If a class or function is not available in Python then you will
 *    see a bold <b>Python:</b> note indicating this.  See for instance
 *    the class NBitmask, or the function duplicate().
 *
 *  - Most of Regina's classes and functions have the same interface
 *    in both C++ and Python, but occasionally there are differences.
 *    Again, you will see a bold <b>Python:</b> note indicating this.
 *    See for instance the method NTriangulation::getTetrahedra(),
 *    or the global function writeResUsage().
 *
 *  <h3>Testing equality</h3>
 *
 *  It is important to understand how Python's equality tests
 *  <tt>x == y</tt> and <tt>x is y</tt> operate under Python.
 *
 *  If \a x is a Python variable representing one of Regina's objects, then
 *  internally \a x stores a reference to one of Regina's native C++ objects.
 *  Importantly, there may be \e many different Python variables that
 *  all stores references to the \e same underlying C++ object.
 *
 *  This means that the Python test <tt>x is y</tt> is unreliable.
 *  If <tt>x is y</tt> returns \c True then certainly \a x and \a y refer to
 *  the same C++ object; however, if <tt>x is y</tt> returns \c False then
 *  it is still possible that they refer to the same C++ object.
 *
 *  The solution is to always use the test <tt>x == y</tt>.  Regina
 *  offers three types of classes, and these behave differently under Python:
 *
 *  - Some classes use <i>comparison by value</i>.  Here <tt>x == y</tt>
 *    tests whether the contents of \a x and \a y are mathematically
 *    equivalent.  Examples of such classes are \ref NIntegerBase "NInteger",
 *    NRational, and NAbelianGroup.
 *
 *    These classes all provide C++ comparison operators == and !=.  You
 *    can read the documentation for these operators to understand
 *    exactly what mathematical condition(s) are being tested.
 *
 *  - Some classes use <i>comparison by reference</i>.  Here <tt>x == y</tt>
 *    tests whether \a x and \a y refer to the same underlying C++ object.
 *    This is similar to how the test <tt>x is y</tt> would behave in a
 *    native Python application.  Examples of such classes are
 *    NTriangulation and NTetrahedron.
 *
 *    These classes do not provide C++ comparison operators == or !=.
 *
 *  - Some classes are never instantiated, and so can never be compared
 *    at all.  These classes typically contain only static methods.
 *    Examples of such classes are NExampleTriangulation and
 *    \ref regina::i18n::Locale "Locale".
 *
 *  If you wish to find out how a particular class \a C behaves, you can
 *  examine the attribute <tt>C.equalityType</tt>.  This will return one of
 *  the values \c BY_VALUE, \c BY_REFERENCE or \c NEVER_INSTANTIATED
 *  respectively:
 *
 *  \code{.unparsed}
 *  >>> print NTriangulation.equalityType
 *  BY_REFERENCE
 *  \endcode
 */

} // namespace regina<|MERGE_RESOLUTION|>--- conflicted
+++ resolved
@@ -195,13 +195,8 @@
  *  in other dimensions.
  *
  *  Regina's <i>standard dimensions</i> are those for which it offers
-<<<<<<< HEAD
- *  rich support (as opposed to very basic support, or none at all).
+ *  rich support (as opposed to basic support).
  *  For the current release, the <b>standard dimensions are 2, 3 and 4</b>.
-=======
- *  rich support (as opposed to basic support).
- *  For the current release, the <b>standard dimensions are 2 and 3</b>.
->>>>>>> 373f3707
  *
  *  This list is expected to grow in future releases.
  */
