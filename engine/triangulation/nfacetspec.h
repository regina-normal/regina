--- conflicted
+++ resolved
@@ -38,386 +38,4 @@
 
 #warning This header is deprecated; please use generic/nfacetspec.h instead.
 
-<<<<<<< HEAD
-#include "regina-core.h"
-
-namespace regina {
-
-/**
- * \weakgroup triangulation
- * @{
- */
-
-/**
- * A lightweight class used to refer to a particular facet of a
- * particular simplex in a triangulation.  Only the simplex index
- * and the facet number are stored.
- *
- * The template parameter gives the dimension of the triangulation
- * (so for dimension three, this class describes a face of a tetrahedron,
- * and for dimension four it describes a facet of a pentachoron).
- *
- * Facilities are provided for iterating through simplex facets.
- * With this in mind, it is also possible to represent the overall
- * boundary, a past-the-end value and a before-the-start value.
- *
- * When iterating through the simplex facets, the facets will be
- * ordered first by simplex index and then by facet number.  The
- * overall boundary appears after all other simplex facets.
- *
- * If there are \a n simplices, the simplices will be numbered from 0
- * to <i>n</i>-1 inclusive.  The boundary will be represented as
- * simplex \a n, facet 0.  The past-the-end value will be represented
- * as simplex \a n, facet 1, and the before-the-start value will be
- * represented as simplex -1, facet \a dim.
- *
- * \ifacespython The generic template NFacetSpec is not available to
- * Python users, although the special 3-dimensional case NTetFace is.
- * All Python notes in this class refer to the special case
- * NTetFace only.
- */
-template <int dim>
-struct NFacetSpec {
-    int simp;
-        /**< The simplex referred to.  Simplex numbering begins
-         *   at 0. */
-    int facet;
-        /**< The facet of the simplex referred to.  The facet number
-         *   is between 0 and \a dim inclusive. */
-
-    /**
-     * Creates a new specifier with no initialisation.  This
-     * specifier must be initialised before it is used.
-     */
-    NFacetSpec();
-    /**
-     * Creates a new specifier referring to the given facet of the given
-     * simplex.
-     *
-     * @param newSimp the given simplex; see the class notes for
-     * allowable values of this parameter.
-     * @param newFacet the given facet; this should be between 0 and
-     * \a dim inclusive.
-     */
-    NFacetSpec(int newSimp, int newFacet);
-    /**
-     * Creates a new specifier referring to the same simplex facet as
-     * the given specifier.
-     *
-     * @param cloneMe the specifier to clone.
-     */
-    NFacetSpec(const NFacetSpec<dim>& cloneMe);
-
-    /**
-     * Determines if this specifier represents the overall boundary.
-     *
-     * @param nSimplices the number of simplices under consideration.
-     * Note that the boundary is represented in this specifier as
-     * simplex \a nSimplices, facet 0.
-     * @return \c true if and only if this specifier represents the
-     * overall boundary.
-     */
-    bool isBoundary(unsigned nSimplices) const;
-    /**
-     * Determines if this specifier represents a before-the-start value.
-     *
-     * @return \c true if and only if this specifier is before-the-start.
-     */
-    bool isBeforeStart() const;
-    /**
-     * Determines if this specifier represents a past-the-end value.
-     * You can optionally declare the overall boundary to be
-     * past-the-end as well as the already predefined past-the-end value.
-     *
-     * @param nSimplices the number of simplices under consideration.
-     * Note that past-the-end is represented in this specifier as
-     * simplex \a nSimplices, facet 1.
-     * @param boundaryAlso \c true if the overall boundary should be
-     * considered past-the-end in addition to the predefined past-the-end
-     * value.
-     * @return \c true if and only if this specifier is past-the-end.
-     */
-    bool isPastEnd(unsigned nSimplices, bool boundaryAlso) const;
-
-    /**
-     * Sets this specifier to the first facet of the first simplex.
-     */
-    void setFirst();
-    /**
-     * Sets this specifier to the overall boundary.
-     *
-     * @param nSimplices the number of simplices under consideration.
-     * Note that the boundary is represented in this specifier as
-     * simplex \a nSimplices, facet 0.
-     */
-    void setBoundary(unsigned nSimplices);
-    /**
-     * Sets this specifier to before-the-start.
-     */
-    void setBeforeStart();
-    /**
-     * Sets this specifier to past-the-end.
-     *
-     * @param nSimplices the number of simplices under consideration.
-     * Note that past-the-end is represented in this specifier as
-     * simplex \a nSimplices, facet 1.
-     */
-    void setPastEnd(unsigned nSimplices);
-
-    /**
-     * Sets this specifier to the value of the given specifier.
-     *
-     * @param other the given specifier.
-     * @return a reference to this specifier.
-     */
-    NFacetSpec& operator = (const NFacetSpec<dim>& other);
-    /**
-     * Increments this specifier.  It will be changed to point to the
-     * next simplex facet.
-     *
-     * Faces are ordered first by simplex index and then by facet
-     * number.  The overall boundary appears after all other facets.
-     *
-     * \pre This specifier is not past-the-end.
-     *
-     * \ifacespython Not present, although the preincrement operator is
-     * present in python as the member function inc().
-     *
-     * @return A copy of this specifier after it has been incremented.
-     */
-    NFacetSpec operator ++ ();
-    /**
-     * Increments this specifier.  It will be changed to point to the
-     * next simplex facet.
-     *
-     * Faces are ordered first by simplex index and then by facet
-     * number.  The overall boundary appears after all other facets.
-     *
-     * \pre This specifier is not past-the-end.
-     *
-     * \ifacespython This routine is named inc() since python does not
-     * support the increment operator.
-     *
-     * @return A copy of this specifier before it was incremented.
-     */
-    NFacetSpec operator ++ (int);
-    /**
-     * Decrements this specifier.  It will be changed to point to the
-     * previous simplex facet.
-     *
-     * Faces are ordered first by simplex index and then by facet
-     * number.  The overall boundary appears after all other facets.
-     *
-     * \pre This specifier is not before-the-start.
-     *
-     * \ifacespython Not present, although the predecrement operator is
-     * present in python as the member function dec().
-     *
-     * @return A copy of this specifier after it has been decremented.
-     */
-    NFacetSpec operator -- ();
-    /**
-     * Decrements this specifier.  It will be changed to point to the
-     * previous simplex facet.
-     *
-     * Faces are ordered first by simplex index and then by facet
-     * number.  The overall boundary appears after all other facets.
-     *
-     * \pre This specifier is not before-the-start.
-     *
-     * \ifacespython This routine is named dec() since python does not
-     * support the decrement operator.
-     *
-     * @return A copy of this specifier before it was decremented.
-     */
-    NFacetSpec operator -- (int);
-
-    /**
-     * Determines if this and the given specifier are identical.
-     *
-     * @param other the specifier to compare with this.
-     * @return \c true if and only if this and the given specifier are
-     * equal.
-     */
-    bool operator == (const NFacetSpec<dim>& other) const;
-    /**
-     * Determines if this is less than the given specifier.
-     *
-     * @param other the specifier to compare with this.
-     * @return \c true if and only if this is less than the given
-     * specifier.
-     */
-    bool operator < (const NFacetSpec<dim>& other) const;
-    /**
-     * Determines if this is less than or equal to the given specifier.
-     *
-     * @param other the specifier to compare with this.
-     * @return \c true if and only if this is less than or equal to
-     * the given specifier.
-     */
-    bool operator <= (const NFacetSpec<dim>& other) const;
-};
-
-/**
- * A lightweight class used to refer to a particular edge of a
- * particular triangle in a 2-manifold triangulation.  This is a
- * convenience typedef for the template instance NFacetSpec<2>.
- *
- * \ifacespython The specific class Dim2TriangleEdge is available through
- * Python, even though the generic template NFacetSpec is not.
- */
-typedef NFacetSpec<2> Dim2TriangleEdge;
-
-/**
- * A lightweight class used to refer to a particular face of a
- * particular tetrahedron in a 3-manifold triangulation.  This is a
- * convenience typedef for the template instance NFacetSpec<3>.
- *
- * \ifacespython The specific class NTetFace is available through Python,
- * even though the generic template NFacetSpec is not.  Both the old field
- * names (\a tet and \a face) and the new field names (\a simp and \a facet)
- * are provided, though the old names are deprecated and will be removed
- * in a future version of Regina.
- *
- * \deprecated For the 3-dimensional class NTetFace, the old field names
- * \a tet and \a face are deprecated.  Please use the new (generic) names
- * \a simp and \a facet instead.  The old names are no longer supported
- * in C++, but will continue to be supported in Python until Regina 5.0.
- */
-typedef NFacetSpec<3> NTetFace;
-
-/**
- * A lightweight class used to refer to a particular facet of a
- * particular pentachoron in a 4-manifold triangulation.  This is a
- * convenience typedef for the template instance NFacetSpec<4>.
- *
- * \ifacespython The specific class Dim4PentFacet is available through Python,
- * even though the generic template NFacetSpec is not.
- */
-typedef NFacetSpec<4> Dim4PentFacet;
-
-/*@}*/
-
-// Inline functions for NFacetSpec
-
-template <int dim>
-inline NFacetSpec<dim>::NFacetSpec() {
-}
-
-template <int dim>
-inline NFacetSpec<dim>::NFacetSpec(int newSimp, int newFacet) :
-        simp(newSimp), facet(newFacet) {
-}
-
-template <int dim>
-inline NFacetSpec<dim>::NFacetSpec(const NFacetSpec& cloneMe) :
-        simp(cloneMe.simp), facet(cloneMe.facet) {
-}
-
-template <int dim>
-inline bool NFacetSpec<dim>::isBoundary(unsigned nSimplices) const {
-    return (simp == static_cast<int>(nSimplices) && facet == 0);
-}
-
-template <int dim>
-inline bool NFacetSpec<dim>::isBeforeStart() const {
-    return (simp < 0);
-}
-
-template <int dim>
-inline bool NFacetSpec<dim>::isPastEnd(unsigned nSimplices, bool boundaryAlso)
-        const {
-    return (simp == static_cast<int>(nSimplices) &&
-        (boundaryAlso || facet > 0));
-}
-
-template <int dim>
-inline void NFacetSpec<dim>::setFirst() {
-    simp = facet = 0;
-}
-
-template <int dim>
-inline void NFacetSpec<dim>::setBoundary(unsigned nSimplices) {
-    simp = nSimplices;
-    facet = 0;
-}
-
-template <int dim>
-inline void NFacetSpec<dim>::setBeforeStart() {
-    simp = -1;
-    facet = dim;
-}
-
-template <int dim>
-inline void NFacetSpec<dim>::setPastEnd(unsigned nSimplices) {
-    simp = nSimplices;
-    facet = 1;
-}
-
-template <int dim>
-inline NFacetSpec<dim>& NFacetSpec<dim>::operator = (
-        const NFacetSpec<dim>& other) {
-    simp = other.simp;
-    facet = other.facet;
-    return *this;
-}
-
-template <int dim>
-inline NFacetSpec<dim> NFacetSpec<dim>::operator ++ () {
-    if (++facet > dim) {
-        facet = 0;
-        ++simp;
-    }
-    return *this;
-}
-
-template <int dim>
-inline NFacetSpec<dim> NFacetSpec<dim>::operator ++ (int) {
-    NFacetSpec<dim> ans(*this);
-    if (++facet > dim) {
-        facet = 0;
-        ++simp;
-    }
-    return ans;
-}
-
-template <int dim>
-inline NFacetSpec<dim> NFacetSpec<dim>::operator -- () {
-    if (--facet < 0) {
-        facet = dim;
-        --simp;
-    }
-    return *this;
-}
-
-template <int dim>
-inline NFacetSpec<dim> NFacetSpec<dim>::operator -- (int) {
-    NFacetSpec<dim> ans(*this);
-    if (--facet < 0) {
-        facet = dim;
-        --simp;
-    }
-    return ans;
-}
-
-template <int dim>
-inline bool NFacetSpec<dim>::operator == (const NFacetSpec<dim>& other) const {
-    return (simp == other.simp && facet == other.facet);
-}
-
-template <int dim>
-inline bool NFacetSpec<dim>::operator < (const NFacetSpec<dim>& other) const {
-    return (simp < other.simp || (simp == other.simp && facet < other.facet));
-}
-
-template <int dim>
-inline bool NFacetSpec<dim>::operator <= (const NFacetSpec<dim>& other) const {
-    return (simp < other.simp || (simp == other.simp && facet <= other.facet));
-}
-
-} // namespace regina
-
-#endif
-=======
 #include "generic/nfacetspec.h"
->>>>>>> e5cf0ee4
