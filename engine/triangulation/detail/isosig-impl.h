--- conflicted
+++ resolved
@@ -46,11 +46,8 @@
 
 #include <algorithm>
 #include "triangulation/generic/triangulation.h"
-<<<<<<< HEAD
 #include "triangulation/isosigtype.h"
-=======
 #include "utilities/sigutils.h"
->>>>>>> 3610b4f7
 
 namespace regina {
 
@@ -274,39 +271,21 @@
     // connected component.
     ComponentIterator it;
     size_t i;
-<<<<<<< HEAD
-    std::string curr;
-=======
-    size_t simp;
-    typename Perm<dim+1>::Index perm;
     typename Encoding::SigType curr;
->>>>>>> 3610b4f7
 
     typename Encoding::SigType* comp =
         new typename Encoding::SigType[countComponents()];
     for (it = components().begin(), i = 0;
             it != components().end(); ++it, ++i) {
-<<<<<<< HEAD
         IsoSigEdgeDegrees<dim> sigIt(**it);
         bool first = true;
         do {
-            curr = isoSigFrom((*it)->simplex(sigIt.simplex())->index(),
+            curr = isoSigFrom<Encoding>((*it)->simplex(sigIt.simplex())->index(),
                 sigIt.perm(), currRelabelling);
             if (first || curr < comp[i]) {
                 comp[i].swap(curr);
                 if (relabelling)
                     std::swap(*relabelling, currRelabelling);
-=======
-        for (simp = 0; simp < (*it)->size(); ++simp)
-            for (perm = 0; perm < Perm<dim+1>::nPerms; ++perm) {
-                curr = isoSigFrom<Encoding>((*it)->simplex(simp)->index(),
-                    Perm<dim+1>::orderedSn[perm], currRelabelling);
-                if ((simp == 0 && perm == 0) || (curr < comp[i])) {
-                    comp[i].swap(curr);
-                    if (relabelling)
-                        std::swap(*relabelling, currRelabelling);
-                }
->>>>>>> 3610b4f7
             }
             first = false;
         } while (sigIt.next());
