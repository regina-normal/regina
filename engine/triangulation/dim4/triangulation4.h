--- conflicted
+++ resolved
@@ -46,14 +46,7 @@
 #include <memory>
 #include <vector>
 #include "regina-core.h"
-<<<<<<< HEAD
-#include "algebra/abeliangroup.h"
-#include "algebra/ngrouppresentation.h"
-#include "generic/triangulation.h"
-#include "packet/packet.h"
-=======
 #include "triangulation/generic/triangulation.h"
->>>>>>> fcc86fd0
 #include "utilities/markedvector.h"
 
 // NOTE: More #includes for faces, components and boundary components
@@ -127,15 +120,7 @@
         bool ideal_;
             /**< Is the triangulation ideal? */
 
-<<<<<<< HEAD
-        mutable Property<NGroupPresentation, StoreManagedPtr> fundGroup_;
-            /**< Fundamental group of the triangulation. */
-        mutable Property<AbelianGroup, StoreManagedPtr> H1_;
-            /**< First homology group of the triangulation. */
-        mutable Property<AbelianGroup, StoreManagedPtr> H2_;
-=======
         mutable Property<NAbelianGroup, StoreManagedPtr> H2_;
->>>>>>> fcc86fd0
             /**< Second homology group of the triangulation. */
 
     public:
@@ -319,93 +304,6 @@
         /*@{*/
 
         /**
-<<<<<<< HEAD
-         * Returns the fundamental group of this triangulation.
-         * If this triangulation contains any ideal vertices, the
-         * fundamental group will be calculated as if each such vertex
-         * had been truncated.
-         *
-         * Bear in mind that each time the triangulation changes, the
-         * fundamental group will be deleted.  Thus the reference that is
-         * returned from this routine should not be kept for later use.
-         * Instead, fundamentalGroup() should be called again; this will
-         * be instantaneous if the group has already been calculated.
-         *
-         * \pre This triangulation is valid.
-         * \pre This triangulation has at most one component.
-         *
-         * @return the fundamental group.
-         */
-        const NGroupPresentation& fundamentalGroup() const;
-        /**
-         * Notifies the triangulation that you have simplified the
-         * presentation of its fundamental group.  The old group
-         * presentation will be destroyed, and this triangulation will take
-         * ownership of the new (hopefully simpler) group that is passed.
-         *
-         * This routine is useful for situations in which some external
-         * body (such as GAP) has simplified the group presentation
-         * better than Regina can.
-         *
-         * Regina does \e not verify that the new group presentation is
-         * equivalent to the old, since this is - well, hard.
-         *
-         * If the fundamental group has not yet been calculated for this
-         * triangulation, this routine will nevertheless take ownership
-         * of the new group, under the assumption that you have worked
-         * out the group through some other clever means without ever
-         * having needed to call fundamentalGroup() at all.
-         *
-         * Note that this routine will not fire a packet change event.
-         *
-         * @param newGroup a new (and hopefully simpler) presentation of
-         * the fundamental group of this triangulation.
-         */
-        void simplifiedFundamentalGroup(NGroupPresentation* newGroup);
-
-        /**
-         * Returns the first homology group for this triangulation.
-         * If this triangulation contains any ideal vertices, the homology
-         * group will be calculated as if each such vertex had been truncated.
-         *
-         * This routine can also be accessed via the alias homologyH1()
-         * (a name that is more specific, but a little longer to type).
-         *
-         * Bear in mind that each time the triangulation changes, the
-         * homology groups will be deleted.  Thus the reference that is
-         * returned from this routine should not be kept for later use.
-         * Instead, homology() should be called again; this will be
-         * instantaneous if the group has already been calculated.
-         *
-         * \pre This triangulation is valid.
-         *
-         * @return the first homology group.
-         */
-        const AbelianGroup& homology() const;
-
-        /**
-         * Returns the first homology group for this triangulation.
-         * If this triangulation contains any ideal vertices, the homology
-         * group will be calculated as if each such vertex had been truncated.
-         *
-         * This routine can also be accessed via the alias homology()
-         * (a name that is less specific, but a little easier to type).
-         *
-         * Bear in mind that each time the triangulation changes, the
-         * homology groups will be deleted.  Thus the reference that is
-         * returned from this routine should not be kept for later use.
-         * Instead, homologyH1() should be called again; this will be
-         * instantaneous if the group has already been calculated.
-         *
-         * \pre This triangulation is valid.
-         *
-         * @return the first homology group.
-         */
-        const AbelianGroup& homologyH1() const;
-
-        /**
-=======
->>>>>>> fcc86fd0
          * Returns the second homology group for this triangulation.
          * If this triangulation contains any ideal vertices, the homology
          * group will be calculated as if each such vertex had been truncated.
@@ -1018,20 +916,7 @@
 
 inline bool Triangulation<4>::isClosed() const {
     ensureSkeleton();
-<<<<<<< HEAD
-    return boundaryComponents_.empty();
-}
-
-inline void Triangulation<4>::simplifiedFundamentalGroup(
-        NGroupPresentation* newGroup) {
-    fundGroup_ = newGroup;
-}
-
-inline const AbelianGroup& Triangulation<4>::homology() const {
-    return homologyH1();
-=======
     return boundaryComponents().empty();
->>>>>>> fcc86fd0
 }
 
 inline Packet* Triangulation<4>::internalClonePacket(Packet*) const {
