--- conflicted
+++ resolved
@@ -166,15 +166,10 @@
                     vertex->isLinkOrientable();
                 vertex->boundaryComponent_->push_back(vertex);
                 boundaryComponents_.push_back(vertex->boundaryComponent_);
-<<<<<<< HEAD
             } else
                 //if ((! knownSimpleLinks_) &&
-                    //! vertex->link_->isThreeSphere())
+                    //! vertex->link_->isSphere())
             {
-=======
-            } else if ((! knownSimpleLinks_) &&
-                    ! vertex->link_->isSphere()) {
->>>>>>> c31a4f1c
                 // The vertex is fine but it's not a 3-sphere.
                 // We have an ideal triangulation.
                 ideal_ = vertex->component()->ideal_ = vertex->ideal_ = true;
