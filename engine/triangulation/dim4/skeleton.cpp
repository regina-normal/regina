--- conflicted
+++ resolved
@@ -157,25 +157,7 @@
                 // Bapow.
                 valid_ = vertex->component_->valid_ =  false;
                 vertex->whyInvalid_.value |= Vertex<4>::INVALID_LINK;
-<<<<<<< HEAD
-                foundNonSimpleLink = true;
-                vertex->boundaryComponent_ = new BoundaryComponent<4>();
-                ++nBoundaryFaces_[0];
-                vertex->boundaryComponent_->orientable_ =
-                    vertex->isLinkOrientable();
-                vertex->boundaryComponent_->push_back(vertex);
-                boundaryComponents_.push_back(vertex->boundaryComponent_);
-            } else
-                //if ((! knownSimpleLinks_) &&
-                    //! vertex->link_->isSphere())
-            {
-                // The vertex is fine but it's not a 3-sphere.
-                // We have an ideal triangulation.
-                ideal_ = vertex->component()->ideal_ = vertex->ideal_ = true;
-                foundNonSimpleLink = true;
-=======
                 foundIdeal = -1;
->>>>>>> da7a8716
                 vertex->boundaryComponent_ = new BoundaryComponent<4>();
                 ++nBoundaryFaces_[0];
                 vertex->boundaryComponent_->orientable_ =
