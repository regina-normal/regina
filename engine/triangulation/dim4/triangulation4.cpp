--- conflicted
+++ resolved
@@ -204,53 +204,10 @@
     }
 }
 
-<<<<<<< HEAD
-void Triangulation<4>::cloneFrom(const Triangulation<4>& X) {
-    ChangeEventSpan span(this);
-
-    removeAllPentachora();
-
-    PentachoronIterator it;
-    for (it = X.simplices_.begin(); it != X.simplices_.end(); ++it)
-        newPentachoron((*it)->description());
-
-    // Make the gluings.
-    long pentPos, adjPos;
-    Pentachoron<4>* pent;
-    Pentachoron<4>* adjPent;
-    Perm<5> adjPerm;
-    int facet;
-    pentPos = 0;
-    for (it = X.simplices_.begin(); it != X.simplices_.end(); ++it) {
-        pent = *it;
-        for (facet = 0; facet < 5; ++facet) {
-            adjPent = pent->adjacentPentachoron(facet);
-            if (adjPent) {
-                adjPos = adjPent->index();
-                adjPerm = pent->adjacentGluing(facet);
-                if (adjPos > pentPos ||
-                        (adjPos == pentPos && adjPerm[facet] > facet)) {
-                    simplices_[pentPos]->join(facet,
-                        simplices_[adjPos], adjPerm);
-                }
-            }
-        }
-        ++pentPos;
-    }
-
-    // Properties:
-    if (X.knownSimpleLinks_)
-        knownSimpleLinks_ = true;
-    if (X.fundGroup_.known())
-        fundGroup_ = new NGroupPresentation(*(X.fundGroup_.value()));
-    if (X.H1_.known())
-        H1_ = new AbelianGroup(*(X.H1_.value()));
-=======
 Triangulation<4>::Triangulation(const Triangulation& X) :
         TriangulationBase<4>(X),
         knownSimpleLinks_(X.knownSimpleLinks_) {
     // Clone properties:
->>>>>>> fcc86fd0
     if (X.H2_.known())
         H2_ = new AbelianGroup(*(X.H2_.value()));
 }
