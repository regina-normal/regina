
/**************************************************************************
 *                                                                        *
 *  Regina - A Normal Surface Theory Calculator                           *
 *  Computational Engine                                                  *
 *                                                                        *
 *  Copyright (c) 1999-2013, Ben Burton                                   *
 *  For further details contact Ben Burton (bab@debian.org).              *
 *                                                                        *
 *  This program is free software; you can redistribute it and/or         *
 *  modify it under the terms of the GNU General Public License as        *
 *  published by the Free Software Foundation; either version 2 of the    *
 *  License, or (at your option) any later version.                       *
 *                                                                        *
 *  As an exception, when this program is distributed through (i) the     *
 *  App Store by Apple Inc.; (ii) the Mac App Store by Apple Inc.; or     *
 *  (iii) Google Play by Google Inc., then that store may impose any      *
 *  digital rights management, device limits and/or redistribution        *
 *  restrictions that are required by its terms of service.               *
 *                                                                        *
 *  This program is distributed in the hope that it will be useful, but   *
 *  WITHOUT ANY WARRANTY; without even the implied warranty of            *
 *  MERCHANTABILITY or FITNESS FOR A PARTICULAR PURPOSE.  See the GNU     *
 *  General Public License for more details.                              *
 *                                                                        *
 *  You should have received a copy of the GNU General Public             *
 *  License along with this program; if not, write to the Free            *
 *  Software Foundation, Inc., 51 Franklin St, Fifth Floor, Boston,       *
 *  MA 02110-1301, USA.                                                   *
 *                                                                        *
 **************************************************************************/

/* end stub */

#include "dim4/dim4edge.h"
#include "dim4/dim4isomorphism.h"
#include "dim2/dim2triangulation.h"
#include <sstream>

namespace regina {

const int Dim4Edge::edgeNumber[5][5] = {
    { -1, 0, 1, 2, 3 },
    { 0, -1, 4, 5, 6 },
    { 1, 4, -1, 7, 8 },
    { 2, 5, 7, -1, 9 },
    { 3, 6, 8, 9, -1 }};

const int Dim4Edge::edgeVertex[10][2] = {
    { 0, 1 },
    { 0, 2 },
    { 0, 3 },
    { 0, 4 },
    { 1, 2 },
    { 1, 3 },
    { 1, 4 },
    { 2, 3 },
    { 2, 4 },
    { 3, 4 }};

const NPerm5 Dim4Edge::ordering[10] = {
    NPerm5(0, 1, 2, 3, 4),
    NPerm5(0, 2, 1, 3, 4),
    NPerm5(0, 3, 1, 2, 4),
    NPerm5(0, 4, 1, 2, 3),
    NPerm5(1, 2, 0, 3, 4),
    NPerm5(1, 3, 0, 2, 4),
    NPerm5(1, 4, 0, 2, 3),
    NPerm5(2, 3, 0, 1, 4),
    NPerm5(2, 4, 0, 1, 3),
    NPerm5(3, 4, 0, 1, 2)
};

// TODO: have a pass-by-reference Dim4Isomorphism that describes
//       how the link is sitting in the Dim4Triangulation. 
std::auto_ptr< Dim2Triangulation > Dim4Edge::buildLink(Dim4Isomorphism* inc) const
{
    std::auto_ptr< Dim2Triangulation > retval ( new Dim2Triangulation );
    for (unsigned long i=0; i<getNumberOfEmbeddings(); i++)
       {
        Dim2Triangle* tTri( retval->newTriangle() );
        std::stringstream temp;
        Dim4Pentachoron* pen( getEmbedding(i).getPentachoron() );
        temp << pen->getTriangulation()->pentachoronIndex( pen );
        temp << " " << getEmbedding(i).getEdge();
        tTri->setDescription( temp.str() );        
       }     
    for (unsigned long i=0; i<getNumberOfEmbeddings(); i++) {
       const Dim4EdgeEmbedding eEmb( getEmbedding(i) );
       const NPerm5 edgInc( eEmb.getVertices() );

       for (unsigned long j=2; j<5; j++)
            if ( !(eEmb.getPentachoron()->getTetrahedron(edgInc[j])->isBoundary()) && 
               (retval->getTriangle(i)->adjacentTriangle(j-2)==NULL) ) { 
          NPerm5 penGlue( eEmb.getPentachoron()->adjacentGluing(edgInc[j]) );

          const Dim4EdgeEmbedding adjEdjInc( const_cast< Dim4Pentachoron* >
            (eEmb.getPentachoron()->adjacentPentachoron(edgInc[j])), 
             Dim4Edge::edgeNumber[penGlue[edgInc[0]]][penGlue[edgInc[1]]]);
          // lets lookup adjEdjInc in emb_
          unsigned long adjeEmbIndx = find(emb_.begin(), emb_.end(), 
                adjEdjInc) - emb_.begin();
          NPerm5 incTrans( 
            adjEdjInc.getVertices().inverse() * penGlue * edgInc );
          NPerm3 tPerm( incTrans[2]-2, incTrans[3]-2, incTrans[4]-2 );
          // which is the target triangle 
          retval->getTriangle(i)->joinTo(j-2, 
                retval->getTriangle(adjeEmbIndx), tPerm);
        }
     }

    if ( (inc != NULL) ? (inc->getSourcePentachora() == retval->getNumberOfTriangles()) : false )
      for (unsigned long j=0; j<getNumberOfEmbeddings(); j++)
       { // it will be set up so that 0 and 1 go to the edge vertices in the pentachora
         // 2,3,4 will go to the triangle opposite. 
         Dim4Pentachoron* pen( getEmbedding(j).getPentachoron() );
         inc->pentImage(j) = pen->getTriangulation()->pentachoronIndex( pen );
         inc->facetPerm(j) = getEmbedding(j).getVertices();
       }

    return retval;
}

<<<<<<< HEAD
=======
void Dim4Edge::writeTextLong(std::ostream& out) const {
    writeTextShort(out);
    out << std::endl;

    out << "Appears as:" << std::endl;
    std::vector<Dim4EdgeEmbedding>::const_iterator it;
    for (it = emb_.begin(); it != emb_.end(); ++it)
        out << "  " << it->getPentachoron()->markedIndex()
            << " (" << it->getVertices().trunc2() << ')' << std::endl;
}
>>>>>>> 1e6c32f2

} // namespace regina
<|MERGE_RESOLUTION|>--- conflicted
+++ resolved
@@ -121,8 +121,6 @@
     return retval;
 }
 
-<<<<<<< HEAD
-=======
 void Dim4Edge::writeTextLong(std::ostream& out) const {
     writeTextShort(out);
     out << std::endl;
@@ -133,6 +131,5 @@
         out << "  " << it->getPentachoron()->markedIndex()
             << " (" << it->getVertices().trunc2() << ')' << std::endl;
 }
->>>>>>> 1e6c32f2
 
 } // namespace regina
