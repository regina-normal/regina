--- conflicted
+++ resolved
@@ -71,7 +71,6 @@
     NPerm5(3, 4, 0, 1, 2)
 };
 
-<<<<<<< HEAD
 // TODO: have a pass-by-reference Dim4Isomorphism that describes
 //       how the link is sitting in the Dim4Triangulation. 
 std::auto_ptr< Dim2Triangulation > Dim4Edge::buildLink(Dim4Isomorphism* inc) const
@@ -122,8 +121,6 @@
     return retval;
 }
 
-
-=======
 void Dim4Edge::writeTextLong(std::ostream& out) const {
     writeTextShort(out);
     out << std::endl;
@@ -135,5 +132,4 @@
             << " (" << it->getVertices().trunc2() << ')' << std::endl;
 }
 
->>>>>>> e4232791
 } // namespace regina
