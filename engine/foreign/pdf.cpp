
/**************************************************************************
 *                                                                        *
 *  Regina - A Normal Surface Theory Calculator                           *
 *  Computational Engine                                                  *
 *                                                                        *
 *  Copyright (c) 1999-2013, Ben Burton                                   *
 *  For further details contact Ben Burton (bab@debian.org).              *
 *                                                                        *
 *  This program is free software; you can redistribute it and/or         *
 *  modify it under the terms of the GNU General Public License as        *
 *  published by the Free Software Foundation; either version 2 of the    *
 *  License, or (at your option) any later version.                       *
 *                                                                        *
 *  As an exception, when this program is distributed through (i) the     *
 *  App Store by Apple Inc.; (ii) the Mac App Store by Apple Inc.; or     *
 *  (iii) Google Play by Google Inc., then that store may impose any      *
 *  digital rights management, device limits and/or redistribution        *
 *  restrictions that are required by its terms of service.               *
 *                                                                        *
 *  This program is distributed in the hope that it will be useful, but   *
 *  WITHOUT ANY WARRANTY; without even the implied warranty of            *
 *  MERCHANTABILITY or FITNESS FOR A PARTICULAR PURPOSE.  See the GNU     *
 *  General Public License for more details.                              *
 *                                                                        *
 *  You should have received a copy of the GNU General Public             *
 *  License along with this program; if not, write to the Free            *
 *  Software Foundation, Inc., 51 Franklin St, Fifth Floor, Boston,       *
 *  MA 02110-1301, USA.                                                   *
 *                                                                        *
 **************************************************************************/

/* end stub */

#include "foreign/pdf.h"
#include "packet/npdf.h"
<<<<<<< HEAD
#include <cstdio> // Ryan added this as the algebra-v3 branch would not compile without it.
=======
#include <cstdio>
>>>>>>> 89fc5521

namespace regina {

NPDF* readPDF(const char* filename) {
    NPDF* ans = new NPDF(filename);

    if (ans->isNull()) {
        delete ans;
        return 0;
    } else
        return ans;
}

bool writePDF(const char* filename, const NPDF& pdf) {
    if (pdf.isNull()) {
        // Preserve old behaviour for backward compatibility: create an
        // empty file.
        FILE* out = fopen(filename, "wb");
        if (! out)
            return false;
        fclose(out);
        return true;
    } else
        return pdf.savePDF(filename);
}

} // namespace regina<|MERGE_RESOLUTION|>--- conflicted
+++ resolved
@@ -34,11 +34,7 @@
 
 #include "foreign/pdf.h"
 #include "packet/npdf.h"
-<<<<<<< HEAD
-#include <cstdio> // Ryan added this as the algebra-v3 branch would not compile without it.
-=======
 #include <cstdio>
->>>>>>> 89fc5521
 
 namespace regina {
 
