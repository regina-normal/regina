
/**************************************************************************
 *                                                                        *
 *  Regina - A Normal Surface Theory Calculator                           *
 *  Computational Engine                                                  *
 *                                                                        *
 *  Copyright (c) 1999-2016, Ben Burton                                   *
 *  For further details contact Ben Burton (bab@debian.org).              *
 *                                                                        *
 *  This program is free software; you can redistribute it and/or         *
 *  modify it under the terms of the GNU General Public License as        *
 *  published by the Free Software Foundation; either version 2 of the    *
 *  License, or (at your option) any later version.                       *
 *                                                                        *
 *  As an exception, when this program is distributed through (i) the     *
 *  App Store by Apple Inc.; (ii) the Mac App Store by Apple Inc.; or     *
 *  (iii) Google Play by Google Inc., then that store may impose any      *
 *  digital rights management, device limits and/or redistribution        *
 *  restrictions that are required by its terms of service.               *
 *                                                                        *
 *  This program is distributed in the hope that it will be useful, but   *
 *  WITHOUT ANY WARRANTY; without even the implied warranty of            *
 *  MERCHANTABILITY or FITNESS FOR A PARTICULAR PURPOSE.  See the GNU     *
 *  General Public License for more details.                              *
 *                                                                        *
 *  You should have received a copy of the GNU General Public             *
 *  License along with this program; if not, write to the Free            *
 *  Software Foundation, Inc., 51 Franklin St, Fifth Floor, Boston,       *
 *  MA 02110-1301, USA.                                                   *
 *                                                                        *
 **************************************************************************/

/*! \file enumerate/ntreelp-impl.h
 *  \brief Deprecated header.
 */

#ifndef __NTREELP_IMPL_H
#ifndef __DOXYGEN
#define __NTREELP_IMPL_H
#endif

<<<<<<< HEAD
/**
 * Optimisation flags:
 * Define any combination of the following flags to switch \e off
 * various optimisations.
 * This is for diagnostic purposes only.
 */
// #define REGINA_NOOPT_REORDER_COLUMNS

#include "angle/anglestructure.h"
#include "enumerate/ntreelp.h"
#include "maths/matrixops.h"
#include "surfaces/nnormalsurfacelist.h"
#include "triangulation/ntriangulation.h"
#include "utilities/nbitmask.h"
#include <cstring>

namespace regina {

template <typename Integer>
void LPMatrix<Integer>::combRow(const Integer& destCoeff, unsigned dest,
        const Integer& srcCoeff, unsigned src, const Integer& div) {
    Integer* ps = dat_ + src * cols_;
    Integer* pd = dat_ + dest * cols_;
    Integer tmp; // Use this to avoid spurious temporary Integers.
    for (unsigned i = 0; i < cols_; ++i) {
        *pd *= destCoeff;
        tmp = srcCoeff;
        tmp *= *ps++;
        *pd -= tmp;
        (*pd++).divByExact(div);
    }
}

template <typename Integer>
Integer LPMatrix<Integer>::combRowAndNorm(const Integer& destCoeff,
        unsigned dest, const Integer& srcCoeff, unsigned src) {
    Integer gcdRow; // Initialised to zero.
    Integer* ps = dat_ + src * cols_;
    Integer* pd = dat_ + dest * cols_;
    Integer tmp; // Use this to avoid spurious temporary Integers.
    unsigned i;
    for (i = 0; i < cols_; ++i, ++pd, ++ps) {
        *pd *= destCoeff;
        tmp = srcCoeff;
        tmp *= *ps;
        *pd -= tmp;
        if (gcdRow != 1)
            gcdRow.gcdWith(*pd); // gcd() guarantees to be >= 0.
    }
    if (gcdRow > 1) {
        pd = dat_ + dest * cols_;
        for (i = 0; i < cols_; ++i)
            (*pd++).divByExact(gcdRow);
    }
    return gcdRow;
}

template <typename Integer>
void LPMatrix<Integer>::dump(std::ostream& out) const {
    out << "---------------------------------" << std::endl;
    unsigned r, c;
    for (r = 0; r < rows_; ++r) {
        for (c = 0; c < cols_; ++c)
            out << entry(r, c) << ' ';
        out << std::endl;
    }
    out << "---------------------------------" << std::endl;
}

template <class LPConstraint>
LPInitialTableaux<LPConstraint>::LPInitialTableaux(
        const NTriangulation* tri, NormalCoords coords, bool enumeration) :
        tri_(tri), coords_(coords) {
    unsigned r, c;

    // Fetch the original (unadjusted) matrix of matching equations.
    if (coords_ != NS_ANGLE) {
        eqns_ = regina::makeMatchingEquations(tri, coords);
        scaling_ = 0;
    } else {
        eqns_ = AngleStructureVector::makeAngleEquations(tri);

        // Scale each row so that the rightmost entry (used for
        // projectivising the angle structure polytope) is always -2.
        // This is possible since the matrix returned by AngleStructureVector
        // will have final entries of -1 and -2 only.
        scaling_ = -2;
        long rightmost;
        for (r = 0; r < eqns_->rows(); ++r) {
            rightmost = eqns_->entry(r, eqns_->columns() - 1).longValue();
            if (rightmost != scaling_)
                for (c = 0; c < eqns_->columns(); ++c)
                    eqns_->entry(r, c) *= (scaling_ / rightmost);
        }
    }

    // Compute the rank of the matrix, and reorder its rows so
    // the first \a rank_ rows are full rank.
    rank_ = regina::rowBasis(*eqns_);

    // Reorder the columns using a good heuristic.
    cols_ = eqns_->columns() + LPConstraint::nConstraints;
    columnPerm_ = new int[cols_];
    reorder(enumeration);

    // Create and fill the sparse columns.
    col_ = new LPCol<LPConstraint>[cols_];
    for (c = 0; c < eqns_->columns() - (scaling_ ? 1 : 0); ++c)
        for (r = 0; r < rank_; ++r)
            if (eqns_->entry(r, c) != 0)
                col_[c].push(r, eqns_->entry(r, c).longValue());

    // Add in the final row(s) for any additional constraints.
    constraintsBroken_ = ! LPConstraint::addRows(col_, columnPerm_, tri);
    rank_ += LPConstraint::nConstraints;
}

#ifdef REGINA_NOOPT_REORDER_COLUMNS
template <class LPConstraint>
void LPInitialTableaux<LPConstraint>::reorder(bool) {
    // This is a "do-nothing" version of reorder().
    int i, j;
    if (coords_ == NS_QUAD || coords_ == NS_ANGLE) {
        // Leave the columns exactly as they were.
        for (i = 0; i < cols_; ++i)
            columnPerm_[i] = i;
        return;
    } else {
        // Keep the tetrahedra in the same order, but move
        // quadrilaterals to the front and triangles to the back
        // as required by columnPerm().
        int n = tri_->size();
        for (i = 0; i < n; ++i) {
            columnPerm_[3 * i] = 7 * i + 4;
            columnPerm_[3 * i + 1] = 7 * i + 5;
            columnPerm_[3 * i + 2] = 7 * i + 6;
            columnPerm_[3 * n + 4 * i] = 7 * i;
            columnPerm_[3 * n + 4 * i + 1] = 7 * i + 1;
            columnPerm_[3 * n + 4 * i + 2] = 7 * i + 2;
            columnPerm_[3 * n + 4 * i + 3] = 7 * i + 3;
        }
    }

    // This fills the columnPerm_ array; now we need to move the
    // columns of eqns_ around accordingly, and then finish off
    // columnPerm_ with the columns for additional constraints
    // from LPConstraint (if we have any).
    //
    // From here on we copy code directly from the "real" reorder()
    // below.
    int* tmp = new int[eqns_->columns()];
    std::copy(columnPerm_, columnPerm_ + eqns_->columns(), tmp);
    for (i = 0; i < eqns_->columns(); ++i) {
        // Column tmp[i] of the matrix should be moved to
        // column i.
        if (tmp[i] == i)
            continue;

        eqns_->swapColumns(i, tmp[i]);

        // Adjust links to the old column i, which is now column tmp[i].
        for (j = i + 1; j < eqns_->columns(); ++j)
            if (tmp[j] == i)
                break; // This is the link we need to change.
#ifdef REGINA_VERIFY_LPDATA
        if (j == eqns_->columns()) {
            std::cerr << "ERROR: Sorting error." << std::endl;
            ::exit(1);
        }
#endif
        tmp[j] = tmp[i];
        tmp[i] = i;
    }
    delete[] tmp;

    // If we have extra variables for additional constraints or
    // objectives, append the corresponding entries to the end of
    // the permutation for completeness.
    for (i = 0; i < LPConstraint::nConstraints; ++i)
        columnPerm_[cols_ - i - 1] = cols_ - i - 1;
}
#else
template <class LPConstraint>
void LPInitialTableaux<LPConstraint>::reorder(bool enumeration) {
    int n = tri_->size();
    int i, j, k;

    // Fill the columnPerm_ array according to what kind of
    // problem we're trying to solve.
    if (coords_ == NS_STANDARD && enumeration) {
        // We're doing vertex enumeration in standard coordinates.
        //
        // Use exactly the same ordering of quadrilaterals that we
        // use in quadrilateral coordinates, and then just fill
        // in the triangles at the end.
        LPInitialTableaux quad(tri_, NS_QUAD, true /* enumeration */);
        for (i = 0; i < n; ++i) {
            k = quad.columnPerm()[3 * i] / 3;
            columnPerm_[3 * i] = 7 * k + 4;
            columnPerm_[3 * i + 1] = 7 * k + 5;
            columnPerm_[3 * i + 2] = 7 * k + 6;
            columnPerm_[3 * n + 4 * i] = 7 * k;
            columnPerm_[3 * n + 4 * i + 1] = 7 * k + 1;
            columnPerm_[3 * n + 4 * i + 2] = 7 * k + 2;
            columnPerm_[3 * n + 4 * i + 3] = 7 * k + 3;
        }
    } else if (coords_ == NS_ANGLE) {
        // TODO: Find a good heuristic to use for angle structure coordinates.
        // For now, we'll leave the columns exactly as they were.
        for (i = 0; i < cols_; ++i)
            columnPerm_[i] = i;
        return;
    } else {
        // Either we're doing vertex enumeration in quad coordinates,
        // or we're in standard coordinates but just searching for a
        // single solution under some constraints.
        //
        // Process the rows in increasing order by number of tetrahedra
        // touched, and place the columns for each tetrahedron in the
        // order that we see them.  We place columns at the "back" of
        // the matrix, so that we fill the matrix in "reverse" order
        // from the last column to the first.

        // Track which rows have been processed so far.
        bool* used = new bool[rank_];
        std::fill(used, used + rank_, false);

        // Also track which tetrahedra have been used so far.
        bool* touched = new bool[n];
        std::fill(touched, touched + n, false);
        int nTouched = 0;

        // Off we go, one row at a time.
        int bestRow, best, curr;
        for (i = 0; i < rank_; ++i) {
            // Seek out the ith row to process.
            // Because the first rank_ rows of the matrix are full rank,
            // we are guaranteed that this row will be non-zero.

            best = n + 1; // No row touches more than n tetrahedra.

            for (j = 0; j < rank_; ++j) {
                if (used[j])
                    continue;
                curr = 0;
                for (k = 0; k < n; ++k) {
                    if (touched[k])
                        continue;
                    if (coords_ == NS_QUAD) {
                        // We're in quadrilateral or angle structure
                        // coordinates.
                        if (eqns_->entry(j, 3 * k) != 0 ||
                                eqns_->entry(j, 3 * k + 1) != 0 ||
                                eqns_->entry(j, 3 * k + 2) != 0)
                            ++curr;
                    } else {
                        // We're in standard coordinates.
                        if (eqns_->entry(j, 7 * k + 4) != 0 ||
                                eqns_->entry(j, 7 * k + 5) != 0 ||
                                eqns_->entry(j, 7 * k + 6) != 0)
                            ++curr;
                    }
                    if (curr >= best)
                        break; // We cannot beat best from here.
                }
                if (curr < best) {
                    bestRow = j;
                    best = curr;
                }
            }

            // The next row to process is bestRow.
            // Find all the tetrahedra that it touches that we
            // haven't already used yet, and place the corresponding
            // columns at the end of the matrix.
            used[bestRow] = true;
            for (k = 0; k < n; ++k) {
                if (touched[k])
                    continue;
                if (coords_ == NS_QUAD) {
                    // We're in quadrilateral or angle structure coordinates.
                    if ((eqns_->entry(bestRow, 3 * k) != 0 ||
                            eqns_->entry(bestRow, 3 * k + 1) != 0 ||
                            eqns_->entry(bestRow, 3 * k + 2) != 0)) {
                        touched[k] = true;

                        columnPerm_[3 * (n - nTouched) - 3] = 3 * k;
                        columnPerm_[3 * (n - nTouched) - 2] = 3 * k + 1;
                        columnPerm_[3 * (n - nTouched) - 1] = 3 * k + 2;

                        ++nTouched;
                    }
                } else {
                    // We're in standard coordinates.
                    if ((eqns_->entry(bestRow, 7 * k + 4) != 0 ||
                            eqns_->entry(bestRow, 7 * k + 5) != 0 ||
                            eqns_->entry(bestRow, 7 * k + 6) != 0)) {
                        touched[k] = true;

                        // The quadrilateral columns...
                        columnPerm_[3 * (n - nTouched) - 3] = 7 * k + 4;
                        columnPerm_[3 * (n - nTouched) - 2] = 7 * k + 5;
                        columnPerm_[3 * (n - nTouched) - 1] = 7 * k + 6;
                        // ... and the triangle columns.
                        columnPerm_[3 * n + 4 * (n - nTouched) - 4] =
                            7 * k;
                        columnPerm_[3 * n + 4 * (n - nTouched) - 3] =
                            7 * k + 1;
                        columnPerm_[3 * n + 4 * (n - nTouched) - 2] =
                            7 * k + 2;
                        columnPerm_[3 * n + 4 * (n - nTouched) - 1] =
                            7 * k + 3;

                        ++nTouched;
                    }
                }
            }
        }

        // We have now processed all rows.  However, there may be some
        // tetrahedra that appear in no rows at all.
        // Make sure we catch these tetrahedra as well.
        for (k = 0; k < n; ++k) {
            if (touched[k])
                continue;
            touched[k] = true;
            if (coords_ == NS_QUAD) {
                // We're in quadrilateral or angle structure coordinates.
                columnPerm_[3 * (n - nTouched) - 3] = 3 * k;
                columnPerm_[3 * (n - nTouched) - 2] = 3 * k + 1;
                columnPerm_[3 * (n - nTouched) - 1] = 3 * k + 2;
            } else {
                // We're in standard coordinates.
                columnPerm_[3 * (n - nTouched) - 3] = 7 * k + 4;
                columnPerm_[3 * (n - nTouched) - 2] = 7 * k + 5;
                columnPerm_[3 * (n - nTouched) - 1] = 7 * k + 6;
                columnPerm_[3 * n + 4 * (n - nTouched) - 4] = 7 * k;
                columnPerm_[3 * n + 4 * (n - nTouched) - 3] = 7 * k + 1;
                columnPerm_[3 * n + 4 * (n - nTouched) - 2] = 7 * k + 2;
                columnPerm_[3 * n + 4 * (n - nTouched) - 1] = 7 * k + 3;
            }
            ++nTouched;
        }

        delete[] touched;
        delete[] used;
    }

    // At this point we have filled the columnPerm_ array
    // (except for the final columns for additional constraints
    // from LPConstraint, which we will deal with later).
    //
    // Now go ahead and actually move the columns around accordingly.
    int* tmp = new int[eqns_->columns()];
    std::copy(columnPerm_, columnPerm_ + eqns_->columns(), tmp);
    for (i = 0; i < eqns_->columns(); ++i) {
        // Column tmp[i] of the matrix should be moved to
        // column i.
        if (tmp[i] == i)
            continue;

        eqns_->swapColumns(i, tmp[i]);

        // Adjust links to the old column i, which is now column tmp[i].
        for (j = i + 1; j < eqns_->columns(); ++j)
            if (tmp[j] == i)
                break; // This is the link we need to change.
#ifdef REGINA_VERIFY_LPDATA
        if (j == eqns_->columns()) {
            std::cerr << "ERROR: Sorting error." << std::endl;
            ::exit(1);
        }
#endif
        tmp[j] = tmp[i];
        tmp[i] = i;
    }
    delete[] tmp;

    // If we have extra variables for additional constraints or
    // objectives, append the corresponding entries to the end of
    // the permutation for completeness.
    for (i = 0; i < LPConstraint::nConstraints; ++i)
        columnPerm_[cols_ - i - 1] = cols_ - i - 1;
}
#endif

template <class LPConstraint, typename Integer>
void LPData<LPConstraint, Integer>::initStart() {
    // In this routine we rely on the fact that the
    // LPInitialTableaux constructor ensures that the original
    // tableaux has full rank.

    // Begin at the original tableaux, with no row operations performed
    // and with all equations having a right-hand side of zero.
    rowOps_.initIdentity(origTableaux_->rank());
    std::fill(rhs_, rhs_ + origTableaux_->rank(), 0);
    rank_ = origTableaux_->rank();
    octPrimary_ = -1;

    // From here, find any feasible basis.
    findInitialBasis();

    // Since RHS = 0, this basis is already feasible.
    feasible_ = true;

    // Finally, enforce our additional linear constraints.
    // This might break feasibility.
    LPConstraint::constrain(*this, origTableaux_->columns());
}

template <class LPConstraint, typename Integer>
void LPData<LPConstraint, Integer>::initClone(const LPData& parent) {
    // If the parent tableaux is infeasible, mark this tableaux as
    // infeasible also and abort.
    feasible_ = parent.feasible_;
    if (! feasible_)
        return;

    // The parent tableaux is feasible: clone all of its data.
    std::copy(parent.rhs_, parent.rhs_ + parent.rank_, rhs_);
    rowOps_.initClone(parent.rowOps_);
    rank_ = parent.rank_;
    memcpy(basis_, parent.basis_, parent.rank_ * sizeof(int));
    memcpy(basisRow_, parent.basisRow_, origTableaux_->columns() * sizeof(int));
    octPrimary_ = parent.octPrimary_;
    octSecondary_ = parent.octSecondary_;
}

template <class LPConstraint, typename Integer>
void LPData<LPConstraint, Integer>::constrainZero(unsigned pos) {
    // If the variable has already been deactivated, there is
    // nothing to do.
    if (! isActive(pos))
        return;

    // If the system is infeasible beforehand, it will certainly
    // be infeasible afterwards.  In this case, abort.
    if (! feasible_)
        return;

    // If we ever do something that *might* make the basis
    // infeasible, we will set perhapsInfeasible to true as a
    // reminder to fix things later.
    bool perhapsInfeasible = false;

    // Is the variable currently in the basis?  If so, get it out.
    if (basisRow_[pos] >= 0) {
        int r = basisRow_[pos];
        int c;
        if (rhs_[r].isZero()) {
            // We can pivot in any other variable that appears in
            // this basis row.  Choose the one with largest index.
            for (c = origTableaux_->columns() - 1; c >= 0; --c)
                if (basisRow_[c] < 0 /* c is active and non-basic */ &&
                        entrySign(r, c))
                    break;
            if (c >= 0) {
                pivot(pos, c);
                // Because rhs_[r] == 0, this pivot can never create
                // infeasibility.
            } else {
                // There are no other variables in this basis row!
                // Our equation just looks like x_pos = 0.
                //
                // This means that, if we deactivate pos, we lose rank
                // and we need to delete the corresponding row entirely.
                --rank_;

                // "Delete" the row by moving it to index rank_, which
                // is now outside our scope of interest (since we are
                // now only interested in rows 0,...,rank_-1).
                if (r != rank_) {
                    std::swap(rhs_[r], rhs_[rank_]);
                    rowOps_.swapRows(r, rank_);
                    basis_[r] = basis_[rank_];
                    basisRow_[basis_[r]] = r;
                }

                // This column is already filled with zeroes
                // from row 0 to rank_-1, because pos was in the basis.
                // If we're in paranoid mode, check this.
#ifdef REGINA_VERIFY_LPDATA
                for (r = 0; r < rank_; ++r)
                    if (! entry(r, pos).isZero()) {
                        std::cerr << "VERIFY: Drop error." << std::endl;
                        ::exit(1);
                    }
#endif
            }
        } else {
            // Because the system is feasible, we have rhs_[r] > 0.
            // This means we can only pivot in a variable with positive
            // coefficient in this basis row.  If there is one,
            // choose the one with largest index.  If there is
            // no such variable, the entire system becomes infeasible.
            for (c = origTableaux_->columns() - 1; c >= 0; --c)
                if (basisRow_[c] < 0 /* c is active and non-basic */ &&
                        entrySign(r, c) > 0)
                    break;
            if (c < 0) {
                // There is no possible variable to pivot in.
                // The system must be infeasible.
                feasible_ = false;
                return;
            }
            pivot(pos, c);

            // The pivot *might* have made the new basis infeasible.
            // Remember this so we can fix things afterwards.
            perhapsInfeasible = true;
        }
    }

    // The variable is out of the basis.  Deactivate the column
    // (which simply means setting basisRow to some non-negative
    // integer).
    basisRow_[pos] = 0;

#ifdef REGINA_VERIFY_LPDATA
    verify();
#endif

    // The variable is gone, but we might have pivoted to an
    // infeasible basis.  If this is a possibility, then move to a
    // feasible basis if we can.  If we cannot, then makeFeasible()
    // will detect this and set \a feasible_ to \c false.
    if (perhapsInfeasible)
        makeFeasible();

#ifdef REGINA_VERIFY_LPDATA
    verify();
#endif
}

template <class LPConstraint, typename Integer>
void LPData<LPConstraint, Integer>::constrainPositive(unsigned pos) {
    // If the variable has already been deactivated, it cannot
    // be positive.
    if (! isActive(pos)) {
        feasible_ = false;
        return;
    }

    // If the system is infeasible beforehand, it will certainly
    // be infeasible afterwards.  In this case, abort.
    if (! feasible_)
        return;

    // Just replace x with (1+x'), where now x' must be non-negative.
    // This corresponds to subtracting column pos of this tableaux
    // from the right-hand side.
    // If there is any possibility that some entry on the
    // right-hand side could become negative, we must remember to
    // pivot back to feasibility.
    int r = basisRow_[pos];
    Integer tmp;
    if (r >= 0) {
        // This variable is in the basis, and so there is only
        // one non-zero entry in column pos.
        // This makes subtracting column pos from rhs_ very easy
        // (just a single operation):
        entry(r, pos, tmp);
        if ((rhs_[r] -= tmp) < 0)
            makeFeasible();
    } else {
        // This variable is not in the basis.
        // We know nothing about the column, so just do a full
        // element-by-element column subtraction.
        for (r = 0; r < rank_; ++r) {
            entry(r, pos, tmp);
            rhs_[r] -= tmp;
        }
        makeFeasible();
    }
}

template <class LPConstraint, typename Integer>
void LPData<LPConstraint, Integer>::constrainOct(
        unsigned quad1, unsigned quad2) {
    // If either variable has already been deactivated, it cannot
    // be positive.
    if (! (isActive(quad1) && isActive(quad2))) {
        feasible_ = false;
        return;
    }

    // If the system is infeasible beforehand, it will certainly
    // be infeasible afterwards.  In this case, abort.
    if (! feasible_)
        return;

    // Suppose we choose to count octagons using column i, and
    // to zero out and deactivate column j (where i and j are
    // quad1 and quad2 in some order).  Then our tasks are to:
    //
    // (i) Set x_i = x_j, by replacing the variable x_j with
    //     x_j' = x_j - x_i;
    // (ii) If we have any additional linear constraints through
    //      the template parameter LPConstraints, adjust the
    //      coefficients in columns i and/or j if necessary to
    //      reflect the presence of octagons (recalling that the
    //      coefficients for an octagon type need not be the sum
    //      of coefficients for the corresponding two
    //      quadrilateral types);
    // (iii) Set x_i >= 1 and x_j' = 0.
    //
    // We do this as follows:
    //
    // (i) Add column j to column i;
    // (ii) Add or subtract further multiples of the final column(s)
    //      to/from column i to reflect any change in coefficients;
    // (iii) Call constrainZero(j) and constrainPositive(i).
    //
    // We perform steps (i) and (ii) just by setting octPrimary_ and
    // octSecondary_ (this works because the implementation of entry()
    // adjusts its results according to the current values of
    // octPrimary_ and octSecondary_).  However, if we change a
    // column corresponding to a basic variable then we must
    // remember to reorganise the tableaux so that the column once
    // again contains all zeroes except for a single positive entry.

    int row1 = basisRow_[quad1];
    int row2 = basisRow_[quad2];

    if (row1 < 0) {
        if (row2 < 0) {
            // Both variables are non-basic.
            // We will use quad1 to count octagons.

            // First adjust the columns in the tableaux...
            octPrimary_ = quad1;
            octSecondary_ = quad2;

            // ... and then constrain variables as required.
            // Since quad2 is non-basic, it is already zero so
            // we can simply deactivate it.
            basisRow_[quad2] = 0;
            constrainPositive(quad1);
        } else {
            // quad1 is non-basic, but quad2 is basic.
            // Once again we will use quad1 to count octagons.

            // First adjust the columns in the tableaux...
            octPrimary_ = quad1;
            octSecondary_ = quad2;

            // ... and then constrain variables as required.
            // This time quad2 might be non-zero, so we need to
            // call the more expensive constrainZero(quad2).
            constrainZero(quad2);
            constrainPositive(quad1);
        }
    } else if (row2 < 0) {
        // quad2 is non-basic, but quad1 is basic.
        // This time we will use quad2 to count octagons.
        // Do what we did in the previous case, but the other way
        // around.

        // First adjust the columns in the tableaux...
        octPrimary_ = quad2;
        octSecondary_ = quad1;

        // ... and then constrain variables as required.
        constrainZero(quad1);
        constrainPositive(quad2);
    } else {
        // Both quad1 and quad2 are basic.
        //
        // Because we might need to adjust columns to reflect changes
        // in our additional linear constraints, whichever column we
        // keep could change in any crazy way.  We will need to adjust
        // things to make sure it looks like a basis column once again.

        // For no particular reason, let's choose to count
        // octagons using quad1, and eventually drop quad2.
        // It's going to be messy whichever we choose.

        // Adjust column quad1 now.
        octPrimary_ = quad1;
        octSecondary_ = quad2;

        // Although quad1 is in the basis, its column could now
        // look like anything.  We need to repair it so it
        // contains all zeroes except for cell (row1, quad1),
        // which must be strictly positive.
        Integer e1;
        entry(row1, quad1, e1);
        if (! e1.isZero()) {
            // The (row1, quad1) entry is non-zero.
            // It's clear what to do from here: make sure
            // this entry is positive, perform row operations to
            // clear out the rest of column quad1, and then restore
            // feasibility.
            if (e1 < 0) {
                e1.negate();
                rhs_[row1].negate();
                rowOps_.negateRow(row1);
            }

            Integer coeff, gcdRow;
            for (int r = 0; r < rank_; ++r) {
                if (r == row1)
                    continue;

                // We will reuse coeff, to avoid too many temporary Integers.
                // We first set coeff here, and then we reuse and alter it
                // within the IF block below.
                entry(r, quad1, coeff);
                if (! coeff.isZero()) {
                    gcdRow = rowOps_.combRowAndNorm(e1, r, coeff, row1);

                    // As usual, we already know in advance that
                    // gcdRow must divide into rhs_[r].
                    rhs_[r] *= e1;
                    coeff *= rhs_[row1];
                    rhs_[r] -= coeff;
                    rhs_[r].divByExact(gcdRow);
                }
            }

            makeFeasible();

            // Right: that takes care of the column adjustments.
            // Now constrain the variables as required.
            constrainZero(quad2);
            constrainPositive(quad1);
        } else {
            // The (row1, quad1) entry is now zero.
            // Our solution here is to get quad1 out of the basis.
            // Try to find some other non-zero coefficient in row1;
            // note that the only possible locations for another
            // non-zero coefficient are in non-basic columns.

            // Choose the column with largest index.
            int c;
            for (c = origTableaux_->columns() - 1; c >= 0; --c)
                if (basisRow_[c] < 0 /* active and non-basic */ &&
                        entrySign(row1, c))
                    break;
            if (c >= 0) {
                // We've found an alternative.
                // Pivot quad1 out of the basis, and put column c
                // in its place.
                pivot(quad1, c);

                // We now have a basis again with a corresponding
                // tableaux, but the pivot may have broken feasibility.
                makeFeasible();

                // This takes care of the column adjustments.
                // Now constrain the variables as required.
                constrainZero(quad2);
                constrainPositive(quad1);
            } else {
                // Every single entry in this row is zero!
                //
                // If rhs_[row1] == 0, this is a tautology.
                // If rhs_[row1] != 0, this is an impossibility.
                if (rhs_[row1] != 0) {
                    feasible_ = false;
                } else {
                    // Just pull quad1 out of the basis.  Since
                    // the rank drops, we don't need another
                    // variable to replace it.
                    basisRow_[quad1] = -1;

                    // Move the empty row out of the active area
                    // of the matrix.
                    --rank_;
                    if (row1 != rank_) {
                        std::swap(rhs_[row1], rhs_[rank_]);
                        rowOps_.swapRows(row1, rank_);
                        basis_[row1] = basis_[rank_];
                        basisRow_[basis_[row1]] = row1;
                    }

                    // Since the RHS did not change, the system
                    // is still feasible.
                    // Constrain the variables as required.
                    constrainZero(quad2);
                    constrainPositive(quad1);
                }
            }
        }
    }
}

template <class LPConstraint, typename Integer>
void LPData<LPConstraint, Integer>::dump(std::ostream& out) const {
    unsigned r, c;
    out << "========================" << std::endl;
    for (r = 0; r < rank_; ++r)
        out << basis_[r] << ' ';
    out << std::endl;
    out << "========================" << std::endl;
    for (r = 0; r < rank_; ++r) {
        for (c = 0; c < origTableaux_->columns(); ++c)
            out << entry(r, c) << ' ';
        out << std::endl;
    }
    out << "========================" << std::endl;
}

template <class LPConstraint, typename Integer>
void LPData<LPConstraint, Integer>::extractSolution(
        NRay& v, const char* type) const {
    // Fetch details on how to undo the column permutation.
    const int* columnPerm = origTableaux_->columnPerm();

    // We will multiply the solution vector by
    // lcm(basis coefficients in the tableaux), which will
    // ensure that the variables will all be integers.
    // This multiple might be too large, but we will shrink the
    // vector down again at the end of this routine.
    //
    // First compute this lcm.
    unsigned i;
    NLargeInteger lcm(1);
    for (i = 0; i < rank_; ++i)
        lcm = lcm.lcm(NLargeInteger(entry(i, basis_[i])));

    // Now compute (lcm * the solution vector).  We do not yet
    // take into account the change of variables x_i -> x_i - 1
    // that occurred each time we called constrainPositive(),
    // or the more complex changes of variables that occurred
    // each time we called constrainOct().
    //
    // All non-basic variables will be zero (and so we do
    // nothing, since the precondition states that they are
    // already zero in \a v).
    //
    // For basic variables, compute the values from the tableaux.
    // Because we are multiplying everything by lcm, the
    // divisions in the following code are all perfectly safe
    // (and give precise integer results).
    NLargeInteger coord;
    for (i = 0; i < rank_; ++i) {
        if (basis_[i] >= v.size())
            continue;
        coord = lcm;
        coord *= NLargeInteger(rhs_[i]);
        coord /= NLargeInteger(entry(i, basis_[i]));
        v.setElement(columnPerm[basis_[i]], coord);
    }

    // Now we take into account the changes of variable due
    // to past calls to constrainPositive(), as described above.
    // Since we have multiplied everything by lcm, instead of
    // adding +1 to each relevant variable we must add +lcm.
    size_t pos;
    if (origTableaux_->coords() == NS_ANGLE) {
        if (type) {
            // For taut angle structures, the only coordinate that is explicitly
            // constrained to be positive is the final scaling coordinate.
            // Even better, this coordinate is never moved by the column
            // permutation.
            pos = 3 * origTableaux_->tri()->size();
            v.setElement(pos, v[pos] + lcm);
        } else {
            // For strict angle structures, we pass type == 0, and we
            // constrain *all* coordinates as positive.
            for (pos = 0;
                    pos <= 3 * origTableaux_->tri()->size();
                    ++pos)
                v.setElement(pos, v[pos] + lcm);
        }
    } else {
        // For normal and almost normal surfaces, we need to work through
        // each past call to constrainPositive() and/or constrainOct().
        const unsigned long nTets =
            origTableaux_->tri()->size();

        // First take into account the quadrilateral types...
        for (i = 0; i < nTets; ++i)
            if (type[i] && type[i] < 4) {
                pos = columnPerm[3 * i + type[i] - 1];
                v.setElement(pos, v[pos] + lcm);
            }
        // ... and then the triangle types.
        for (i = 3 * nTets; i < v.size(); ++i)
            if (type[i - 2 * nTets]) {
                pos = columnPerm[i];
                v.setElement(pos, v[pos] + lcm);
            }

        // Next take into account the changes of variable due to
        // past calls to constrainOct().
        if (octPrimary_ >= 0) {
            pos = columnPerm[octPrimary_];
            v.setElement(pos, v[pos] + lcm);
            v.setElement(columnPerm[octSecondary_], v[pos]);
        }
    }

    // To finish, divide through by the gcd so we have the
    // smallest multiple that is an integer vector.
    v.scaleDown();
}

template <class LPConstraint, typename Integer>
void LPData<LPConstraint, Integer>::pivot(unsigned outCol, unsigned inCol) {
    unsigned defRow = basisRow_[outCol];
    basisRow_[outCol] = -1;
    basisRow_[inCol] = defRow;
    basis_[defRow] = inCol;

    // Make sure that inCol has a positive coefficient in row defRow.
    Integer base;
    entry(defRow, inCol, base);
    if (base < 0) {
        base.negate();
        rhs_[defRow].negate();
        rowOps_.negateRow(defRow);
    }

    // Walk through the entire tableaux and perform row operations
    // to ensure that the only non-zero entry in column \a inCol
    // is the entry base in row defRow (as extracted above).
    Integer coeff, gcdRow;
    unsigned r;
    for (r = 0; r < rank_; ++r) {
        if (r == defRow)
            continue;

        // We will reuse coeff, to avoid too many temporary Integers.
        // We first set coeff here, and then we reuse and alter it within the
        // IF block below.
        entry(r, inCol, coeff);
        if (! coeff.isZero()) {
            // Perform the row operation on the matrix...
            gcdRow = rowOps_.combRowAndNorm(base, r, coeff, defRow);

            // ... and on the right-hand side also.
            // We already know that gcdRow must divide into rhs_[r],
            // since rhs_ is obtained by multiplying the integer
            // matrix rowOps_ with an integer vector.
            rhs_[r] *= base;
            coeff *= rhs_[defRow];
            rhs_[r] -= coeff;
            rhs_[r].divByExact(gcdRow);
        }
    }
}

template <class LPConstraint, typename Integer>
void LPData<LPConstraint, Integer>::findInitialBasis() {
    // Start with all variables active but non-basic.
    std::fill(basisRow_, basisRow_ + origTableaux_->columns(), -1);

    // We find our initial basis using Gauss-Jordan elimination.
    // Until we sit down and prove some results about the magnitude of
    // the intermediate integers that appear, we will need to do this
    // entire process using the arbitrary-precision NInteger class.

    // We do not touch rhs_ at all, since our preconditions ensure that
    // rhs_ is the zero vector.

    // Temporary matrices:
    // tab = begins as starting tableaux, becomes identity in the basis columns.
    // ops = begins as identity matrix, becomes the final row operation matrix.

    // Build a dense copy of the starting tableaux, which we
    // will work with as we perform our Gauss-Jordan elimination.
    LPMatrix<NInteger> tab(rank_, origTableaux_->columns());
    origTableaux_->fillInitialTableaux(tab);

    LPMatrix<NInteger> ops(rank_, rank_);
    ops.initIdentity(rank_);

    // Off we go with our Gauss-Jordan elimination.
    // Since the original tableaux is full rank, we know in
    // advance that every row will define some basic variable.
    unsigned row;
    unsigned r, c;
    NInteger base, coeff;
    NInteger gcdRow;
    for (row = 0; row < rank_; ++row) {
        // Find the first non-zero entry in this row.
        // The corresponding column will become our next basic variable.
        for (c = 0; c < origTableaux_->columns(); ++c)
            if (basisRow_[c] < 0 /* non-basic variable */ &&
                    ! tab.entry(row, c).isZero())
                break;

        // Since the original tableaux has full rank, we must
        // have found a non-zero entry.  However, for sanity,
        // add some code to deal with the situation where we did not.
        if (c == origTableaux_->columns()) {
            // Impossible, assuming the matrix had the correct rank...
#ifdef REGINA_VERIFY_LPDATA
            std::cerr << "ERROR: No initial basis, bad rank."
                << std::endl;
            ::exit(1);
#endif
            // ... but deal with it anyway by just dropping rank.
            --rank_;
            if (row != rank_) {
                tab.swapRows(row, rank_);
                ops.swapRows(row, rank_);
            }
            --row; // We will ++row again for the next loop iteration.
            continue;
        }

        // Here is our non-zero entry.
        // Make this a basis variable.
        basis_[row] = c;
        basisRow_[c] = row;

        // Make the corresponding non-zero entry positive.
        base = tab.entry(row, c);
        if (base < 0) {
            base.negate();
            tab.negateRow(row);
            ops.negateRow(row);
        }

        // Make sure this basis variable has zero coefficients
        // in all other rows.
        for (r = 0; r < rank_; ++r) {
            if (r == row)
                continue;
            coeff = tab.entry(r, c);
            if (! coeff.isZero()) {
                gcdRow = ops.combRowAndNorm(base, r, coeff, row);
                tab.combRow(base, r, coeff, row, gcdRow);
            }
        }
    }

    // Copy the final tableaux into our own rowOps_ matrix.
    for (r = 0; r < rank_; ++r)
        for (c = 0; c < rank_; ++c)
            rowOps_.entry(r, c) = Integer(ops.entry(r, c));
}

template <class LPConstraint, typename Integer>
void LPData<LPConstraint, Integer>::makeFeasible() {
    int r, c, outCol, outRow;
    Integer outEntry, tmp, v1, v2;

    // Variables for detecting cycling.
    //
    // The bits in oldBasis are a snapshot of which variables were in
    // the basis at some point in the past, and the bits in currBasis
    // indicate which variables are in the basis right now.
    //
    // We use Brent's method for detecting cycles:
    // We store a snapshot in oldBasis after 2^k pivots, for all k.
    // This means that, regardless of the length of the cycle or
    // the number of pivots that precede the cycle, we will
    // detect oldBasis == currBasis shortly after cycling occurs
    // (in particular, the total number of pivots that we take
    // overall is at most three times the total number of pivots
    // before the first repeated basis).
    unsigned nCols = origTableaux_->columns();
    NBitmask currBasis(nCols);
    for (r = 0; r < rank_; ++r)
        currBasis.set(basis_[r], true);
    NBitmask oldBasis(currBasis);
    unsigned long pow2 = 1;
    unsigned long nPivots = 0;

    while (true) {
        // Locate a variable in the basis with negative value.
        // If there are many, choose the variable with largest 
        // magnitude negative value.
        outCol = -1;
        for (r = 0; r < rank_; ++r)
            if (rhs_[r] < 0) {
                if (outCol < 0) {
                    // First candidate we've seen.
                    // Use it until we find something better.
                    outRow = r;
                    outCol = basis_[r];
                    entry(r, outCol, outEntry);
                    continue;
                }
                // Compare which variable is most negative.
                entry(r, basis_[r], tmp);
                v1 = rhs_[r]; v1 *= outEntry; // Avoid spurious temporaries.
                v2 = rhs_[outRow]; v2 *= tmp; // Avoid spurious temporaries.
                if (v1 < v2) {
                    outRow = r;
                    outCol = basis_[r];
                    outEntry = tmp;
                }
            }
        if (outCol < 0) {
            // All basis variables are non-negative!
            // This is a feasible basis; we're done.
            return;
        }

        // Fix this bad variable by pivoting it out.
        // The pivot-in variable must be the largest-index
        // column with negative coefficient in this row.
        for (c = nCols - 1; c >= 0; --c)
            if (basisRow_[c] < 0 /* active, non-basic variable */ &&
                    entrySign(outRow, c) < 0)
                break;
        if (c < 0) {
            // There is no possible variable to pivot in.
            // The system is infeasible.
            feasible_ = false;
            return;
        }
        pivot(outCol, c);

        // Run our cycle-detection machinery.
        currBasis.set(outCol, false);
        currBasis.set(c, true);

        if (currBasis == oldBasis) {
            // We've cycled!
            // Switch to a slower but cycle-free pivot rule.
            makeFeasibleAntiCycling();
            return;
        }

        if (++nPivots == pow2) {
            oldBasis = currBasis;
            pow2 <<= 1;
            // On a modern (64-bit) system, pow2 will only overflow
            // after something like 10^19 pivots, and the human
            // will have given up in frustration long before this.
            // Nevertheless, make sure things work even in this case:
            if (! pow2) {
                makeFeasibleAntiCycling();
                return;
            }
        }
    }
}

template <class LPConstraint, typename Integer>
void LPData<LPConstraint, Integer>::makeFeasibleAntiCycling() {
    int r, c, outCol;
    while (true) {
        // Locate a variable in the basis with negative value.
        // If there are many, choose the one with largest index.
        outCol = -1;
        for (r = 0; r < rank_; ++r)
            if (rhs_[r] < 0) {
                if (basis_[r] > outCol)
                    outCol = basis_[r];
            }
        if (outCol < 0) {
            // All basis variables are non-negative!
            // This is a feasible basis; we're done.
            return;
        }

        // Fix this bad variable by pivoting it out.
        // The pivot-in variable must be the largest-index
        // column with negative coefficient in this row.
        for (c = origTableaux_->columns() - 1; c >= 0; --c)
            if (basisRow_[c] < 0 /* active, non-basic variable */ &&
                    entrySign(basisRow_[outCol], c) < 0)
                break;
        if (c < 0) {
            // There is no possible variable to pivot in.
            // The system is infeasible.
            feasible_ = false;
            return;
        }
        pivot(outCol, c);
    }
}

template <class LPConstraint, typename Integer>
void LPData<LPConstraint, Integer>::verify() const {
    unsigned r, c;
    for (r = 0; r < rank_; ++r) {
        // Check that rowOps_ is an inverse matrix.
        for (c = 0; c < rank_; ++c)
            if (r != c && entrySign(r, basis_[c])) {
                std::cerr << "VERIFY: Inverse error" << std::endl;
                ::exit(1);
            }

        // Check that each row has gcd = 1.
        Integer g; // Initialised to zero.
        for (c = 0; c < rowOps_.columns(); ++c)
            g.gcdWith(rowOps_.entry(r, c));
        if (g != 1) {
            std::cerr << "VERIFY: GCD error" << std::endl;
            ::exit(1);
        }
    }
}
=======
#warning This header is deprecated; please use enumerate/treelp-impl.h instead.
>>>>>>> c5577522

#include "enumerate/treelp-impl.h"

#endif
<|MERGE_RESOLUTION|>--- conflicted
+++ resolved
@@ -39,1201 +39,7 @@
 #define __NTREELP_IMPL_H
 #endif
 
-<<<<<<< HEAD
-/**
- * Optimisation flags:
- * Define any combination of the following flags to switch \e off
- * various optimisations.
- * This is for diagnostic purposes only.
- */
-// #define REGINA_NOOPT_REORDER_COLUMNS
-
-#include "angle/anglestructure.h"
-#include "enumerate/ntreelp.h"
-#include "maths/matrixops.h"
-#include "surfaces/nnormalsurfacelist.h"
-#include "triangulation/ntriangulation.h"
-#include "utilities/nbitmask.h"
-#include <cstring>
-
-namespace regina {
-
-template <typename Integer>
-void LPMatrix<Integer>::combRow(const Integer& destCoeff, unsigned dest,
-        const Integer& srcCoeff, unsigned src, const Integer& div) {
-    Integer* ps = dat_ + src * cols_;
-    Integer* pd = dat_ + dest * cols_;
-    Integer tmp; // Use this to avoid spurious temporary Integers.
-    for (unsigned i = 0; i < cols_; ++i) {
-        *pd *= destCoeff;
-        tmp = srcCoeff;
-        tmp *= *ps++;
-        *pd -= tmp;
-        (*pd++).divByExact(div);
-    }
-}
-
-template <typename Integer>
-Integer LPMatrix<Integer>::combRowAndNorm(const Integer& destCoeff,
-        unsigned dest, const Integer& srcCoeff, unsigned src) {
-    Integer gcdRow; // Initialised to zero.
-    Integer* ps = dat_ + src * cols_;
-    Integer* pd = dat_ + dest * cols_;
-    Integer tmp; // Use this to avoid spurious temporary Integers.
-    unsigned i;
-    for (i = 0; i < cols_; ++i, ++pd, ++ps) {
-        *pd *= destCoeff;
-        tmp = srcCoeff;
-        tmp *= *ps;
-        *pd -= tmp;
-        if (gcdRow != 1)
-            gcdRow.gcdWith(*pd); // gcd() guarantees to be >= 0.
-    }
-    if (gcdRow > 1) {
-        pd = dat_ + dest * cols_;
-        for (i = 0; i < cols_; ++i)
-            (*pd++).divByExact(gcdRow);
-    }
-    return gcdRow;
-}
-
-template <typename Integer>
-void LPMatrix<Integer>::dump(std::ostream& out) const {
-    out << "---------------------------------" << std::endl;
-    unsigned r, c;
-    for (r = 0; r < rows_; ++r) {
-        for (c = 0; c < cols_; ++c)
-            out << entry(r, c) << ' ';
-        out << std::endl;
-    }
-    out << "---------------------------------" << std::endl;
-}
-
-template <class LPConstraint>
-LPInitialTableaux<LPConstraint>::LPInitialTableaux(
-        const NTriangulation* tri, NormalCoords coords, bool enumeration) :
-        tri_(tri), coords_(coords) {
-    unsigned r, c;
-
-    // Fetch the original (unadjusted) matrix of matching equations.
-    if (coords_ != NS_ANGLE) {
-        eqns_ = regina::makeMatchingEquations(tri, coords);
-        scaling_ = 0;
-    } else {
-        eqns_ = AngleStructureVector::makeAngleEquations(tri);
-
-        // Scale each row so that the rightmost entry (used for
-        // projectivising the angle structure polytope) is always -2.
-        // This is possible since the matrix returned by AngleStructureVector
-        // will have final entries of -1 and -2 only.
-        scaling_ = -2;
-        long rightmost;
-        for (r = 0; r < eqns_->rows(); ++r) {
-            rightmost = eqns_->entry(r, eqns_->columns() - 1).longValue();
-            if (rightmost != scaling_)
-                for (c = 0; c < eqns_->columns(); ++c)
-                    eqns_->entry(r, c) *= (scaling_ / rightmost);
-        }
-    }
-
-    // Compute the rank of the matrix, and reorder its rows so
-    // the first \a rank_ rows are full rank.
-    rank_ = regina::rowBasis(*eqns_);
-
-    // Reorder the columns using a good heuristic.
-    cols_ = eqns_->columns() + LPConstraint::nConstraints;
-    columnPerm_ = new int[cols_];
-    reorder(enumeration);
-
-    // Create and fill the sparse columns.
-    col_ = new LPCol<LPConstraint>[cols_];
-    for (c = 0; c < eqns_->columns() - (scaling_ ? 1 : 0); ++c)
-        for (r = 0; r < rank_; ++r)
-            if (eqns_->entry(r, c) != 0)
-                col_[c].push(r, eqns_->entry(r, c).longValue());
-
-    // Add in the final row(s) for any additional constraints.
-    constraintsBroken_ = ! LPConstraint::addRows(col_, columnPerm_, tri);
-    rank_ += LPConstraint::nConstraints;
-}
-
-#ifdef REGINA_NOOPT_REORDER_COLUMNS
-template <class LPConstraint>
-void LPInitialTableaux<LPConstraint>::reorder(bool) {
-    // This is a "do-nothing" version of reorder().
-    int i, j;
-    if (coords_ == NS_QUAD || coords_ == NS_ANGLE) {
-        // Leave the columns exactly as they were.
-        for (i = 0; i < cols_; ++i)
-            columnPerm_[i] = i;
-        return;
-    } else {
-        // Keep the tetrahedra in the same order, but move
-        // quadrilaterals to the front and triangles to the back
-        // as required by columnPerm().
-        int n = tri_->size();
-        for (i = 0; i < n; ++i) {
-            columnPerm_[3 * i] = 7 * i + 4;
-            columnPerm_[3 * i + 1] = 7 * i + 5;
-            columnPerm_[3 * i + 2] = 7 * i + 6;
-            columnPerm_[3 * n + 4 * i] = 7 * i;
-            columnPerm_[3 * n + 4 * i + 1] = 7 * i + 1;
-            columnPerm_[3 * n + 4 * i + 2] = 7 * i + 2;
-            columnPerm_[3 * n + 4 * i + 3] = 7 * i + 3;
-        }
-    }
-
-    // This fills the columnPerm_ array; now we need to move the
-    // columns of eqns_ around accordingly, and then finish off
-    // columnPerm_ with the columns for additional constraints
-    // from LPConstraint (if we have any).
-    //
-    // From here on we copy code directly from the "real" reorder()
-    // below.
-    int* tmp = new int[eqns_->columns()];
-    std::copy(columnPerm_, columnPerm_ + eqns_->columns(), tmp);
-    for (i = 0; i < eqns_->columns(); ++i) {
-        // Column tmp[i] of the matrix should be moved to
-        // column i.
-        if (tmp[i] == i)
-            continue;
-
-        eqns_->swapColumns(i, tmp[i]);
-
-        // Adjust links to the old column i, which is now column tmp[i].
-        for (j = i + 1; j < eqns_->columns(); ++j)
-            if (tmp[j] == i)
-                break; // This is the link we need to change.
-#ifdef REGINA_VERIFY_LPDATA
-        if (j == eqns_->columns()) {
-            std::cerr << "ERROR: Sorting error." << std::endl;
-            ::exit(1);
-        }
-#endif
-        tmp[j] = tmp[i];
-        tmp[i] = i;
-    }
-    delete[] tmp;
-
-    // If we have extra variables for additional constraints or
-    // objectives, append the corresponding entries to the end of
-    // the permutation for completeness.
-    for (i = 0; i < LPConstraint::nConstraints; ++i)
-        columnPerm_[cols_ - i - 1] = cols_ - i - 1;
-}
-#else
-template <class LPConstraint>
-void LPInitialTableaux<LPConstraint>::reorder(bool enumeration) {
-    int n = tri_->size();
-    int i, j, k;
-
-    // Fill the columnPerm_ array according to what kind of
-    // problem we're trying to solve.
-    if (coords_ == NS_STANDARD && enumeration) {
-        // We're doing vertex enumeration in standard coordinates.
-        //
-        // Use exactly the same ordering of quadrilaterals that we
-        // use in quadrilateral coordinates, and then just fill
-        // in the triangles at the end.
-        LPInitialTableaux quad(tri_, NS_QUAD, true /* enumeration */);
-        for (i = 0; i < n; ++i) {
-            k = quad.columnPerm()[3 * i] / 3;
-            columnPerm_[3 * i] = 7 * k + 4;
-            columnPerm_[3 * i + 1] = 7 * k + 5;
-            columnPerm_[3 * i + 2] = 7 * k + 6;
-            columnPerm_[3 * n + 4 * i] = 7 * k;
-            columnPerm_[3 * n + 4 * i + 1] = 7 * k + 1;
-            columnPerm_[3 * n + 4 * i + 2] = 7 * k + 2;
-            columnPerm_[3 * n + 4 * i + 3] = 7 * k + 3;
-        }
-    } else if (coords_ == NS_ANGLE) {
-        // TODO: Find a good heuristic to use for angle structure coordinates.
-        // For now, we'll leave the columns exactly as they were.
-        for (i = 0; i < cols_; ++i)
-            columnPerm_[i] = i;
-        return;
-    } else {
-        // Either we're doing vertex enumeration in quad coordinates,
-        // or we're in standard coordinates but just searching for a
-        // single solution under some constraints.
-        //
-        // Process the rows in increasing order by number of tetrahedra
-        // touched, and place the columns for each tetrahedron in the
-        // order that we see them.  We place columns at the "back" of
-        // the matrix, so that we fill the matrix in "reverse" order
-        // from the last column to the first.
-
-        // Track which rows have been processed so far.
-        bool* used = new bool[rank_];
-        std::fill(used, used + rank_, false);
-
-        // Also track which tetrahedra have been used so far.
-        bool* touched = new bool[n];
-        std::fill(touched, touched + n, false);
-        int nTouched = 0;
-
-        // Off we go, one row at a time.
-        int bestRow, best, curr;
-        for (i = 0; i < rank_; ++i) {
-            // Seek out the ith row to process.
-            // Because the first rank_ rows of the matrix are full rank,
-            // we are guaranteed that this row will be non-zero.
-
-            best = n + 1; // No row touches more than n tetrahedra.
-
-            for (j = 0; j < rank_; ++j) {
-                if (used[j])
-                    continue;
-                curr = 0;
-                for (k = 0; k < n; ++k) {
-                    if (touched[k])
-                        continue;
-                    if (coords_ == NS_QUAD) {
-                        // We're in quadrilateral or angle structure
-                        // coordinates.
-                        if (eqns_->entry(j, 3 * k) != 0 ||
-                                eqns_->entry(j, 3 * k + 1) != 0 ||
-                                eqns_->entry(j, 3 * k + 2) != 0)
-                            ++curr;
-                    } else {
-                        // We're in standard coordinates.
-                        if (eqns_->entry(j, 7 * k + 4) != 0 ||
-                                eqns_->entry(j, 7 * k + 5) != 0 ||
-                                eqns_->entry(j, 7 * k + 6) != 0)
-                            ++curr;
-                    }
-                    if (curr >= best)
-                        break; // We cannot beat best from here.
-                }
-                if (curr < best) {
-                    bestRow = j;
-                    best = curr;
-                }
-            }
-
-            // The next row to process is bestRow.
-            // Find all the tetrahedra that it touches that we
-            // haven't already used yet, and place the corresponding
-            // columns at the end of the matrix.
-            used[bestRow] = true;
-            for (k = 0; k < n; ++k) {
-                if (touched[k])
-                    continue;
-                if (coords_ == NS_QUAD) {
-                    // We're in quadrilateral or angle structure coordinates.
-                    if ((eqns_->entry(bestRow, 3 * k) != 0 ||
-                            eqns_->entry(bestRow, 3 * k + 1) != 0 ||
-                            eqns_->entry(bestRow, 3 * k + 2) != 0)) {
-                        touched[k] = true;
-
-                        columnPerm_[3 * (n - nTouched) - 3] = 3 * k;
-                        columnPerm_[3 * (n - nTouched) - 2] = 3 * k + 1;
-                        columnPerm_[3 * (n - nTouched) - 1] = 3 * k + 2;
-
-                        ++nTouched;
-                    }
-                } else {
-                    // We're in standard coordinates.
-                    if ((eqns_->entry(bestRow, 7 * k + 4) != 0 ||
-                            eqns_->entry(bestRow, 7 * k + 5) != 0 ||
-                            eqns_->entry(bestRow, 7 * k + 6) != 0)) {
-                        touched[k] = true;
-
-                        // The quadrilateral columns...
-                        columnPerm_[3 * (n - nTouched) - 3] = 7 * k + 4;
-                        columnPerm_[3 * (n - nTouched) - 2] = 7 * k + 5;
-                        columnPerm_[3 * (n - nTouched) - 1] = 7 * k + 6;
-                        // ... and the triangle columns.
-                        columnPerm_[3 * n + 4 * (n - nTouched) - 4] =
-                            7 * k;
-                        columnPerm_[3 * n + 4 * (n - nTouched) - 3] =
-                            7 * k + 1;
-                        columnPerm_[3 * n + 4 * (n - nTouched) - 2] =
-                            7 * k + 2;
-                        columnPerm_[3 * n + 4 * (n - nTouched) - 1] =
-                            7 * k + 3;
-
-                        ++nTouched;
-                    }
-                }
-            }
-        }
-
-        // We have now processed all rows.  However, there may be some
-        // tetrahedra that appear in no rows at all.
-        // Make sure we catch these tetrahedra as well.
-        for (k = 0; k < n; ++k) {
-            if (touched[k])
-                continue;
-            touched[k] = true;
-            if (coords_ == NS_QUAD) {
-                // We're in quadrilateral or angle structure coordinates.
-                columnPerm_[3 * (n - nTouched) - 3] = 3 * k;
-                columnPerm_[3 * (n - nTouched) - 2] = 3 * k + 1;
-                columnPerm_[3 * (n - nTouched) - 1] = 3 * k + 2;
-            } else {
-                // We're in standard coordinates.
-                columnPerm_[3 * (n - nTouched) - 3] = 7 * k + 4;
-                columnPerm_[3 * (n - nTouched) - 2] = 7 * k + 5;
-                columnPerm_[3 * (n - nTouched) - 1] = 7 * k + 6;
-                columnPerm_[3 * n + 4 * (n - nTouched) - 4] = 7 * k;
-                columnPerm_[3 * n + 4 * (n - nTouched) - 3] = 7 * k + 1;
-                columnPerm_[3 * n + 4 * (n - nTouched) - 2] = 7 * k + 2;
-                columnPerm_[3 * n + 4 * (n - nTouched) - 1] = 7 * k + 3;
-            }
-            ++nTouched;
-        }
-
-        delete[] touched;
-        delete[] used;
-    }
-
-    // At this point we have filled the columnPerm_ array
-    // (except for the final columns for additional constraints
-    // from LPConstraint, which we will deal with later).
-    //
-    // Now go ahead and actually move the columns around accordingly.
-    int* tmp = new int[eqns_->columns()];
-    std::copy(columnPerm_, columnPerm_ + eqns_->columns(), tmp);
-    for (i = 0; i < eqns_->columns(); ++i) {
-        // Column tmp[i] of the matrix should be moved to
-        // column i.
-        if (tmp[i] == i)
-            continue;
-
-        eqns_->swapColumns(i, tmp[i]);
-
-        // Adjust links to the old column i, which is now column tmp[i].
-        for (j = i + 1; j < eqns_->columns(); ++j)
-            if (tmp[j] == i)
-                break; // This is the link we need to change.
-#ifdef REGINA_VERIFY_LPDATA
-        if (j == eqns_->columns()) {
-            std::cerr << "ERROR: Sorting error." << std::endl;
-            ::exit(1);
-        }
-#endif
-        tmp[j] = tmp[i];
-        tmp[i] = i;
-    }
-    delete[] tmp;
-
-    // If we have extra variables for additional constraints or
-    // objectives, append the corresponding entries to the end of
-    // the permutation for completeness.
-    for (i = 0; i < LPConstraint::nConstraints; ++i)
-        columnPerm_[cols_ - i - 1] = cols_ - i - 1;
-}
-#endif
-
-template <class LPConstraint, typename Integer>
-void LPData<LPConstraint, Integer>::initStart() {
-    // In this routine we rely on the fact that the
-    // LPInitialTableaux constructor ensures that the original
-    // tableaux has full rank.
-
-    // Begin at the original tableaux, with no row operations performed
-    // and with all equations having a right-hand side of zero.
-    rowOps_.initIdentity(origTableaux_->rank());
-    std::fill(rhs_, rhs_ + origTableaux_->rank(), 0);
-    rank_ = origTableaux_->rank();
-    octPrimary_ = -1;
-
-    // From here, find any feasible basis.
-    findInitialBasis();
-
-    // Since RHS = 0, this basis is already feasible.
-    feasible_ = true;
-
-    // Finally, enforce our additional linear constraints.
-    // This might break feasibility.
-    LPConstraint::constrain(*this, origTableaux_->columns());
-}
-
-template <class LPConstraint, typename Integer>
-void LPData<LPConstraint, Integer>::initClone(const LPData& parent) {
-    // If the parent tableaux is infeasible, mark this tableaux as
-    // infeasible also and abort.
-    feasible_ = parent.feasible_;
-    if (! feasible_)
-        return;
-
-    // The parent tableaux is feasible: clone all of its data.
-    std::copy(parent.rhs_, parent.rhs_ + parent.rank_, rhs_);
-    rowOps_.initClone(parent.rowOps_);
-    rank_ = parent.rank_;
-    memcpy(basis_, parent.basis_, parent.rank_ * sizeof(int));
-    memcpy(basisRow_, parent.basisRow_, origTableaux_->columns() * sizeof(int));
-    octPrimary_ = parent.octPrimary_;
-    octSecondary_ = parent.octSecondary_;
-}
-
-template <class LPConstraint, typename Integer>
-void LPData<LPConstraint, Integer>::constrainZero(unsigned pos) {
-    // If the variable has already been deactivated, there is
-    // nothing to do.
-    if (! isActive(pos))
-        return;
-
-    // If the system is infeasible beforehand, it will certainly
-    // be infeasible afterwards.  In this case, abort.
-    if (! feasible_)
-        return;
-
-    // If we ever do something that *might* make the basis
-    // infeasible, we will set perhapsInfeasible to true as a
-    // reminder to fix things later.
-    bool perhapsInfeasible = false;
-
-    // Is the variable currently in the basis?  If so, get it out.
-    if (basisRow_[pos] >= 0) {
-        int r = basisRow_[pos];
-        int c;
-        if (rhs_[r].isZero()) {
-            // We can pivot in any other variable that appears in
-            // this basis row.  Choose the one with largest index.
-            for (c = origTableaux_->columns() - 1; c >= 0; --c)
-                if (basisRow_[c] < 0 /* c is active and non-basic */ &&
-                        entrySign(r, c))
-                    break;
-            if (c >= 0) {
-                pivot(pos, c);
-                // Because rhs_[r] == 0, this pivot can never create
-                // infeasibility.
-            } else {
-                // There are no other variables in this basis row!
-                // Our equation just looks like x_pos = 0.
-                //
-                // This means that, if we deactivate pos, we lose rank
-                // and we need to delete the corresponding row entirely.
-                --rank_;
-
-                // "Delete" the row by moving it to index rank_, which
-                // is now outside our scope of interest (since we are
-                // now only interested in rows 0,...,rank_-1).
-                if (r != rank_) {
-                    std::swap(rhs_[r], rhs_[rank_]);
-                    rowOps_.swapRows(r, rank_);
-                    basis_[r] = basis_[rank_];
-                    basisRow_[basis_[r]] = r;
-                }
-
-                // This column is already filled with zeroes
-                // from row 0 to rank_-1, because pos was in the basis.
-                // If we're in paranoid mode, check this.
-#ifdef REGINA_VERIFY_LPDATA
-                for (r = 0; r < rank_; ++r)
-                    if (! entry(r, pos).isZero()) {
-                        std::cerr << "VERIFY: Drop error." << std::endl;
-                        ::exit(1);
-                    }
-#endif
-            }
-        } else {
-            // Because the system is feasible, we have rhs_[r] > 0.
-            // This means we can only pivot in a variable with positive
-            // coefficient in this basis row.  If there is one,
-            // choose the one with largest index.  If there is
-            // no such variable, the entire system becomes infeasible.
-            for (c = origTableaux_->columns() - 1; c >= 0; --c)
-                if (basisRow_[c] < 0 /* c is active and non-basic */ &&
-                        entrySign(r, c) > 0)
-                    break;
-            if (c < 0) {
-                // There is no possible variable to pivot in.
-                // The system must be infeasible.
-                feasible_ = false;
-                return;
-            }
-            pivot(pos, c);
-
-            // The pivot *might* have made the new basis infeasible.
-            // Remember this so we can fix things afterwards.
-            perhapsInfeasible = true;
-        }
-    }
-
-    // The variable is out of the basis.  Deactivate the column
-    // (which simply means setting basisRow to some non-negative
-    // integer).
-    basisRow_[pos] = 0;
-
-#ifdef REGINA_VERIFY_LPDATA
-    verify();
-#endif
-
-    // The variable is gone, but we might have pivoted to an
-    // infeasible basis.  If this is a possibility, then move to a
-    // feasible basis if we can.  If we cannot, then makeFeasible()
-    // will detect this and set \a feasible_ to \c false.
-    if (perhapsInfeasible)
-        makeFeasible();
-
-#ifdef REGINA_VERIFY_LPDATA
-    verify();
-#endif
-}
-
-template <class LPConstraint, typename Integer>
-void LPData<LPConstraint, Integer>::constrainPositive(unsigned pos) {
-    // If the variable has already been deactivated, it cannot
-    // be positive.
-    if (! isActive(pos)) {
-        feasible_ = false;
-        return;
-    }
-
-    // If the system is infeasible beforehand, it will certainly
-    // be infeasible afterwards.  In this case, abort.
-    if (! feasible_)
-        return;
-
-    // Just replace x with (1+x'), where now x' must be non-negative.
-    // This corresponds to subtracting column pos of this tableaux
-    // from the right-hand side.
-    // If there is any possibility that some entry on the
-    // right-hand side could become negative, we must remember to
-    // pivot back to feasibility.
-    int r = basisRow_[pos];
-    Integer tmp;
-    if (r >= 0) {
-        // This variable is in the basis, and so there is only
-        // one non-zero entry in column pos.
-        // This makes subtracting column pos from rhs_ very easy
-        // (just a single operation):
-        entry(r, pos, tmp);
-        if ((rhs_[r] -= tmp) < 0)
-            makeFeasible();
-    } else {
-        // This variable is not in the basis.
-        // We know nothing about the column, so just do a full
-        // element-by-element column subtraction.
-        for (r = 0; r < rank_; ++r) {
-            entry(r, pos, tmp);
-            rhs_[r] -= tmp;
-        }
-        makeFeasible();
-    }
-}
-
-template <class LPConstraint, typename Integer>
-void LPData<LPConstraint, Integer>::constrainOct(
-        unsigned quad1, unsigned quad2) {
-    // If either variable has already been deactivated, it cannot
-    // be positive.
-    if (! (isActive(quad1) && isActive(quad2))) {
-        feasible_ = false;
-        return;
-    }
-
-    // If the system is infeasible beforehand, it will certainly
-    // be infeasible afterwards.  In this case, abort.
-    if (! feasible_)
-        return;
-
-    // Suppose we choose to count octagons using column i, and
-    // to zero out and deactivate column j (where i and j are
-    // quad1 and quad2 in some order).  Then our tasks are to:
-    //
-    // (i) Set x_i = x_j, by replacing the variable x_j with
-    //     x_j' = x_j - x_i;
-    // (ii) If we have any additional linear constraints through
-    //      the template parameter LPConstraints, adjust the
-    //      coefficients in columns i and/or j if necessary to
-    //      reflect the presence of octagons (recalling that the
-    //      coefficients for an octagon type need not be the sum
-    //      of coefficients for the corresponding two
-    //      quadrilateral types);
-    // (iii) Set x_i >= 1 and x_j' = 0.
-    //
-    // We do this as follows:
-    //
-    // (i) Add column j to column i;
-    // (ii) Add or subtract further multiples of the final column(s)
-    //      to/from column i to reflect any change in coefficients;
-    // (iii) Call constrainZero(j) and constrainPositive(i).
-    //
-    // We perform steps (i) and (ii) just by setting octPrimary_ and
-    // octSecondary_ (this works because the implementation of entry()
-    // adjusts its results according to the current values of
-    // octPrimary_ and octSecondary_).  However, if we change a
-    // column corresponding to a basic variable then we must
-    // remember to reorganise the tableaux so that the column once
-    // again contains all zeroes except for a single positive entry.
-
-    int row1 = basisRow_[quad1];
-    int row2 = basisRow_[quad2];
-
-    if (row1 < 0) {
-        if (row2 < 0) {
-            // Both variables are non-basic.
-            // We will use quad1 to count octagons.
-
-            // First adjust the columns in the tableaux...
-            octPrimary_ = quad1;
-            octSecondary_ = quad2;
-
-            // ... and then constrain variables as required.
-            // Since quad2 is non-basic, it is already zero so
-            // we can simply deactivate it.
-            basisRow_[quad2] = 0;
-            constrainPositive(quad1);
-        } else {
-            // quad1 is non-basic, but quad2 is basic.
-            // Once again we will use quad1 to count octagons.
-
-            // First adjust the columns in the tableaux...
-            octPrimary_ = quad1;
-            octSecondary_ = quad2;
-
-            // ... and then constrain variables as required.
-            // This time quad2 might be non-zero, so we need to
-            // call the more expensive constrainZero(quad2).
-            constrainZero(quad2);
-            constrainPositive(quad1);
-        }
-    } else if (row2 < 0) {
-        // quad2 is non-basic, but quad1 is basic.
-        // This time we will use quad2 to count octagons.
-        // Do what we did in the previous case, but the other way
-        // around.
-
-        // First adjust the columns in the tableaux...
-        octPrimary_ = quad2;
-        octSecondary_ = quad1;
-
-        // ... and then constrain variables as required.
-        constrainZero(quad1);
-        constrainPositive(quad2);
-    } else {
-        // Both quad1 and quad2 are basic.
-        //
-        // Because we might need to adjust columns to reflect changes
-        // in our additional linear constraints, whichever column we
-        // keep could change in any crazy way.  We will need to adjust
-        // things to make sure it looks like a basis column once again.
-
-        // For no particular reason, let's choose to count
-        // octagons using quad1, and eventually drop quad2.
-        // It's going to be messy whichever we choose.
-
-        // Adjust column quad1 now.
-        octPrimary_ = quad1;
-        octSecondary_ = quad2;
-
-        // Although quad1 is in the basis, its column could now
-        // look like anything.  We need to repair it so it
-        // contains all zeroes except for cell (row1, quad1),
-        // which must be strictly positive.
-        Integer e1;
-        entry(row1, quad1, e1);
-        if (! e1.isZero()) {
-            // The (row1, quad1) entry is non-zero.
-            // It's clear what to do from here: make sure
-            // this entry is positive, perform row operations to
-            // clear out the rest of column quad1, and then restore
-            // feasibility.
-            if (e1 < 0) {
-                e1.negate();
-                rhs_[row1].negate();
-                rowOps_.negateRow(row1);
-            }
-
-            Integer coeff, gcdRow;
-            for (int r = 0; r < rank_; ++r) {
-                if (r == row1)
-                    continue;
-
-                // We will reuse coeff, to avoid too many temporary Integers.
-                // We first set coeff here, and then we reuse and alter it
-                // within the IF block below.
-                entry(r, quad1, coeff);
-                if (! coeff.isZero()) {
-                    gcdRow = rowOps_.combRowAndNorm(e1, r, coeff, row1);
-
-                    // As usual, we already know in advance that
-                    // gcdRow must divide into rhs_[r].
-                    rhs_[r] *= e1;
-                    coeff *= rhs_[row1];
-                    rhs_[r] -= coeff;
-                    rhs_[r].divByExact(gcdRow);
-                }
-            }
-
-            makeFeasible();
-
-            // Right: that takes care of the column adjustments.
-            // Now constrain the variables as required.
-            constrainZero(quad2);
-            constrainPositive(quad1);
-        } else {
-            // The (row1, quad1) entry is now zero.
-            // Our solution here is to get quad1 out of the basis.
-            // Try to find some other non-zero coefficient in row1;
-            // note that the only possible locations for another
-            // non-zero coefficient are in non-basic columns.
-
-            // Choose the column with largest index.
-            int c;
-            for (c = origTableaux_->columns() - 1; c >= 0; --c)
-                if (basisRow_[c] < 0 /* active and non-basic */ &&
-                        entrySign(row1, c))
-                    break;
-            if (c >= 0) {
-                // We've found an alternative.
-                // Pivot quad1 out of the basis, and put column c
-                // in its place.
-                pivot(quad1, c);
-
-                // We now have a basis again with a corresponding
-                // tableaux, but the pivot may have broken feasibility.
-                makeFeasible();
-
-                // This takes care of the column adjustments.
-                // Now constrain the variables as required.
-                constrainZero(quad2);
-                constrainPositive(quad1);
-            } else {
-                // Every single entry in this row is zero!
-                //
-                // If rhs_[row1] == 0, this is a tautology.
-                // If rhs_[row1] != 0, this is an impossibility.
-                if (rhs_[row1] != 0) {
-                    feasible_ = false;
-                } else {
-                    // Just pull quad1 out of the basis.  Since
-                    // the rank drops, we don't need another
-                    // variable to replace it.
-                    basisRow_[quad1] = -1;
-
-                    // Move the empty row out of the active area
-                    // of the matrix.
-                    --rank_;
-                    if (row1 != rank_) {
-                        std::swap(rhs_[row1], rhs_[rank_]);
-                        rowOps_.swapRows(row1, rank_);
-                        basis_[row1] = basis_[rank_];
-                        basisRow_[basis_[row1]] = row1;
-                    }
-
-                    // Since the RHS did not change, the system
-                    // is still feasible.
-                    // Constrain the variables as required.
-                    constrainZero(quad2);
-                    constrainPositive(quad1);
-                }
-            }
-        }
-    }
-}
-
-template <class LPConstraint, typename Integer>
-void LPData<LPConstraint, Integer>::dump(std::ostream& out) const {
-    unsigned r, c;
-    out << "========================" << std::endl;
-    for (r = 0; r < rank_; ++r)
-        out << basis_[r] << ' ';
-    out << std::endl;
-    out << "========================" << std::endl;
-    for (r = 0; r < rank_; ++r) {
-        for (c = 0; c < origTableaux_->columns(); ++c)
-            out << entry(r, c) << ' ';
-        out << std::endl;
-    }
-    out << "========================" << std::endl;
-}
-
-template <class LPConstraint, typename Integer>
-void LPData<LPConstraint, Integer>::extractSolution(
-        NRay& v, const char* type) const {
-    // Fetch details on how to undo the column permutation.
-    const int* columnPerm = origTableaux_->columnPerm();
-
-    // We will multiply the solution vector by
-    // lcm(basis coefficients in the tableaux), which will
-    // ensure that the variables will all be integers.
-    // This multiple might be too large, but we will shrink the
-    // vector down again at the end of this routine.
-    //
-    // First compute this lcm.
-    unsigned i;
-    NLargeInteger lcm(1);
-    for (i = 0; i < rank_; ++i)
-        lcm = lcm.lcm(NLargeInteger(entry(i, basis_[i])));
-
-    // Now compute (lcm * the solution vector).  We do not yet
-    // take into account the change of variables x_i -> x_i - 1
-    // that occurred each time we called constrainPositive(),
-    // or the more complex changes of variables that occurred
-    // each time we called constrainOct().
-    //
-    // All non-basic variables will be zero (and so we do
-    // nothing, since the precondition states that they are
-    // already zero in \a v).
-    //
-    // For basic variables, compute the values from the tableaux.
-    // Because we are multiplying everything by lcm, the
-    // divisions in the following code are all perfectly safe
-    // (and give precise integer results).
-    NLargeInteger coord;
-    for (i = 0; i < rank_; ++i) {
-        if (basis_[i] >= v.size())
-            continue;
-        coord = lcm;
-        coord *= NLargeInteger(rhs_[i]);
-        coord /= NLargeInteger(entry(i, basis_[i]));
-        v.setElement(columnPerm[basis_[i]], coord);
-    }
-
-    // Now we take into account the changes of variable due
-    // to past calls to constrainPositive(), as described above.
-    // Since we have multiplied everything by lcm, instead of
-    // adding +1 to each relevant variable we must add +lcm.
-    size_t pos;
-    if (origTableaux_->coords() == NS_ANGLE) {
-        if (type) {
-            // For taut angle structures, the only coordinate that is explicitly
-            // constrained to be positive is the final scaling coordinate.
-            // Even better, this coordinate is never moved by the column
-            // permutation.
-            pos = 3 * origTableaux_->tri()->size();
-            v.setElement(pos, v[pos] + lcm);
-        } else {
-            // For strict angle structures, we pass type == 0, and we
-            // constrain *all* coordinates as positive.
-            for (pos = 0;
-                    pos <= 3 * origTableaux_->tri()->size();
-                    ++pos)
-                v.setElement(pos, v[pos] + lcm);
-        }
-    } else {
-        // For normal and almost normal surfaces, we need to work through
-        // each past call to constrainPositive() and/or constrainOct().
-        const unsigned long nTets =
-            origTableaux_->tri()->size();
-
-        // First take into account the quadrilateral types...
-        for (i = 0; i < nTets; ++i)
-            if (type[i] && type[i] < 4) {
-                pos = columnPerm[3 * i + type[i] - 1];
-                v.setElement(pos, v[pos] + lcm);
-            }
-        // ... and then the triangle types.
-        for (i = 3 * nTets; i < v.size(); ++i)
-            if (type[i - 2 * nTets]) {
-                pos = columnPerm[i];
-                v.setElement(pos, v[pos] + lcm);
-            }
-
-        // Next take into account the changes of variable due to
-        // past calls to constrainOct().
-        if (octPrimary_ >= 0) {
-            pos = columnPerm[octPrimary_];
-            v.setElement(pos, v[pos] + lcm);
-            v.setElement(columnPerm[octSecondary_], v[pos]);
-        }
-    }
-
-    // To finish, divide through by the gcd so we have the
-    // smallest multiple that is an integer vector.
-    v.scaleDown();
-}
-
-template <class LPConstraint, typename Integer>
-void LPData<LPConstraint, Integer>::pivot(unsigned outCol, unsigned inCol) {
-    unsigned defRow = basisRow_[outCol];
-    basisRow_[outCol] = -1;
-    basisRow_[inCol] = defRow;
-    basis_[defRow] = inCol;
-
-    // Make sure that inCol has a positive coefficient in row defRow.
-    Integer base;
-    entry(defRow, inCol, base);
-    if (base < 0) {
-        base.negate();
-        rhs_[defRow].negate();
-        rowOps_.negateRow(defRow);
-    }
-
-    // Walk through the entire tableaux and perform row operations
-    // to ensure that the only non-zero entry in column \a inCol
-    // is the entry base in row defRow (as extracted above).
-    Integer coeff, gcdRow;
-    unsigned r;
-    for (r = 0; r < rank_; ++r) {
-        if (r == defRow)
-            continue;
-
-        // We will reuse coeff, to avoid too many temporary Integers.
-        // We first set coeff here, and then we reuse and alter it within the
-        // IF block below.
-        entry(r, inCol, coeff);
-        if (! coeff.isZero()) {
-            // Perform the row operation on the matrix...
-            gcdRow = rowOps_.combRowAndNorm(base, r, coeff, defRow);
-
-            // ... and on the right-hand side also.
-            // We already know that gcdRow must divide into rhs_[r],
-            // since rhs_ is obtained by multiplying the integer
-            // matrix rowOps_ with an integer vector.
-            rhs_[r] *= base;
-            coeff *= rhs_[defRow];
-            rhs_[r] -= coeff;
-            rhs_[r].divByExact(gcdRow);
-        }
-    }
-}
-
-template <class LPConstraint, typename Integer>
-void LPData<LPConstraint, Integer>::findInitialBasis() {
-    // Start with all variables active but non-basic.
-    std::fill(basisRow_, basisRow_ + origTableaux_->columns(), -1);
-
-    // We find our initial basis using Gauss-Jordan elimination.
-    // Until we sit down and prove some results about the magnitude of
-    // the intermediate integers that appear, we will need to do this
-    // entire process using the arbitrary-precision NInteger class.
-
-    // We do not touch rhs_ at all, since our preconditions ensure that
-    // rhs_ is the zero vector.
-
-    // Temporary matrices:
-    // tab = begins as starting tableaux, becomes identity in the basis columns.
-    // ops = begins as identity matrix, becomes the final row operation matrix.
-
-    // Build a dense copy of the starting tableaux, which we
-    // will work with as we perform our Gauss-Jordan elimination.
-    LPMatrix<NInteger> tab(rank_, origTableaux_->columns());
-    origTableaux_->fillInitialTableaux(tab);
-
-    LPMatrix<NInteger> ops(rank_, rank_);
-    ops.initIdentity(rank_);
-
-    // Off we go with our Gauss-Jordan elimination.
-    // Since the original tableaux is full rank, we know in
-    // advance that every row will define some basic variable.
-    unsigned row;
-    unsigned r, c;
-    NInteger base, coeff;
-    NInteger gcdRow;
-    for (row = 0; row < rank_; ++row) {
-        // Find the first non-zero entry in this row.
-        // The corresponding column will become our next basic variable.
-        for (c = 0; c < origTableaux_->columns(); ++c)
-            if (basisRow_[c] < 0 /* non-basic variable */ &&
-                    ! tab.entry(row, c).isZero())
-                break;
-
-        // Since the original tableaux has full rank, we must
-        // have found a non-zero entry.  However, for sanity,
-        // add some code to deal with the situation where we did not.
-        if (c == origTableaux_->columns()) {
-            // Impossible, assuming the matrix had the correct rank...
-#ifdef REGINA_VERIFY_LPDATA
-            std::cerr << "ERROR: No initial basis, bad rank."
-                << std::endl;
-            ::exit(1);
-#endif
-            // ... but deal with it anyway by just dropping rank.
-            --rank_;
-            if (row != rank_) {
-                tab.swapRows(row, rank_);
-                ops.swapRows(row, rank_);
-            }
-            --row; // We will ++row again for the next loop iteration.
-            continue;
-        }
-
-        // Here is our non-zero entry.
-        // Make this a basis variable.
-        basis_[row] = c;
-        basisRow_[c] = row;
-
-        // Make the corresponding non-zero entry positive.
-        base = tab.entry(row, c);
-        if (base < 0) {
-            base.negate();
-            tab.negateRow(row);
-            ops.negateRow(row);
-        }
-
-        // Make sure this basis variable has zero coefficients
-        // in all other rows.
-        for (r = 0; r < rank_; ++r) {
-            if (r == row)
-                continue;
-            coeff = tab.entry(r, c);
-            if (! coeff.isZero()) {
-                gcdRow = ops.combRowAndNorm(base, r, coeff, row);
-                tab.combRow(base, r, coeff, row, gcdRow);
-            }
-        }
-    }
-
-    // Copy the final tableaux into our own rowOps_ matrix.
-    for (r = 0; r < rank_; ++r)
-        for (c = 0; c < rank_; ++c)
-            rowOps_.entry(r, c) = Integer(ops.entry(r, c));
-}
-
-template <class LPConstraint, typename Integer>
-void LPData<LPConstraint, Integer>::makeFeasible() {
-    int r, c, outCol, outRow;
-    Integer outEntry, tmp, v1, v2;
-
-    // Variables for detecting cycling.
-    //
-    // The bits in oldBasis are a snapshot of which variables were in
-    // the basis at some point in the past, and the bits in currBasis
-    // indicate which variables are in the basis right now.
-    //
-    // We use Brent's method for detecting cycles:
-    // We store a snapshot in oldBasis after 2^k pivots, for all k.
-    // This means that, regardless of the length of the cycle or
-    // the number of pivots that precede the cycle, we will
-    // detect oldBasis == currBasis shortly after cycling occurs
-    // (in particular, the total number of pivots that we take
-    // overall is at most three times the total number of pivots
-    // before the first repeated basis).
-    unsigned nCols = origTableaux_->columns();
-    NBitmask currBasis(nCols);
-    for (r = 0; r < rank_; ++r)
-        currBasis.set(basis_[r], true);
-    NBitmask oldBasis(currBasis);
-    unsigned long pow2 = 1;
-    unsigned long nPivots = 0;
-
-    while (true) {
-        // Locate a variable in the basis with negative value.
-        // If there are many, choose the variable with largest 
-        // magnitude negative value.
-        outCol = -1;
-        for (r = 0; r < rank_; ++r)
-            if (rhs_[r] < 0) {
-                if (outCol < 0) {
-                    // First candidate we've seen.
-                    // Use it until we find something better.
-                    outRow = r;
-                    outCol = basis_[r];
-                    entry(r, outCol, outEntry);
-                    continue;
-                }
-                // Compare which variable is most negative.
-                entry(r, basis_[r], tmp);
-                v1 = rhs_[r]; v1 *= outEntry; // Avoid spurious temporaries.
-                v2 = rhs_[outRow]; v2 *= tmp; // Avoid spurious temporaries.
-                if (v1 < v2) {
-                    outRow = r;
-                    outCol = basis_[r];
-                    outEntry = tmp;
-                }
-            }
-        if (outCol < 0) {
-            // All basis variables are non-negative!
-            // This is a feasible basis; we're done.
-            return;
-        }
-
-        // Fix this bad variable by pivoting it out.
-        // The pivot-in variable must be the largest-index
-        // column with negative coefficient in this row.
-        for (c = nCols - 1; c >= 0; --c)
-            if (basisRow_[c] < 0 /* active, non-basic variable */ &&
-                    entrySign(outRow, c) < 0)
-                break;
-        if (c < 0) {
-            // There is no possible variable to pivot in.
-            // The system is infeasible.
-            feasible_ = false;
-            return;
-        }
-        pivot(outCol, c);
-
-        // Run our cycle-detection machinery.
-        currBasis.set(outCol, false);
-        currBasis.set(c, true);
-
-        if (currBasis == oldBasis) {
-            // We've cycled!
-            // Switch to a slower but cycle-free pivot rule.
-            makeFeasibleAntiCycling();
-            return;
-        }
-
-        if (++nPivots == pow2) {
-            oldBasis = currBasis;
-            pow2 <<= 1;
-            // On a modern (64-bit) system, pow2 will only overflow
-            // after something like 10^19 pivots, and the human
-            // will have given up in frustration long before this.
-            // Nevertheless, make sure things work even in this case:
-            if (! pow2) {
-                makeFeasibleAntiCycling();
-                return;
-            }
-        }
-    }
-}
-
-template <class LPConstraint, typename Integer>
-void LPData<LPConstraint, Integer>::makeFeasibleAntiCycling() {
-    int r, c, outCol;
-    while (true) {
-        // Locate a variable in the basis with negative value.
-        // If there are many, choose the one with largest index.
-        outCol = -1;
-        for (r = 0; r < rank_; ++r)
-            if (rhs_[r] < 0) {
-                if (basis_[r] > outCol)
-                    outCol = basis_[r];
-            }
-        if (outCol < 0) {
-            // All basis variables are non-negative!
-            // This is a feasible basis; we're done.
-            return;
-        }
-
-        // Fix this bad variable by pivoting it out.
-        // The pivot-in variable must be the largest-index
-        // column with negative coefficient in this row.
-        for (c = origTableaux_->columns() - 1; c >= 0; --c)
-            if (basisRow_[c] < 0 /* active, non-basic variable */ &&
-                    entrySign(basisRow_[outCol], c) < 0)
-                break;
-        if (c < 0) {
-            // There is no possible variable to pivot in.
-            // The system is infeasible.
-            feasible_ = false;
-            return;
-        }
-        pivot(outCol, c);
-    }
-}
-
-template <class LPConstraint, typename Integer>
-void LPData<LPConstraint, Integer>::verify() const {
-    unsigned r, c;
-    for (r = 0; r < rank_; ++r) {
-        // Check that rowOps_ is an inverse matrix.
-        for (c = 0; c < rank_; ++c)
-            if (r != c && entrySign(r, basis_[c])) {
-                std::cerr << "VERIFY: Inverse error" << std::endl;
-                ::exit(1);
-            }
-
-        // Check that each row has gcd = 1.
-        Integer g; // Initialised to zero.
-        for (c = 0; c < rowOps_.columns(); ++c)
-            g.gcdWith(rowOps_.entry(r, c));
-        if (g != 1) {
-            std::cerr << "VERIFY: GCD error" << std::endl;
-            ::exit(1);
-        }
-    }
-}
-=======
 #warning This header is deprecated; please use enumerate/treelp-impl.h instead.
->>>>>>> c5577522
 
 #include "enumerate/treelp-impl.h"
 
