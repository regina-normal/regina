
/**************************************************************************
 *                                                                        *
 *  Regina - A Normal Surface Theory Calculator                           *
 *  Computational Engine                                                  *
 *                                                                        *
 *  Copyright (c) 1999-2016, Ben Burton                                   *
 *  For further details contact Ben Burton (bab@debian.org).              *
 *                                                                        *
 *  This program is free software; you can redistribute it and/or         *
 *  modify it under the terms of the GNU General Public License as        *
 *  published by the Free Software Foundation; either version 2 of the    *
 *  License, or (at your option) any later version.                       *
 *                                                                        *
 *  As an exception, when this program is distributed through (i) the     *
 *  App Store by Apple Inc.; (ii) the Mac App Store by Apple Inc.; or     *
 *  (iii) Google Play by Google Inc., then that store may impose any      *
 *  digital rights management, device limits and/or redistribution        *
 *  restrictions that are required by its terms of service.               *
 *                                                                        *
 *  This program is distributed in the hope that it will be useful, but   *
 *  WITHOUT ANY WARRANTY; without even the implied warranty of            *
 *  MERCHANTABILITY or FITNESS FOR A PARTICULAR PURPOSE.  See the GNU     *
 *  General Public License for more details.                              *
 *                                                                        *
 *  You should have received a copy of the GNU General Public             *
 *  License along with this program; if not, write to the Free            *
 *  Software Foundation, Inc., 51 Franklin St, Fifth Floor, Boston,       *
 *  MA 02110-1301, USA.                                                   *
 *                                                                        *
 **************************************************************************/

/*! \file enumerate/nhilbertdual.h
 *  \brief Deprecated header.
 */

#ifndef __NHILBERTDUAL_H
#ifndef __DOXYGEN
#define __NHILBERTDUAL_H
#endif

#warning This header is deprecated; please use enumerate/hilbertdual.h instead.

<<<<<<< HEAD
#ifndef __DOXYGEN
    // Optimisations:

    /**
     * Bruns and Ichim, J. Algebra 324 (2010), 1098-1113, remark 16(d).
     * This doesn't seem to help for fundamental normal surfaces (and in
     * fact seems to slow things down a small amount).
     */
    // #define __REGINA_HILBERT_DUAL_OPT_BI16D

    /**
     * When generating new vectors, only reduce against older vectors
     * that lie in the corresponding strict half-space, and do not perform
     * the additional (and unnecessary) reduction against older vectors that
     * lie directly on the hyperplane.
     * In practice this does speed things up, but only a little.
     */
    #define __REGINA_HILBERT_DUAL_OPT_NEWGEN_STRICT_ONLY

    /**
     * When reducing a potential basis, "darwinistically" reorder it so
     * that successful reducers are near the front.  See Bruns and Ichim,
     * J. Algebra 324 (2010), 1098-1113, remark 6(a).
     * In practice, for fundamental normal surfaces this does not seem
     * to help (and in fact it slows things down a little).
     */
    // #define __REGINA_HILBERT_DUAL_OPT_DARWIN
#endif

namespace regina {

class NEnumConstraintList;
class NMatrixInt;
class ProgressTracker;

/**
 * \weakgroup enumerate
 * @{
 */

/**
 * Implements a modified dual algorithm for enumerating Hilbert bases.
 * This is based on the dual algorithm as described in
 * "Normaliz: Algorithms for affine monoids and rational cones",
 * Winfried Bruns and Bogdan Ichim, J. Algebra 324 (2010), 1098-1113,
 * and has been modified to allow for additional constraints (such as
 * the quadrilateral constraints from normal surface theory).
 *
 * All routines of interest within this class are static; no object of
 * this class should ever be created.
 *
 * \ifacespython Not present.
 */
class NHilbertDual {
    public:
        /**
         * Determines the Hilbert basis that generates all integer
         * points in the intersection of the <i>n</i>-dimensional
         * non-negative orthant with the given linear subspace.
         * The resulting basis elements will be of the class \a RayClass,
         * will be newly allocated, and will be written to the given output
         * iterator.  Their deallocation is the responsibility of whoever
         * called this routine.
         *
         * The non-negative orthant is an <i>n</i>-dimensional cone with
         * its vertex at the origin.  The extremal rays of this cone are
         * the \a n non-negative coordinate axes.  This cone also has \a n
         * facets, where the <i>i</i>th facet is the non-negative
         * orthant of the plane perpendicular to the <i>i</i>th coordinate
         * axis.
         *
         * This routine takes a linear subspace, defined by the
         * intersection of a set of hyperplanes through the origin (this
         * subspace is described as a matrix, with each row giving the
         * equation for one hyperplane).
         *
         * The purpose of this routine is to compute the Hilbert basis of
         * the set of all integer points in the intersection of the
         * original cone with this linear subspace.  The resulting list
         * of basis vectors will contain no duplicates or redundancies.
         *
         * Parameter \a constraints may contain a set of validity constraints,
         * in which case this routine will only return \e valid basis elements.
         * Each validity constraint is of the form "a basis element may only
         * lie outside at most one of these facets of the original
         * cone"; see the NEnumConstraintList class for details.  These
         * contraints have the important property that, although validity is
         * not preserved under addition, \e invalidity is.
         *
         * An optional progress tracker may be passed.  If so, this routine
         * will update the percentage progress and poll for cancellation
         * requests.  It will be assumed that an appropriate stage has already
         * been declared via ProgressTracker::newStage() before this routine
         * is called, and that ProgressTracker::setFinished() will be
         * called after this routine returns.
         *
         * \pre The template argument RayClass is derived from NRay (or
         * may possibly be NRay itself).
         *
         * @param results the output iterator to which the resulting basis
         * elements will be written; this must accept objects of type
         * <tt>RayClass*</tt>.
         * @param subspace a matrix defining the linear subspace to intersect
         * with the given cone.  Each row of this matrix is the equation
         * for one of the hyperplanes whose intersection forms this linear
         * subspace.  The number of columns in this matrix must be the
         * dimension of the overall space in which we are working.
         * @param constraints a set of validity constraints as described
         * above, or 0 if no additional constraints should be imposed.
         * @param tracker a progress tracker through which progress
         * will be reported, or 0 if no progress reporting is required.
         * @param initialRows specifies how many initial rows of \a subspace
         * are to be processed in the precise order in which they appear.
         * The remaining rows will be sorted using the NPosOrder class
         * before they are processed.
         */
        template <class RayClass, class OutputIterator>
        static void enumerateHilbertBasis(OutputIterator results,
            const NMatrixInt& subspace, const NEnumConstraintList* constraints,
            ProgressTracker* tracker = 0, unsigned initialRows = 0);

    private:
        /**
         * A helper class for Hilbert basis enumeration, describing a
         * single vector (which is typically a basis element in some
         * partial solution space).
         *
         * The coordinates of the vector are inherited through the
         * superclass NRay.
         *
         * In addition, this class stores a data member \a nextHyp_,
         * which gives fast access to the dot product of this vector
         * with the hyperplane currently being processed.
         *
         * The \a BitmaskType template argument is used to store one bit
         * per coordinate, which is \c false if the coordinate is zero
         * or \c true if the coordinate is non-zero.
         *
         * \pre The template argument \a BitmaskType is one of Regina's
         * bitmask types, such as NBitmask, NBitmask1 or NBitmask2.
         */
        template <class BitmaskType>
        class VecSpec : private NRay {
            private:
                NLargeInteger nextHyp_;
                    /**< The dot product of this vector with the
                         hyperplane currently being processed. */
                BitmaskType mask_;
                    /**< A bitmask indicating which coordinates are zero
                         (\c false) and which are non-zero (\c true). */
#ifdef __REGINA_HILBERT_DUAL_OPT_BI16D
                NLargeInteger srcNextHyp_;
                    /**< Stores information from the summands used to
                         create this vector.  See srcNextHyp() for details. */
#endif

            public:
                /**
                 * Creates the zero vector.
                 *
                 * @param dim the total dimension of the space (and
                 * therefore the toatl length of this vector).
                 */
                inline VecSpec(size_t dim);

                /**
                 * Creates the given unit vector.
                 *
                 * The \a nextHyp_ data member will be left uninitialised.
                 *
                 * @param pos indicates which coordinate is set to one
                 * in this unit vector.
                 * @param dim the total dimension of the space (and
                 * therefore the total length of this vector).
                 */
                inline VecSpec(size_t pos, size_t dim);

                /**
                 * Creates a clone of the given vector.
                 *
                 * @param other the vector to clone.
                 */
                inline VecSpec(const VecSpec& other);

                /**
                 * Updates the \a nextHyp_ member to reflect the dot
                 * product with the given hyperplane.
                 *
                 * This routine also sets the member \a srcNextHyp_ to zero.
                 *
                 * @param subspace the matrix containing the full set of
                 * hyperplanes.
                 * @param row the row of the given matrix that stores
                 * the specific hyperplane in which we are interested.
                 */
                inline void initNextHyp(const NMatrixInt& subspace,
                    unsigned row);

                /**
                 * Sets this to the sum of the two given vectors.
                 *
                 * \pre <tt>pos.nextHyp() &gt; 0</tt>, and
                 * <tt>neg.nextHyp() &lt; 0</tt>.
                 *
                 * @param pos the first vector to add, which must lie on
                 * the strictly positive side of the current hyperplane.
                 * @param neg the second vector to add, which must lie
                 * on the strictly negative side of the current hyperplane.
                 */
                inline void formSum(const VecSpec& pos, const VecSpec& neg);

                /**
                 * Returns the dot product of this vector with the
                 * hyperplane currently being processed.
                 */
                inline const NLargeInteger& nextHyp() const;

                /**
                 * Returns the bitmask describing which coordinate are
                 * non-zero.
                 */
                inline const BitmaskType& mask() const;

                /**
                 * Returns the sign of the dot product of this vector
                 * with the hyperplane currently being processed.  This
                 * is simply the sign of the data member \a nextHyp_.
                 *
                 * @return 1, 0 or -1 according to the sign of \a nextHyp_.
                 */
                inline int sign() const;

#ifdef __REGINA_HILBERT_DUAL_OPT_BI16D
                /**
                 * Returns information from the summands used to
                 * create this vector.
                 *
                 * Specifically: Suppose this vector was created using
                 * formSum().  If nextHyp() &ge; 0, then this routine returns
                 * <tt>pos.nextHyp()</tt> where \a pos was the
                 * positive summand passed to formSum().
                 * If nextHyp() &lt; 0, then this routine returns
                 * <tt>neg.nextHyp()</tt> where \a neg was the
                 * negative summand passed to formSum().
                 *
                 * If this vector was not created using formSum(),
                 * or if initNextHyp() has since been called, then this
                 * routine returns zero.
                 *
                 * @return the summand information as described above.
                 */
                inline const NLargeInteger& srcNextHyp() const;
#endif

                /**
                 * Determines if this and the given vector are identical.
                 *
                 * @param other the vector to compare with this.
                 * @return \c true if this vector is identical to the
                 * given vector, or \c false if not.
                 */
                inline bool operator == (const VecSpec& other) const;

                /**
                 * Determines if every element of this vector is less
                 * than or equal to every element of the given vector.
                 *
                 * @param other the vector to compare with this.
                 * @return \c true if every element of this vector is
                 * less than or equal to every element of \a other, or
                 * \c false otherwise.
                 */
                inline bool operator <= (const VecSpec& other) const;

                using NRay::operator [];
        };

        /**
         * Identical to the public routine enumerateHilbertBasis(),
         * except that there is an extra template parameter \a BitmaskType.
         * This describes what type should be used for bitmasks that
         * represent zero/non-zero coordinates in a vector.
         *
         * All argument are identical to those for the public routine
         * enumerateHilbertBasis().
         *
         * \pre The bitmask type is one of Regina's bitmask types, such
         * as NBitmask, NBitmask1 or NBitmask2.
         * \pre The type \a BitmaskType can handle at least \a n bits,
         * where \a n is the number of coordinates in the underlying vectors.
         */
        template <class RayClass, class BitmaskType, class OutputIterator>
        static void enumerateUsingBitmask(OutputIterator results,
            const NMatrixInt& subspace, const NEnumConstraintList* constraints,
            ProgressTracker* tracker, unsigned initialRows);

        /**
         * Private constructor to ensure that objects of this class are
         * never created.
         */
        NHilbertDual();

        /**
         * Test whether the vector \a vec can be reduced using
         * any of the candidate basis vectors in \a against.
         *
         * We say that \a vec reduces against a candidate basis vector
         * \a b if and only if:
         *
         * - the vector <tt>vec-b</tt> is non-negative;
         * - if \a listSign is 0, then <tt>vec-b</tt> lies on the
         *   hyperplane currently under investigation;
         * - if \a listSign is positive, then <tt>vec-b</tt> lies either
         *   on or to the positive side of the hyperplane under investigation;
         * - if \a listSign is negative, then <tt>vec-b</tt> lies either
         *   on or to the negative side of the hyperplane under investigation.
         *
         * This routine uses VecSpec::nextHyp() to determine the
         * relationships between vectors and the current hyperplane.
         *
         * @param vec the vector to test for reducibility.
         * @param against the list of candidate basis vectors to reduce
         * \a vec against.
         * @param listSign an integer indicating which sign of the
         * current hyperplane we are working on.
         * @return \c true if the given vector can be reduced, or \c false 
         * otherwise.
         */
        template <class BitmaskType>
        static bool reduces(const VecSpec<BitmaskType>& vec,
            const std::list<VecSpec<BitmaskType>*>& against,
            int listSign);

        /**
         * Removes all vectors from \reduce that can be reduced against
         * any of the candidate basis vectors in \a against.
         * This routine might also reorder the list \a against in the
         * hope of detecting future reductions more quickly.
         * For details of what reduction means, see reduces() above.
         *
         * This routine will work even if \a reduce and \a against are
         * the same list.
         *
         * @param reduce the list of vectors to test for reducibility.
         * @param against the list of candidate basis vectors to reduce against.
         * @param listSign an integer indicating which sign of the
         * current hyperplane we are working on.
         */
        template <class BitmaskType>
        static void reduceBasis(std::list<VecSpec<BitmaskType>*>& reduce,
            std::list<VecSpec<BitmaskType>*>& against,
            int listSign);

        /**
         * Updates a Hilbert basis by intersecting with a new hyperplane.
         *
         * The input vectors in \a list should contain the Hilbert basis
         * of a cone (defined as the intersection of the non-negative
         * orthant with some linear subspace).  This routine converts
         * \list into the Hilbert basis of this same cone intersected with
         * a new hyperplane.  The new hyperplane is defined by the given
         * row of the \a subspace matrix.
         *
         * This routine can optionally enforce a set of validity
         * constraints (such as the normal surface quadrilateral
         * constraints), as described in enumerateHilbertBasis().
         *
         * The set of validity constraints must be passed here as a
         * C-style array of bitmasks.  Each bitmask contains one bit per
         * coordinate position, as seen in the VecSpec inner class.
         * Each constraint is of the form "at most one of these
         * coordinates can be non-zero"; the bits for these coordinates must
         * be set to 1 in the corresponding bitmask, and all other bits must
         * be set to 0.
         *
         * @param list contains the original Hilbert basis on entry to
         * this function, and will contain the updated Hilbert basis upon
         * returning.
         * @param subspace a matrix of hyperplanes.
         * @param row indicates which row of \a subspace contains the
         * hyperplane that we will intersect with the cone defined by
         * the old Hilbert basis.
         * @param constraintsBegin the beginning of the C-style array of
         * validity constraints.  This should be 0 if no additional
         * constraints are to be imposed.
         * @param constraintsEnd a pointer just past the end of the
         * C-style array of validity constraints.  This should be 0
         * if no additional constraints are to be imposed.
         */
        template <class BitmaskType>
        static void intersectHyperplane(
            std::vector<VecSpec<BitmaskType>*>& list,
            const NMatrixInt& subspace, unsigned row,
            const BitmaskType* constraintsBegin,
            const BitmaskType* constraintsEnd);
};

/*@}*/

// Inline functions for NHilbertDual

inline NHilbertDual::NHilbertDual() {
}

// Inline functions for NHilbertDual::VecSpec

template <class BitmaskType>
inline NHilbertDual::VecSpec<BitmaskType>::VecSpec(size_t dim) :
        NRay(dim), mask_(dim) {
    // All vector elements, nextHyp_ and srcNextHyp_ are initialised to
    // zero thanks to the NLargeInteger default constructor.
}

template <class BitmaskType>
inline NHilbertDual::VecSpec<BitmaskType>::VecSpec(size_t pos, size_t dim) :
        NRay(dim), mask_(dim) {
    // All coordinates are initialised to zero by default thanks to
    // the NLargeInteger constructor.
    setElement(pos, NLargeInteger::one);
    mask_.set(pos, true);
}

template <class BitmaskType>
inline NHilbertDual::VecSpec<BitmaskType>::VecSpec(
        const NHilbertDual::VecSpec<BitmaskType>& other) :
        NRay(other),
        nextHyp_(other.nextHyp_),
#ifdef __REGINA_HILBERT_DUAL_OPT_BI16D
        srcNextHyp_(other.srcNextHyp_),
#endif
        mask_(other.mask_) {
}

template <class BitmaskType>
inline void NHilbertDual::VecSpec<BitmaskType>::initNextHyp(
        const NMatrixInt& subspace, unsigned row) {
    nextHyp_ = NLargeInteger::zero;

    NLargeInteger tmp;
    for (int i = 0; i < subspace.columns(); ++i)
        if (subspace.entry(row, i) != 0 && (*this)[i] != 0) {
            tmp = subspace.entry(row, i);
            tmp *= (*this)[i];
            nextHyp_ += tmp;
        }

#ifdef __REGINA_HILBERT_DUAL_OPT_BI16D
    srcNextHyp_ = 0;
#endif
}

template <class BitmaskType>
inline void NHilbertDual::VecSpec<BitmaskType>::formSum(
        const NHilbertDual::VecSpec<BitmaskType>& pos,
        const NHilbertDual::VecSpec<BitmaskType>& neg) {
    (*this) = pos; // The default assignment operator.

    (*this) += neg;
    nextHyp_ += neg.nextHyp_;
    mask_ |= neg.mask_;

#ifdef __REGINA_HILBERT_DUAL_OPT_BI16D
    if (nextHyp_ >= 0)
        srcNextHyp_ = pos.nextHyp_;
    else
        srcNextHyp_ = neg.nextHyp_;
#endif
}

template <class BitmaskType>
inline const NLargeInteger& NHilbertDual::VecSpec<BitmaskType>::nextHyp()
        const {
    return nextHyp_;
}

template <class BitmaskType>
inline const BitmaskType& NHilbertDual::VecSpec<BitmaskType>::mask() const {
    return mask_;
}

template <class BitmaskType>
inline int NHilbertDual::VecSpec<BitmaskType>::sign() const {
    return (nextHyp_ == 0 ? 0 : nextHyp_ > 0 ? 1 : -1);
}

#ifdef __REGINA_HILBERT_DUAL_OPT_BI16D
template <class BitmaskType>
inline const NLargeInteger& NHilbertDual::VecSpec<BitmaskType>::srcNextHyp()
        const {
    return srcNextHyp_;
}
#endif

template <class BitmaskType>
inline bool NHilbertDual::VecSpec<BitmaskType>::operator == (
        const NHilbertDual::VecSpec<BitmaskType>& other) const {
    // Begin with simple tests that give us a fast way of saying no.
    if (! (mask_ == other.mask_))
        return false;
    return (static_cast<const NRay&>(*this) == static_cast<const NRay&>(other));
}

template <class BitmaskType>
inline bool NHilbertDual::VecSpec<BitmaskType>::operator <= (
        const NHilbertDual::VecSpec<BitmaskType>& other) const {
    // Begin with simple tests that give us a fast way of saying no.
    if (! (mask_ <= other.mask_))
        return false;
    for (unsigned i = 0; i < size(); ++i)
        if ((*this)[i] > other[i])
            return false;
    return true;
}

} // namespace regina

// Template definitions

#include "enumerate/nhilbertdual-impl.h"
=======
#include "enumerate/hilbertdual.h"
>>>>>>> c5577522

#endif
<|MERGE_RESOLUTION|>--- conflicted
+++ resolved
@@ -41,528 +41,6 @@
 
 #warning This header is deprecated; please use enumerate/hilbertdual.h instead.
 
-<<<<<<< HEAD
-#ifndef __DOXYGEN
-    // Optimisations:
-
-    /**
-     * Bruns and Ichim, J. Algebra 324 (2010), 1098-1113, remark 16(d).
-     * This doesn't seem to help for fundamental normal surfaces (and in
-     * fact seems to slow things down a small amount).
-     */
-    // #define __REGINA_HILBERT_DUAL_OPT_BI16D
-
-    /**
-     * When generating new vectors, only reduce against older vectors
-     * that lie in the corresponding strict half-space, and do not perform
-     * the additional (and unnecessary) reduction against older vectors that
-     * lie directly on the hyperplane.
-     * In practice this does speed things up, but only a little.
-     */
-    #define __REGINA_HILBERT_DUAL_OPT_NEWGEN_STRICT_ONLY
-
-    /**
-     * When reducing a potential basis, "darwinistically" reorder it so
-     * that successful reducers are near the front.  See Bruns and Ichim,
-     * J. Algebra 324 (2010), 1098-1113, remark 6(a).
-     * In practice, for fundamental normal surfaces this does not seem
-     * to help (and in fact it slows things down a little).
-     */
-    // #define __REGINA_HILBERT_DUAL_OPT_DARWIN
-#endif
-
-namespace regina {
-
-class NEnumConstraintList;
-class NMatrixInt;
-class ProgressTracker;
-
-/**
- * \weakgroup enumerate
- * @{
- */
-
-/**
- * Implements a modified dual algorithm for enumerating Hilbert bases.
- * This is based on the dual algorithm as described in
- * "Normaliz: Algorithms for affine monoids and rational cones",
- * Winfried Bruns and Bogdan Ichim, J. Algebra 324 (2010), 1098-1113,
- * and has been modified to allow for additional constraints (such as
- * the quadrilateral constraints from normal surface theory).
- *
- * All routines of interest within this class are static; no object of
- * this class should ever be created.
- *
- * \ifacespython Not present.
- */
-class NHilbertDual {
-    public:
-        /**
-         * Determines the Hilbert basis that generates all integer
-         * points in the intersection of the <i>n</i>-dimensional
-         * non-negative orthant with the given linear subspace.
-         * The resulting basis elements will be of the class \a RayClass,
-         * will be newly allocated, and will be written to the given output
-         * iterator.  Their deallocation is the responsibility of whoever
-         * called this routine.
-         *
-         * The non-negative orthant is an <i>n</i>-dimensional cone with
-         * its vertex at the origin.  The extremal rays of this cone are
-         * the \a n non-negative coordinate axes.  This cone also has \a n
-         * facets, where the <i>i</i>th facet is the non-negative
-         * orthant of the plane perpendicular to the <i>i</i>th coordinate
-         * axis.
-         *
-         * This routine takes a linear subspace, defined by the
-         * intersection of a set of hyperplanes through the origin (this
-         * subspace is described as a matrix, with each row giving the
-         * equation for one hyperplane).
-         *
-         * The purpose of this routine is to compute the Hilbert basis of
-         * the set of all integer points in the intersection of the
-         * original cone with this linear subspace.  The resulting list
-         * of basis vectors will contain no duplicates or redundancies.
-         *
-         * Parameter \a constraints may contain a set of validity constraints,
-         * in which case this routine will only return \e valid basis elements.
-         * Each validity constraint is of the form "a basis element may only
-         * lie outside at most one of these facets of the original
-         * cone"; see the NEnumConstraintList class for details.  These
-         * contraints have the important property that, although validity is
-         * not preserved under addition, \e invalidity is.
-         *
-         * An optional progress tracker may be passed.  If so, this routine
-         * will update the percentage progress and poll for cancellation
-         * requests.  It will be assumed that an appropriate stage has already
-         * been declared via ProgressTracker::newStage() before this routine
-         * is called, and that ProgressTracker::setFinished() will be
-         * called after this routine returns.
-         *
-         * \pre The template argument RayClass is derived from NRay (or
-         * may possibly be NRay itself).
-         *
-         * @param results the output iterator to which the resulting basis
-         * elements will be written; this must accept objects of type
-         * <tt>RayClass*</tt>.
-         * @param subspace a matrix defining the linear subspace to intersect
-         * with the given cone.  Each row of this matrix is the equation
-         * for one of the hyperplanes whose intersection forms this linear
-         * subspace.  The number of columns in this matrix must be the
-         * dimension of the overall space in which we are working.
-         * @param constraints a set of validity constraints as described
-         * above, or 0 if no additional constraints should be imposed.
-         * @param tracker a progress tracker through which progress
-         * will be reported, or 0 if no progress reporting is required.
-         * @param initialRows specifies how many initial rows of \a subspace
-         * are to be processed in the precise order in which they appear.
-         * The remaining rows will be sorted using the NPosOrder class
-         * before they are processed.
-         */
-        template <class RayClass, class OutputIterator>
-        static void enumerateHilbertBasis(OutputIterator results,
-            const NMatrixInt& subspace, const NEnumConstraintList* constraints,
-            ProgressTracker* tracker = 0, unsigned initialRows = 0);
-
-    private:
-        /**
-         * A helper class for Hilbert basis enumeration, describing a
-         * single vector (which is typically a basis element in some
-         * partial solution space).
-         *
-         * The coordinates of the vector are inherited through the
-         * superclass NRay.
-         *
-         * In addition, this class stores a data member \a nextHyp_,
-         * which gives fast access to the dot product of this vector
-         * with the hyperplane currently being processed.
-         *
-         * The \a BitmaskType template argument is used to store one bit
-         * per coordinate, which is \c false if the coordinate is zero
-         * or \c true if the coordinate is non-zero.
-         *
-         * \pre The template argument \a BitmaskType is one of Regina's
-         * bitmask types, such as NBitmask, NBitmask1 or NBitmask2.
-         */
-        template <class BitmaskType>
-        class VecSpec : private NRay {
-            private:
-                NLargeInteger nextHyp_;
-                    /**< The dot product of this vector with the
-                         hyperplane currently being processed. */
-                BitmaskType mask_;
-                    /**< A bitmask indicating which coordinates are zero
-                         (\c false) and which are non-zero (\c true). */
-#ifdef __REGINA_HILBERT_DUAL_OPT_BI16D
-                NLargeInteger srcNextHyp_;
-                    /**< Stores information from the summands used to
-                         create this vector.  See srcNextHyp() for details. */
-#endif
-
-            public:
-                /**
-                 * Creates the zero vector.
-                 *
-                 * @param dim the total dimension of the space (and
-                 * therefore the toatl length of this vector).
-                 */
-                inline VecSpec(size_t dim);
-
-                /**
-                 * Creates the given unit vector.
-                 *
-                 * The \a nextHyp_ data member will be left uninitialised.
-                 *
-                 * @param pos indicates which coordinate is set to one
-                 * in this unit vector.
-                 * @param dim the total dimension of the space (and
-                 * therefore the total length of this vector).
-                 */
-                inline VecSpec(size_t pos, size_t dim);
-
-                /**
-                 * Creates a clone of the given vector.
-                 *
-                 * @param other the vector to clone.
-                 */
-                inline VecSpec(const VecSpec& other);
-
-                /**
-                 * Updates the \a nextHyp_ member to reflect the dot
-                 * product with the given hyperplane.
-                 *
-                 * This routine also sets the member \a srcNextHyp_ to zero.
-                 *
-                 * @param subspace the matrix containing the full set of
-                 * hyperplanes.
-                 * @param row the row of the given matrix that stores
-                 * the specific hyperplane in which we are interested.
-                 */
-                inline void initNextHyp(const NMatrixInt& subspace,
-                    unsigned row);
-
-                /**
-                 * Sets this to the sum of the two given vectors.
-                 *
-                 * \pre <tt>pos.nextHyp() &gt; 0</tt>, and
-                 * <tt>neg.nextHyp() &lt; 0</tt>.
-                 *
-                 * @param pos the first vector to add, which must lie on
-                 * the strictly positive side of the current hyperplane.
-                 * @param neg the second vector to add, which must lie
-                 * on the strictly negative side of the current hyperplane.
-                 */
-                inline void formSum(const VecSpec& pos, const VecSpec& neg);
-
-                /**
-                 * Returns the dot product of this vector with the
-                 * hyperplane currently being processed.
-                 */
-                inline const NLargeInteger& nextHyp() const;
-
-                /**
-                 * Returns the bitmask describing which coordinate are
-                 * non-zero.
-                 */
-                inline const BitmaskType& mask() const;
-
-                /**
-                 * Returns the sign of the dot product of this vector
-                 * with the hyperplane currently being processed.  This
-                 * is simply the sign of the data member \a nextHyp_.
-                 *
-                 * @return 1, 0 or -1 according to the sign of \a nextHyp_.
-                 */
-                inline int sign() const;
-
-#ifdef __REGINA_HILBERT_DUAL_OPT_BI16D
-                /**
-                 * Returns information from the summands used to
-                 * create this vector.
-                 *
-                 * Specifically: Suppose this vector was created using
-                 * formSum().  If nextHyp() &ge; 0, then this routine returns
-                 * <tt>pos.nextHyp()</tt> where \a pos was the
-                 * positive summand passed to formSum().
-                 * If nextHyp() &lt; 0, then this routine returns
-                 * <tt>neg.nextHyp()</tt> where \a neg was the
-                 * negative summand passed to formSum().
-                 *
-                 * If this vector was not created using formSum(),
-                 * or if initNextHyp() has since been called, then this
-                 * routine returns zero.
-                 *
-                 * @return the summand information as described above.
-                 */
-                inline const NLargeInteger& srcNextHyp() const;
-#endif
-
-                /**
-                 * Determines if this and the given vector are identical.
-                 *
-                 * @param other the vector to compare with this.
-                 * @return \c true if this vector is identical to the
-                 * given vector, or \c false if not.
-                 */
-                inline bool operator == (const VecSpec& other) const;
-
-                /**
-                 * Determines if every element of this vector is less
-                 * than or equal to every element of the given vector.
-                 *
-                 * @param other the vector to compare with this.
-                 * @return \c true if every element of this vector is
-                 * less than or equal to every element of \a other, or
-                 * \c false otherwise.
-                 */
-                inline bool operator <= (const VecSpec& other) const;
-
-                using NRay::operator [];
-        };
-
-        /**
-         * Identical to the public routine enumerateHilbertBasis(),
-         * except that there is an extra template parameter \a BitmaskType.
-         * This describes what type should be used for bitmasks that
-         * represent zero/non-zero coordinates in a vector.
-         *
-         * All argument are identical to those for the public routine
-         * enumerateHilbertBasis().
-         *
-         * \pre The bitmask type is one of Regina's bitmask types, such
-         * as NBitmask, NBitmask1 or NBitmask2.
-         * \pre The type \a BitmaskType can handle at least \a n bits,
-         * where \a n is the number of coordinates in the underlying vectors.
-         */
-        template <class RayClass, class BitmaskType, class OutputIterator>
-        static void enumerateUsingBitmask(OutputIterator results,
-            const NMatrixInt& subspace, const NEnumConstraintList* constraints,
-            ProgressTracker* tracker, unsigned initialRows);
-
-        /**
-         * Private constructor to ensure that objects of this class are
-         * never created.
-         */
-        NHilbertDual();
-
-        /**
-         * Test whether the vector \a vec can be reduced using
-         * any of the candidate basis vectors in \a against.
-         *
-         * We say that \a vec reduces against a candidate basis vector
-         * \a b if and only if:
-         *
-         * - the vector <tt>vec-b</tt> is non-negative;
-         * - if \a listSign is 0, then <tt>vec-b</tt> lies on the
-         *   hyperplane currently under investigation;
-         * - if \a listSign is positive, then <tt>vec-b</tt> lies either
-         *   on or to the positive side of the hyperplane under investigation;
-         * - if \a listSign is negative, then <tt>vec-b</tt> lies either
-         *   on or to the negative side of the hyperplane under investigation.
-         *
-         * This routine uses VecSpec::nextHyp() to determine the
-         * relationships between vectors and the current hyperplane.
-         *
-         * @param vec the vector to test for reducibility.
-         * @param against the list of candidate basis vectors to reduce
-         * \a vec against.
-         * @param listSign an integer indicating which sign of the
-         * current hyperplane we are working on.
-         * @return \c true if the given vector can be reduced, or \c false 
-         * otherwise.
-         */
-        template <class BitmaskType>
-        static bool reduces(const VecSpec<BitmaskType>& vec,
-            const std::list<VecSpec<BitmaskType>*>& against,
-            int listSign);
-
-        /**
-         * Removes all vectors from \reduce that can be reduced against
-         * any of the candidate basis vectors in \a against.
-         * This routine might also reorder the list \a against in the
-         * hope of detecting future reductions more quickly.
-         * For details of what reduction means, see reduces() above.
-         *
-         * This routine will work even if \a reduce and \a against are
-         * the same list.
-         *
-         * @param reduce the list of vectors to test for reducibility.
-         * @param against the list of candidate basis vectors to reduce against.
-         * @param listSign an integer indicating which sign of the
-         * current hyperplane we are working on.
-         */
-        template <class BitmaskType>
-        static void reduceBasis(std::list<VecSpec<BitmaskType>*>& reduce,
-            std::list<VecSpec<BitmaskType>*>& against,
-            int listSign);
-
-        /**
-         * Updates a Hilbert basis by intersecting with a new hyperplane.
-         *
-         * The input vectors in \a list should contain the Hilbert basis
-         * of a cone (defined as the intersection of the non-negative
-         * orthant with some linear subspace).  This routine converts
-         * \list into the Hilbert basis of this same cone intersected with
-         * a new hyperplane.  The new hyperplane is defined by the given
-         * row of the \a subspace matrix.
-         *
-         * This routine can optionally enforce a set of validity
-         * constraints (such as the normal surface quadrilateral
-         * constraints), as described in enumerateHilbertBasis().
-         *
-         * The set of validity constraints must be passed here as a
-         * C-style array of bitmasks.  Each bitmask contains one bit per
-         * coordinate position, as seen in the VecSpec inner class.
-         * Each constraint is of the form "at most one of these
-         * coordinates can be non-zero"; the bits for these coordinates must
-         * be set to 1 in the corresponding bitmask, and all other bits must
-         * be set to 0.
-         *
-         * @param list contains the original Hilbert basis on entry to
-         * this function, and will contain the updated Hilbert basis upon
-         * returning.
-         * @param subspace a matrix of hyperplanes.
-         * @param row indicates which row of \a subspace contains the
-         * hyperplane that we will intersect with the cone defined by
-         * the old Hilbert basis.
-         * @param constraintsBegin the beginning of the C-style array of
-         * validity constraints.  This should be 0 if no additional
-         * constraints are to be imposed.
-         * @param constraintsEnd a pointer just past the end of the
-         * C-style array of validity constraints.  This should be 0
-         * if no additional constraints are to be imposed.
-         */
-        template <class BitmaskType>
-        static void intersectHyperplane(
-            std::vector<VecSpec<BitmaskType>*>& list,
-            const NMatrixInt& subspace, unsigned row,
-            const BitmaskType* constraintsBegin,
-            const BitmaskType* constraintsEnd);
-};
-
-/*@}*/
-
-// Inline functions for NHilbertDual
-
-inline NHilbertDual::NHilbertDual() {
-}
-
-// Inline functions for NHilbertDual::VecSpec
-
-template <class BitmaskType>
-inline NHilbertDual::VecSpec<BitmaskType>::VecSpec(size_t dim) :
-        NRay(dim), mask_(dim) {
-    // All vector elements, nextHyp_ and srcNextHyp_ are initialised to
-    // zero thanks to the NLargeInteger default constructor.
-}
-
-template <class BitmaskType>
-inline NHilbertDual::VecSpec<BitmaskType>::VecSpec(size_t pos, size_t dim) :
-        NRay(dim), mask_(dim) {
-    // All coordinates are initialised to zero by default thanks to
-    // the NLargeInteger constructor.
-    setElement(pos, NLargeInteger::one);
-    mask_.set(pos, true);
-}
-
-template <class BitmaskType>
-inline NHilbertDual::VecSpec<BitmaskType>::VecSpec(
-        const NHilbertDual::VecSpec<BitmaskType>& other) :
-        NRay(other),
-        nextHyp_(other.nextHyp_),
-#ifdef __REGINA_HILBERT_DUAL_OPT_BI16D
-        srcNextHyp_(other.srcNextHyp_),
-#endif
-        mask_(other.mask_) {
-}
-
-template <class BitmaskType>
-inline void NHilbertDual::VecSpec<BitmaskType>::initNextHyp(
-        const NMatrixInt& subspace, unsigned row) {
-    nextHyp_ = NLargeInteger::zero;
-
-    NLargeInteger tmp;
-    for (int i = 0; i < subspace.columns(); ++i)
-        if (subspace.entry(row, i) != 0 && (*this)[i] != 0) {
-            tmp = subspace.entry(row, i);
-            tmp *= (*this)[i];
-            nextHyp_ += tmp;
-        }
-
-#ifdef __REGINA_HILBERT_DUAL_OPT_BI16D
-    srcNextHyp_ = 0;
-#endif
-}
-
-template <class BitmaskType>
-inline void NHilbertDual::VecSpec<BitmaskType>::formSum(
-        const NHilbertDual::VecSpec<BitmaskType>& pos,
-        const NHilbertDual::VecSpec<BitmaskType>& neg) {
-    (*this) = pos; // The default assignment operator.
-
-    (*this) += neg;
-    nextHyp_ += neg.nextHyp_;
-    mask_ |= neg.mask_;
-
-#ifdef __REGINA_HILBERT_DUAL_OPT_BI16D
-    if (nextHyp_ >= 0)
-        srcNextHyp_ = pos.nextHyp_;
-    else
-        srcNextHyp_ = neg.nextHyp_;
-#endif
-}
-
-template <class BitmaskType>
-inline const NLargeInteger& NHilbertDual::VecSpec<BitmaskType>::nextHyp()
-        const {
-    return nextHyp_;
-}
-
-template <class BitmaskType>
-inline const BitmaskType& NHilbertDual::VecSpec<BitmaskType>::mask() const {
-    return mask_;
-}
-
-template <class BitmaskType>
-inline int NHilbertDual::VecSpec<BitmaskType>::sign() const {
-    return (nextHyp_ == 0 ? 0 : nextHyp_ > 0 ? 1 : -1);
-}
-
-#ifdef __REGINA_HILBERT_DUAL_OPT_BI16D
-template <class BitmaskType>
-inline const NLargeInteger& NHilbertDual::VecSpec<BitmaskType>::srcNextHyp()
-        const {
-    return srcNextHyp_;
-}
-#endif
-
-template <class BitmaskType>
-inline bool NHilbertDual::VecSpec<BitmaskType>::operator == (
-        const NHilbertDual::VecSpec<BitmaskType>& other) const {
-    // Begin with simple tests that give us a fast way of saying no.
-    if (! (mask_ == other.mask_))
-        return false;
-    return (static_cast<const NRay&>(*this) == static_cast<const NRay&>(other));
-}
-
-template <class BitmaskType>
-inline bool NHilbertDual::VecSpec<BitmaskType>::operator <= (
-        const NHilbertDual::VecSpec<BitmaskType>& other) const {
-    // Begin with simple tests that give us a fast way of saying no.
-    if (! (mask_ <= other.mask_))
-        return false;
-    for (unsigned i = 0; i < size(); ++i)
-        if ((*this)[i] > other[i])
-            return false;
-    return true;
-}
-
-} // namespace regina
-
-// Template definitions
-
-#include "enumerate/nhilbertdual-impl.h"
-=======
 #include "enumerate/hilbertdual.h"
->>>>>>> c5577522
 
 #endif
