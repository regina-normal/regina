
/**************************************************************************
 *                                                                        *
 *  Regina - A Normal Surface Theory Calculator                           *
 *  Computational Engine                                                  *
 *                                                                        *
 *  Copyright (c) 1999-2016, Ben Burton                                   *
 *  For further details contact Ben Burton (bab@debian.org).              *
 *                                                                        *
 *  This program is free software; you can redistribute it and/or         *
 *  modify it under the terms of the GNU General Public License as        *
 *  published by the Free Software Foundation; either version 2 of the    *
 *  License, or (at your option) any later version.                       *
 *                                                                        *
 *  As an exception, when this program is distributed through (i) the     *
 *  App Store by Apple Inc.; (ii) the Mac App Store by Apple Inc.; or     *
 *  (iii) Google Play by Google Inc., then that store may impose any      *
 *  digital rights management, device limits and/or redistribution        *
 *  restrictions that are required by its terms of service.               *
 *                                                                        *
 *  This program is distributed in the hope that it will be useful, but   *
 *  WITHOUT ANY WARRANTY; without even the implied warranty of            *
 *  MERCHANTABILITY or FITNESS FOR A PARTICULAR PURPOSE.  See the GNU     *
 *  General Public License for more details.                              *
 *                                                                        *
 *  You should have received a copy of the GNU General Public             *
 *  License along with this program; if not, write to the Free            *
 *  Software Foundation, Inc., 51 Franklin St, Fifth Floor, Boston,       *
 *  MA 02110-1301, USA.                                                   *
 *                                                                        *
 **************************************************************************/

/*! \file enumerate/nhilbertprimal-impl.h
 *  \brief Deprecated header.
 */

#ifndef __NHILBERTPRIMAL_IMPL_H
#ifndef __DOXYGEN
#define __NHILBERTPRIMAL_IMPL_H
#endif

<<<<<<< HEAD
#include "regina-core.h"
#include "regina-config.h"
#include "enumerate/nenumconstraint.h"
#include "enumerate/nhilbertprimal.h"
#include "enumerate/nmaxadmissible.h"
#include "libnormaliz/cone.h"
#include "maths/nray.h"
#include "progress/progresstracker.h"
#include <list>
#include <set>
#include <vector>
#include <gmpxx.h>
=======
#warning This header is deprecated; please use enumerate/hilbertprimal-impl.h instead.
>>>>>>> c5577522

#include "enumerate/hilbertprimal-impl.h"

<<<<<<< HEAD
template <class RayClass, class RayIterator, class OutputIterator>
void NHilbertPrimal::enumerateHilbertBasis(OutputIterator results,
        const RayIterator& raysBegin, const RayIterator& raysEnd,
        const NEnumConstraintList* constraints, ProgressTracker* tracker) {
    if (raysBegin == raysEnd) {
        // No extremal rays; no Hilbert basis.
        return;
    }

    // Get the dimension of the space.
    size_t dim = (*raysBegin)->size();
    if (dim == 0)
        return;

    // Choose a bitmask type that can hold dim bits.
    // Use a (much faster) optimised bitmask type if we can.
    // Then farm the work out to the real enumeration routine that is
    // templated on the bitmask type.
    if (dim <= 8 * sizeof(unsigned))
        enumerateUsingBitmask<RayClass, NBitmask1<unsigned> >(results,
            raysBegin, raysEnd, constraints, tracker);
    else if (dim <= 8 * sizeof(unsigned long))
        enumerateUsingBitmask<RayClass, NBitmask1<unsigned long> >(results,
            raysBegin, raysEnd, constraints, tracker);
    else if (dim <= 8 * sizeof(unsigned long long))
        enumerateUsingBitmask<RayClass, NBitmask1<unsigned long long> >(results,
            raysBegin, raysEnd, constraints, tracker);
    else if (dim <= 8 * sizeof(unsigned long long) + 8 * sizeof(unsigned))
        enumerateUsingBitmask<RayClass,
            NBitmask2<unsigned long long, unsigned> >(results,
            raysBegin, raysEnd, constraints, tracker);
    else if (dim <= 8 * sizeof(unsigned long long) +
            8 * sizeof(unsigned long))
        enumerateUsingBitmask<RayClass,
            NBitmask2<unsigned long long, unsigned long> >(
            results, raysBegin, raysEnd, constraints, tracker);
    else if (dim <= 16 * sizeof(unsigned long long))
        enumerateUsingBitmask<RayClass, NBitmask2<unsigned long long> >(results,
            raysBegin, raysEnd, constraints, tracker);
    else
        enumerateUsingBitmask<RayClass, NBitmask>(results,
            raysBegin, raysEnd, constraints, tracker);
}

template <class RayClass, class BitmaskType,
        class RayIterator, class OutputIterator>
void NHilbertPrimal::enumerateUsingBitmask(OutputIterator results,
        const RayIterator& raysBegin, const RayIterator& raysEnd,
        const NEnumConstraintList* constraints, ProgressTracker* tracker) {
    // We know at this point that the dimension is non-zero.
    size_t dim = (*raysBegin)->size();

    // First enumerate all maximal admissible faces.
    if (tracker)
        tracker->setPercent(10);
    std::vector<BitmaskType>* maxFaces = NMaxAdmissible::enumerate<BitmaskType>(
        raysBegin, raysEnd, constraints);

    // Now use normaliz to process each face.
    if (tracker)
        tracker->setPercent(30);

    std::set<std::vector<mpz_class> > finalBasis;
    std::vector<const NRay*> face;
    typename std::vector<BitmaskType>::const_iterator mit;
    RayIterator rit;
    unsigned i;
    std::vector<std::vector<mpz_class> >::const_iterator hlit;
    std::set<std::vector<mpz_class> >::const_iterator hsit;
    std::vector<mpz_class>::const_iterator hvit;
    for (mit = maxFaces->begin(); mit != maxFaces->end(); ++mit) {
        // Locate the extremal rays that generate this face.
        std::vector<std::vector<mpz_class> > input;
        for (rit = raysBegin; rit != raysEnd; ++rit)
            if (inFace(**rit, *mit)) {
                input.push_back(std::vector<mpz_class>());
                std::vector<mpz_class>& v(input.back());
                v.reserve(dim);
                for (i = 0; i < dim; ++i) {
                    if ((**rit)[i].isNative())
                        v.push_back(mpz_class((**rit)[i].longValue()));
                    else
                        v.push_back(mpz_class((**rit)[i].rawData()));
                }
            }
        libnormaliz::Cone<mpz_class> cone(
            libnormaliz::Type::integral_closure, input);
        libnormaliz::ConeProperties wanted(
            libnormaliz::ConeProperty::HilbertBasis);
        cone.deactivateChangeOfPrecision();
        cone.compute(wanted);

        if (! cone.isComputed(libnormaliz::ConeProperty::HilbertBasis)) {
            // TODO: Bail properly.
            std::cerr << "ERROR: Hilbert basis not computed!" << std::endl;
            continue;
        }
        const std::vector<std::vector<mpz_class> > basis =
            cone.getHilbertBasis();
        for (hlit = basis.begin(); hlit != basis.end(); ++hlit)
            finalBasis.insert(*hlit);
    }

    if (tracker)
        tracker->setPercent(90);

    RayClass* ans;
    NLargeInteger tmpInt;
    for (hsit = finalBasis.begin(); hsit != finalBasis.end(); ++hsit) {
        ans = new RayClass(dim);
        for (i = 0, hvit = hsit->begin(); hvit != hsit->end(); ++hvit, ++i) {
            // We make two copies of the GMP integer instead of one.
            // This is because NVector/NRay does not give us direct
            // non-const access to its elements, and so we need a
            // temporary NLargeInteger to pass through setElement() instead.
            tmpInt.setRaw(hvit->get_mpz_t());
            ans->setElement(i, tmpInt);
        }
        *results++ = ans;
    }

    // All done!
    delete maxFaces;
    if (tracker)
        tracker->setPercent(100);
}

template <class BitmaskType>
bool NHilbertPrimal::inFace(const NRay& ray, const BitmaskType& face) {
    for (unsigned i = 0; i < ray.size(); ++i)
        if ((! face.get(i)) && ray[i] > 0)
            return false;
    return true;
}

} // namespace regina

#endif
=======
#endif
>>>>>>> c5577522
<|MERGE_RESOLUTION|>--- conflicted
+++ resolved
@@ -39,164 +39,8 @@
 #define __NHILBERTPRIMAL_IMPL_H
 #endif
 
-<<<<<<< HEAD
-#include "regina-core.h"
-#include "regina-config.h"
-#include "enumerate/nenumconstraint.h"
-#include "enumerate/nhilbertprimal.h"
-#include "enumerate/nmaxadmissible.h"
-#include "libnormaliz/cone.h"
-#include "maths/nray.h"
-#include "progress/progresstracker.h"
-#include <list>
-#include <set>
-#include <vector>
-#include <gmpxx.h>
-=======
 #warning This header is deprecated; please use enumerate/hilbertprimal-impl.h instead.
->>>>>>> c5577522
 
 #include "enumerate/hilbertprimal-impl.h"
 
-<<<<<<< HEAD
-template <class RayClass, class RayIterator, class OutputIterator>
-void NHilbertPrimal::enumerateHilbertBasis(OutputIterator results,
-        const RayIterator& raysBegin, const RayIterator& raysEnd,
-        const NEnumConstraintList* constraints, ProgressTracker* tracker) {
-    if (raysBegin == raysEnd) {
-        // No extremal rays; no Hilbert basis.
-        return;
-    }
-
-    // Get the dimension of the space.
-    size_t dim = (*raysBegin)->size();
-    if (dim == 0)
-        return;
-
-    // Choose a bitmask type that can hold dim bits.
-    // Use a (much faster) optimised bitmask type if we can.
-    // Then farm the work out to the real enumeration routine that is
-    // templated on the bitmask type.
-    if (dim <= 8 * sizeof(unsigned))
-        enumerateUsingBitmask<RayClass, NBitmask1<unsigned> >(results,
-            raysBegin, raysEnd, constraints, tracker);
-    else if (dim <= 8 * sizeof(unsigned long))
-        enumerateUsingBitmask<RayClass, NBitmask1<unsigned long> >(results,
-            raysBegin, raysEnd, constraints, tracker);
-    else if (dim <= 8 * sizeof(unsigned long long))
-        enumerateUsingBitmask<RayClass, NBitmask1<unsigned long long> >(results,
-            raysBegin, raysEnd, constraints, tracker);
-    else if (dim <= 8 * sizeof(unsigned long long) + 8 * sizeof(unsigned))
-        enumerateUsingBitmask<RayClass,
-            NBitmask2<unsigned long long, unsigned> >(results,
-            raysBegin, raysEnd, constraints, tracker);
-    else if (dim <= 8 * sizeof(unsigned long long) +
-            8 * sizeof(unsigned long))
-        enumerateUsingBitmask<RayClass,
-            NBitmask2<unsigned long long, unsigned long> >(
-            results, raysBegin, raysEnd, constraints, tracker);
-    else if (dim <= 16 * sizeof(unsigned long long))
-        enumerateUsingBitmask<RayClass, NBitmask2<unsigned long long> >(results,
-            raysBegin, raysEnd, constraints, tracker);
-    else
-        enumerateUsingBitmask<RayClass, NBitmask>(results,
-            raysBegin, raysEnd, constraints, tracker);
-}
-
-template <class RayClass, class BitmaskType,
-        class RayIterator, class OutputIterator>
-void NHilbertPrimal::enumerateUsingBitmask(OutputIterator results,
-        const RayIterator& raysBegin, const RayIterator& raysEnd,
-        const NEnumConstraintList* constraints, ProgressTracker* tracker) {
-    // We know at this point that the dimension is non-zero.
-    size_t dim = (*raysBegin)->size();
-
-    // First enumerate all maximal admissible faces.
-    if (tracker)
-        tracker->setPercent(10);
-    std::vector<BitmaskType>* maxFaces = NMaxAdmissible::enumerate<BitmaskType>(
-        raysBegin, raysEnd, constraints);
-
-    // Now use normaliz to process each face.
-    if (tracker)
-        tracker->setPercent(30);
-
-    std::set<std::vector<mpz_class> > finalBasis;
-    std::vector<const NRay*> face;
-    typename std::vector<BitmaskType>::const_iterator mit;
-    RayIterator rit;
-    unsigned i;
-    std::vector<std::vector<mpz_class> >::const_iterator hlit;
-    std::set<std::vector<mpz_class> >::const_iterator hsit;
-    std::vector<mpz_class>::const_iterator hvit;
-    for (mit = maxFaces->begin(); mit != maxFaces->end(); ++mit) {
-        // Locate the extremal rays that generate this face.
-        std::vector<std::vector<mpz_class> > input;
-        for (rit = raysBegin; rit != raysEnd; ++rit)
-            if (inFace(**rit, *mit)) {
-                input.push_back(std::vector<mpz_class>());
-                std::vector<mpz_class>& v(input.back());
-                v.reserve(dim);
-                for (i = 0; i < dim; ++i) {
-                    if ((**rit)[i].isNative())
-                        v.push_back(mpz_class((**rit)[i].longValue()));
-                    else
-                        v.push_back(mpz_class((**rit)[i].rawData()));
-                }
-            }
-        libnormaliz::Cone<mpz_class> cone(
-            libnormaliz::Type::integral_closure, input);
-        libnormaliz::ConeProperties wanted(
-            libnormaliz::ConeProperty::HilbertBasis);
-        cone.deactivateChangeOfPrecision();
-        cone.compute(wanted);
-
-        if (! cone.isComputed(libnormaliz::ConeProperty::HilbertBasis)) {
-            // TODO: Bail properly.
-            std::cerr << "ERROR: Hilbert basis not computed!" << std::endl;
-            continue;
-        }
-        const std::vector<std::vector<mpz_class> > basis =
-            cone.getHilbertBasis();
-        for (hlit = basis.begin(); hlit != basis.end(); ++hlit)
-            finalBasis.insert(*hlit);
-    }
-
-    if (tracker)
-        tracker->setPercent(90);
-
-    RayClass* ans;
-    NLargeInteger tmpInt;
-    for (hsit = finalBasis.begin(); hsit != finalBasis.end(); ++hsit) {
-        ans = new RayClass(dim);
-        for (i = 0, hvit = hsit->begin(); hvit != hsit->end(); ++hvit, ++i) {
-            // We make two copies of the GMP integer instead of one.
-            // This is because NVector/NRay does not give us direct
-            // non-const access to its elements, and so we need a
-            // temporary NLargeInteger to pass through setElement() instead.
-            tmpInt.setRaw(hvit->get_mpz_t());
-            ans->setElement(i, tmpInt);
-        }
-        *results++ = ans;
-    }
-
-    // All done!
-    delete maxFaces;
-    if (tracker)
-        tracker->setPercent(100);
-}
-
-template <class BitmaskType>
-bool NHilbertPrimal::inFace(const NRay& ray, const BitmaskType& face) {
-    for (unsigned i = 0; i < ray.size(); ++i)
-        if ((! face.get(i)) && ray[i] > 0)
-            return false;
-    return true;
-}
-
-} // namespace regina
-
 #endif
-=======
-#endif
->>>>>>> c5577522
