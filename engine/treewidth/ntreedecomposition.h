--- conflicted
+++ resolved
@@ -920,24 +920,16 @@
 extern template REGINA_API NTreeDecomposition::NTreeDecomposition(
     const Triangulation<2>&, TreeDecompositionAlg);
 extern template REGINA_API NTreeDecomposition::NTreeDecomposition(
-<<<<<<< HEAD
     const Triangulation<3>&, TreeDecompositionAlg);
-=======
-    const NGenericTriangulation<3>&, TreeDecompositionAlg);
 extern template REGINA_API NTreeDecomposition::NTreeDecomposition(
-    const NGenericTriangulation<4>&, TreeDecompositionAlg);
->>>>>>> f820f3c4
+    const Triangulation<4>&, TreeDecompositionAlg);
 
 extern template REGINA_API NTreeDecomposition::NTreeDecomposition(
     const FacetPairing<2>&, TreeDecompositionAlg);
 extern template REGINA_API NTreeDecomposition::NTreeDecomposition(
-<<<<<<< HEAD
     const FacetPairing<3>&, TreeDecompositionAlg);
-=======
-    const NGenericFacetPairing<3>&, TreeDecompositionAlg);
 extern template REGINA_API NTreeDecomposition::NTreeDecomposition(
-    const NGenericFacetPairing<4>&, TreeDecompositionAlg);
->>>>>>> f820f3c4
+    const FacetPairing<4>&, TreeDecompositionAlg);
 
 extern template REGINA_API NTreeDecomposition::NTreeDecomposition(
     unsigned, bool const**, TreeDecompositionAlg);
