
/**************************************************************************
 *                                                                        *
 *  Regina - A Normal Surface Theory Calculator                           *
 *  Computational Engine                                                  *
 *                                                                        *
 *  Copyright (c) 1999-2014, Ben Burton                                   *
 *  For further details contact Ben Burton (bab@debian.org).              *
 *                                                                        *
 *  This program is free software; you can redistribute it and/or         *
 *  modify it under the terms of the GNU General Public License as        *
 *  published by the Free Software Foundation; either version 2 of the    *
 *  License, or (at your option) any later version.                       *
 *                                                                        *
 *  As an exception, when this program is distributed through (i) the     *
 *  App Store by Apple Inc.; (ii) the Mac App Store by Apple Inc.; or     *
 *  (iii) Google Play by Google Inc., then that store may impose any      *
 *  digital rights management, device limits and/or redistribution        *
 *  restrictions that are required by its terms of service.               *
 *                                                                        *
 *  This program is distributed in the hope that it will be useful, but   *
 *  WITHOUT ANY WARRANTY; without even the implied warranty of            *
 *  MERCHANTABILITY or FITNESS FOR A PARTICULAR PURPOSE.  See the GNU     *
 *  General Public License for more details.                              *
 *                                                                        *
 *  You should have received a copy of the GNU General Public             *
 *  License along with this program; if not, write to the Free            *
 *  Software Foundation, Inc., 51 Franklin St, Fifth Floor, Boston,       *
 *  MA 02110-1301, USA.                                                   *
 *                                                                        *
 **************************************************************************/

/* end stub */

/*! \file surfaces/nnormalsurfacelist.h
 *  \brief Contains a packet representing a collection of normal
 *  surfaces in a 3-manifold.
 */

#ifndef __NNORMALSURFACELIST_H
#ifndef __DOXYGEN
#define __NNORMALSURFACELIST_H
#endif

#include <algorithm>
#include <iterator>
#include <vector>
#include "regina-core.h"
#include "packet/npacket.h"
#include "surfaces/nnormalsurface.h"
#include "surfaces/normalflags.h"
#include "surfaces/normalcoords.h"
#include "utilities/memutils.h"

namespace regina {

class NMatrixInt;
class NNormalSurfaceList;
class NProgressTracker;
class NXMLPacketReader;
class NXMLNormalSurfaceListReader;

template <int> class Triangulation;
// We *must* declare the specialisation here; otherwise this header has
// the side-effect of instantiating Trianglation<3> using the generic template.
template <> class Triangulation<3>;
typedef Triangulation<3> NTriangulation;

/**
 * \weakgroup surfaces
 * @{
 */

/**
 * Used to describe a field, or a set of fields, that can be exported
 * alongside a normal surface list.  This enumeration type is used with
 * export routines such as NNormalSurfaceList::saveCSVStandard() or
 * NNormalSurfaceList::saveCSVEdgeWeight().
 *
 * This type describes fields in addition to normal coordinates, not the
 * normal coordinates themselves (which are always exported).  Each field
 * describes some property of a single normal surface, and corresponds to a
 * single column in a table of normal surfaces.
 *
 * This type should be treated as a bitmask: you can describe a set of fields
 * by combining the values for individual fields using bitwise \e or.
 *
 * The list of available fields may grow with future releases of Regina.
 */
enum SurfaceExportFields {
    surfaceExportName = 0x0001,
        /**< Represents the user-assigned surface name. */
    surfaceExportEuler = 0x0002,
        /**< Represents the calculated Euler characteristic of a
             surface.  This will be an integer, and will be left empty
             if the Euler characteristic cannot be computed. */
    surfaceExportOrient = 0x0004,
        /**< Represents the calculated property of whether a surface is
             orientable.  This will be the string \c TRUE or \c FALSE, or
             will be left empty if the orientability cannot be computed. */
    surfaceExportSides = 0x0008,
        /**< Represents the calculated property of whether a surface is
             one-sided or two-sided.  This will be the integer 1 or 2,
             or will be left empty if the "sidedness" cannot be computed. */
    surfaceExportBdry = 0x0010,
        /**< Represents the calculated property of whether a surface is
             bounded.  In most cases, this will be one of the strings "closed",
             "real bdry" or "infinite" (where "infinite" indicates a
             surface with infinitely many discs).  For spun-normal
             surfaces in certain ideal triangulations, this string will
             be followed by the boundary slopes of the surface at the
             cusps: these written as a list of pairs (\a p, \a q),
             one for each cusp, indicating that the boundary curves of
             the surface run \a p times around the meridian and \a q times
             around the longitude.  See NNormalSurface::boundaryIntersections()
             for further information on interpreting these values. */
    surfaceExportLink = 0x0020,
        /**< Represents whether a surface is a single vertex link or a
             thin edge link.  See NNormalSurface::isVertexLink() and
             NNormalSurface::isThinEdgeLink() for details.  This will be
             written as a human-readable string. */
    surfaceExportType = 0x0040,
        /**< Represents any additional high-level properties of a
             surface, such as whether it is a splitting surface or a
             central surface.  This will be written as a human-readable
             string.  This field is somewhat arbitrary, and the precise
             properties it describes are subject to change in future
             releases of Regina. */

    surfaceExportNone = 0,
        /**< Indicates that no additional fields should be exported. */
    surfaceExportAllButName = 0x007e,
        /**< Indicates that all available fields should be exported,
             except for the user-assigned surface name.  Since the list
             of available fields may grow with future releases, the numerical
             value of this constant may change as a result. */
    surfaceExportAll = 0x007f
        /**< Indicates that all available fields should be exported,
             including the user-assigned surface name.  Since the list
             of available fields may grow with future releases, the numerical
             value of this constant may change as a result. */
};

#ifndef __DOXYGEN // Doxygen complains about undocumented specialisations.
template <>
struct PacketInfo<PACKET_NORMALSURFACELIST> {
    typedef NNormalSurfaceList Class;
    inline static const char* name() {
        return "Normal Surface List";
    }
};
#endif

/**
 * A packet representing a collection of normal surfaces in a 3-manifold.
 * Such a packet must always be a child packet of the triangulation from
 * which the surfaces were obtained.  If this triangulation changes, the
 * information contained in this packet will become invalid.
 *
 * See the NNormalSurfaceVector class notes for details of what to do
 * when introducing a new coordinate system.
 *
 * Normal surface lists should be created using the routine enumerate().
 *
 * \todo \feature Allow custom matching equations.
 * \todo \feature Allow enumeration with some coordinates explicitly set
 * to zero.
 * \todo \feature Allow generating only closed surfaces.
 * \todo \feature Generate facets of the solution space representing
 * embedded surfaces.
 */
class REGINA_API NNormalSurfaceList : public NPacket {
    REGINA_PACKET(NNormalSurfaceList, PACKET_NORMALSURFACELIST)

    public:
        /**
         * Represents standard triangle-quadrilateral coordinates for
         * normal surfaces.
         *
         * \deprecated Instead of this class constant, you should use
         * the NormalCoords enum value NS_STANDARD directly.
         */
        REGINA_DEPRECATED static const NormalCoords STANDARD;
        /**
         * Represents standard triangle-quadrilateral-octagon coordinates
         * for octagonal almost normal surfaces.
         *
         * \deprecated Instead of this class constant, you should use
         * the NormalCoords enum value NS_AN_STANDARD directly.
         */
        REGINA_DEPRECATED static const NormalCoords AN_STANDARD;
        /**
         * Represents quadrilateral coordinates for normal surfaces.
         * For details, see "Normal surface Q-theory", Jeffrey L. Tollefson,
         * Pacific J. Math. 183 (1998), no. 2, 359--374.
         *
         * \deprecated Instead of this class constant, you should use
         * the NormalCoords enum value NS_QUAD directly.
         */
        REGINA_DEPRECATED static const NormalCoords QUAD;
        /**
         * Represents quadrilateral-octagon coordinates for octagonal
         * almost normal surfaces.  For details, see
         * "Quadrilateral-octagon coordinates for almost normal surfaces",
         * Benjamin A. Burton, Experiment. Math. 19 (2010), 285-315.
         *
         * \deprecated Instead of this class constant, you should use
         * the NormalCoords enum value NS_AN_QUAD_OCT directly.
         */
        REGINA_DEPRECATED static const NormalCoords AN_QUAD_OCT;

        /**
         * Represents edge weight coordinates for normal surfaces.
         * This coordinate system is for representation only; surface
         * vectors and lists cannot be created in this coordinate system.
         *
         * \deprecated Instead of this class constant, you should use
         * the NormalCoords enum value NS_EDGE_WEIGHT directly.
         */
        REGINA_DEPRECATED static const NormalCoords EDGE_WEIGHT;
        /**
         * Represents triangle arc coordinates for normal surfaces.
         * This coordinate system is for representation only; surface
         * vectors and lists cannot be created in this coordinate system.
         *
         * \deprecated Instead of this class constant, you should use
         * the NormalCoords enum value NS_TRIANGLE_ARCS.
         */
        REGINA_DEPRECATED static const NormalCoords FACE_ARCS;
        /**
         * Indicates that a list of almost normal surfaces was created
         * using Regina 4.5.1 or earlier, where surfaces with more than
         * one octagon of the same type were stripped out of the final
         * solution set.  As of Regina 4.6 such surfaces are now
         * included in the solution set, since we need them if we
         * wish to enumerate \e all almost normal surfaces (not just
         * the \e vertex almost normal surfaces).
         *
         * This coordinate system is only used with legacy data files; new
         * vectors and lists cannot be created in this coordinate system.
         * The underlying coordinates are identical to those of AN_STANDARD.
         *
         * \deprecated Instead of this class constant, you should use
         * the NormalCoords enum value NS_AN_LEGACY directly.
         */
        REGINA_DEPRECATED static const NormalCoords AN_LEGACY;
        /**
         * Represents standard triangle-quadrilateral coordinates for
         * transversely oriented normal surfaces.
         *
         * \deprecated Instead of this class constant, you should use
         * the NormalCoords enum value NS_ORIENTED directly.
         */
        REGINA_DEPRECATED static const NormalCoords ORIENTED;
        /**
         * Represents quadrilateral coordinates for transversely oriented 
         * normal surfaces.
         *
         * \deprecated Instead of this class constant, you should use
         * the NormalCoords enum value NS_ORIENTED_QUAD directly.
         */
        REGINA_DEPRECATED static const NormalCoords ORIENTED_QUAD;

        class VectorIterator;

    protected:
        std::vector<NNormalSurface*> surfaces;
            /**< Contains the normal surfaces stored in this packet. */
        NormalCoords coords_;
            /**< Stores which coordinate system is being
                 used by the normal surfaces in this packet. */
        NormalList which_;
            /**< Indicates which normal surfaces these represent within
                 the underlying triangulation. */
        NormalAlg algorithm_;
            /**< Stores the details of the enumeration algorithm that
                 was used to generate this list.  This might not be the
                 same as the \a algorithmHints flag passed to the
                 corresponding enumeration routine (e.g., if invalid
                 or inappropriate flags were passed). */

    public:
        /**
         * Destroys this list and all the surfaces within.
         */
        virtual ~NNormalSurfaceList();

        /**
         * A unified routine for enumerating various classes of normal
         * surfaces within a given triangulation.
         *
         * The NormalCoords argument allows you to specify an underlying
         * coordinate system (e.g., standard coordinates,
         * quadrilateral coordinates or almost normal coordinates).
         *
         * The NormalList argument is a combination of flags that
         * allows you to specify exactly which normal surfaces you require.
         * This includes (i) whether you want all vertex surfaces
         * or all fundamental surfaces, which defaults to NS_VERTEX
         * if you specify neither or both; and (ii) whether you want only
         * properly embedded surfaces or you also wish to include
         * immersed and/or singular surfaces, which defaults to
         * NS_EMBEDDED_ONLY if you specify neither or both.
         *
         * The NormalAlg argument is a combination of flags that allows
         * you to control the underlying enumeration algorithm.  These
         * flags are treated as hints only: if your selection of
         * algorithm is invalid, unavailable or unsupported then Regina
         * will choose something more appropriate.  Unless you have
         * some specialised need, the default NS_ALG_DEFAULT (which
         * makes no hints at all) will allow Regina to choose what it
         * thinks will be the most efficient method.
         *
         * The enumerated surfaces will be stored in a new normal
         * surface list, and their representations will be scaled down
         * to use the smallest possible integer coordinates.
         * This normal surface list will be inserted into the packet tree as
         * the last child of the given triangulation.  This triangulation
         * \b must remain the parent of this normal surface list, and must not
         * change while this normal surface list remains in existence.
         *
         * If a progress tracker is passed, the normal surface
         * enumeration will take place in a new thread and this routine
         * will return immediately.  If the user cancels the operation
         * from another thread, then the normal surface list will \e not
         * be inserted into the packet tree (but the caller of this
         * routine will still need to delete it).  Regarding progress tracking,
         * this routine will declare and work through a series of stages
         * whose combined weights sum to 1; typically this means that the
         * given tracker must not have been used before.
         *
         * If no progress tracker is passed, the enumeration will run
         * in the current thread and this routine will return only when
         * the enumeration is complete.  Note that this enumeration can
         * be extremely slow for larger triangulations.
         *
         * @param owner the triangulation upon which this list of normal
         * surfaces will be based.
         * @param coords the coordinate system to be used.
         * @param which indicates which normal surfaces should be enumerated.
         * @param algHints passes requests to Regina for which specific
         * enumeration algorithm should be used.
         * @param tracker a progress tracker through which progress will
         * be reported, or 0 if no progress reporting is required.
         * @return the newly created normal surface list.  Note that if
         * a progress tracker is passed then this list may not be completely
         * filled when this routine returns.  If a progress tracker is
         * passed and a new thread could not be started, this routine
         * returns 0 (and no normal surface list is created).
         */
        static NNormalSurfaceList* enumerate(NTriangulation* owner,
            NormalCoords coords,
            NormalList which = NS_LIST_DEFAULT,
            NormalAlg algHints = NS_ALG_DEFAULT,
            NProgressTracker* tracker = 0);

        /**
<<<<<<< HEAD
         * Deprecated method for enumerating all vertex normal surfaces
         * using the given coordinate system.
         *
         * Users should now call enumerate(NTriangulation*, NormalCoords,
         * NormalList, NormalAlg, NProgressTracker*) instead.
         * See the documentation for that routine for further details,
         * including all arguments, returns values, preconditions and
         * postconditions.
         *
         * \deprecated The correct way to access this procedure is to call
         * <tt>enumerate(owner, coords, NS_EMBEDDED_ONLY,
         * NS_ALG_DEFAULT, tracker)</tt> if \a embeddedOnly is \c true, or
         * <tt>enumerate(owner, coords, NS_IMMERSED_SINGULAR,
         * NS_ALG_DEFAULT, tracker)</tt> if \a embeddedOnly is \c false.
         */
        REGINA_DEPRECATED static NNormalSurfaceList* enumerate(
            NTriangulation* owner, NormalCoords coords, bool embeddedOnly,
            NProgressTracker* tracker = 0);

        /**
=======
>>>>>>> 61a6f0be
         * Deprecated method that uses a slow-but-direct procedure to
         * enumerate all embedded vertex normal surfaces in standard
         * coordinates, without using the faster procedure that works
         * via quadrilateral coordinates.
         *
         * Users can still access this slower procedure if they need to;
         * however, they should do this via enumerate(NTriangulation*,
         * NormalCoords, NormalList, NormalAlg, NProgressTracker*) instead.
         * See the documentation for that routine for further details.
         *
         * \deprecated The correct way to access this procedure is to call
         * <tt>enumerate(owner, NS_STANDARD, NS_LIST_DEFAULT,
         * NS_VERTEX_STD_DIRECT)</tt>.
         *
         * \warning This routine is slow, and users will not want to
         * call it unless they have some specialised need.
         *
         * @param owner the triangulation upon which this list of
         * surfaces will be based.
         * @return the newly created normal surface list.
         */
        REGINA_DEPRECATED static NNormalSurfaceList* enumerateStandardDirect(
            NTriangulation* owner);

        /**
         * Deprecated method that uses a slow-but-direct procedure to
         * enumerate all embedded vertex almost normal surfaces in standard
         * almost normal coordinates, without using the faster procedure
         * that works via quadrilateral-octagon coordinates.
         *
         * Users can still access this slower procedure if they need to;
         * however, they should do this via enumerate(NTriangulation*,
         * NormalCoords, NormalList, NormalAlg, NProgressTracker*) instead.
         * See the documentation for that routine for further details.
         *
         * \deprecated The correct way to access this procedure is to call
         * <tt>enumerate(owner, NS_AN_STANDARD, NS_LIST_DEFAULT,
         * NS_VERTEX_STD_DIRECT)</tt>.
         *
         * \warning This routine is slow, and users will not want to
         * call it unless they have some specialised need.
         *
         * @param owner the triangulation upon which this list of
         * surfaces will be based.
         * @return the newly created normal surface list.
         */
        REGINA_DEPRECATED static NNormalSurfaceList* enumerateStandardANDirect(
            NTriangulation* owner);

        /**
         * Deprecated method that enumerates all fundamental normal surfaces
         * in the given triangulation using the primal Hilbert basis algorithm.
         * For details of the algorithm, see B. A. Burton, "Enumerating
         * fundamental normal surfaces: Algorithms, experiments and invariants",
         * ALENEX 2014: Proceedings of the Meeting on Algorithm
         * Engineering & Experiments, SIAM, 2014, pp. 112-124.
         *
         * Users can still access this procedure if they need to;
         * however, they should do this via enumerate(NTriangulation*,
         * NormalCoords, NormalList, NormalAlg, NProgressTracker*) instead.
         * See the documentation for that routine for further details.
         *
         * \warning As of Regina 4.94, the \a vtxSurfaces argument is ignored.
         * Future versions of Regina will automatically search existing surface
         * lists in the packet tree for a ready-made list of vertex normal
         * surfaces that can be used.
         *
         * \deprecated The correct way to access this procedure is to call
         * <tt>enumerate(owner, coords, NS_FUNDAMENTAL | NS_EMBEDDED_ONLY,
         * NS_HILBERT_PRIMAL, tracker)</tt> if \a embeddedOnly is \c true, or
         * <tt>enumerate(owner, coords, NS_FUNDAMENTAL | NS_IMMERSED_SINGULAR,
         * NS_HILBERT_PRIMAL, tracker)</tt> if \a embeddedOnly is \c false.
         *
         * @param owner the triangulation upon which this list of normal
         * surfaces will be based.
         * @param coords the coordinate system to be used.
         * @param embeddedOnly \c true if only embedded normal surfaces
         * are to be produced, or \c false if immersed and singular
         * normal surfaces are also to be produced; this defaults to \c true.
         * @param vtxSurfaces the set of all \e vertex normal surfaces
         * as enumerated under the same coordinate system and
         * constraints as given here; this may be 0 if unknown.
         * @param tracker a progress tracker through which progress will
         * be reported, or 0 if no progress reporting is required.
         * @return the newly created normal surface list.  Note that if
         * a progress tracker is passed then this list may not be completely
         * filled when this routine returns.  If a progress tracker is
         * passed and a new thread could not be started, this routine
         * returns 0 (and no normal surface list is created).
         */
        REGINA_DEPRECATED static NNormalSurfaceList* enumerateFundPrimal(
            NTriangulation* owner, NormalCoords coords,
            bool embeddedOnly = true,
            NNormalSurfaceList* vtxSurfaces = 0,
            NProgressTracker* tracker = 0);

        /**
         * Deprecated method that enumerates all fundamental normal surfaces
         * in the given triangulation using the dual Hilbert basis algorithm.
         * For details of the algorithm, see B. A. Burton, "Enumerating
         * fundamental normal surfaces: Algorithms, experiments and invariants",
         * ALENEX 2014: Proceedings of the Meeting on Algorithm
         * Engineering & Experiments, SIAM, 2014, pp. 112-124.
         *
         * Users can still access this procedure if they need to;
         * however, they should do this via enumerate(NTriangulation*,
         * NormalCoords, NormalList, NormalAlg, NProgressTracker*) instead.
         * See the documentation for that routine for further details.
         *
         * \deprecated The correct way to access this procedure is to call
         * <tt>enumerate(owner, coords, NS_FUNDAMENTAL | NS_EMBEDDED_ONLY,
         * NS_HILBERT_DUAL, tracker)</tt> if \a embeddedOnly is \c true, or
         * <tt>enumerate(owner, coords, NS_FUNDAMENTAL | NS_IMMERSED_SINGULAR,
         * NS_HILBERT_DUAL, tracker)</tt> if \a embeddedOnly is \c false.
         *
         * @param owner the triangulation upon which this list of normal
         * surfaces will be based.
         * @param coords the coordinate system to be used.
         * @param embeddedOnly \c true if only embedded normal surfaces
         * are to be produced, or \c false if immersed and singular
         * normal surfaces are also to be produced; this defaults to \c true.
         * @param tracker a progress tracker through which progress will
         * be reported, or 0 if no progress reporting is required.
         * @return the newly created normal surface list.  Note that if
         * a progress tracker is passed then this list may not be completely
         * filled when this routine returns.  If a progress tracker is
         * passed and a new thread could not be started, this routine
         * returns 0 (and no normal surface list is created).
         */
        REGINA_DEPRECATED static NNormalSurfaceList* enumerateFundDual(
            NTriangulation* owner, NormalCoords coords,
            bool embeddedOnly = true,
            NProgressTracker* tracker = 0);

        /**
         * Deprecated method that uses an extremely slow procedure to enumerate
         * all embedded fundamental surfaces in the given triangulation,
         * by running Normaliz over the full (and typically very large)
         * solution cone, and only enforcing embedded constraints (such as
         * the quadrilateral constraints) afterwards.
         *
         * Users can still access this slower procedure if they need to;
         * however, they should do this via enumerate(NTriangulation*,
         * NormalCoords, NormalList, NormalAlg, NProgressTracker*) instead.
         * See the documentation for that routine for further details.
         *
         * \deprecated The correct way to access this procedure is to call
         * <tt>enumerate(owner, coords, NS_FUNDAMENTAL | NS_EMBEDDED_ONLY,
         * NS_HILBERT_FULLCONE)</tt> if \a embeddedOnly is \c true, or
         * <tt>enumerate(owner, coords, NS_FUNDAMENTAL | NS_IMMERSED_SINGULAR,
         * NS_HILBERT_FULLCONE)</tt> if \a embeddedOnly is \c false.
         *
         * \warning This routine is extremely slow, and users will not want to
         * call it unless they have some specialised need.
         *
         * @param owner the triangulation upon which this list of normal
         * surfaces will be based.
         * @param coords the coordinate system to be used.
         * @param embeddedOnly \c true if only embedded normal surfaces
         * are to be produced, or \c false if immersed and singular
         * normal surfaces are also to be produced; this defaults to \c true.
         * @return the newly created normal surface list.
         */
        REGINA_DEPRECATED static NNormalSurfaceList* enumerateFundFullCone(
            NTriangulation* owner, NormalCoords coords,
            bool embeddedOnly = true);

        /**
         * Deprecated method that uses an extremely slow modified
         * Contejean-Devie procedure to enumerate all embedded fundamental
         * surfaces in the given triangulation.  For details of the
         * algorithm, see B. A. Burton, "Fundamental normal surfaces and the
         * enumeration of Hilbert bases", arXiv:1111.7055v1, Nov 2011.
         *
         * Users can still access this slower procedure if they need to;
         * however, they should do this via enumerate(NTriangulation*,
         * NormalCoords, NormalList, NormalAlg, NProgressTracker*) instead.
         * See the documentation for that routine for further details.
         *
         * \deprecated The correct way to access this procedure is to call
         * <tt>enumerate(owner, coords, NS_FUNDAMENTAL | NS_EMBEDDED_ONLY,
         * NS_HILBERT_CD)</tt> if \a embeddedOnly is \c true, or
         * <tt>enumerate(owner, coords, NS_FUNDAMENTAL | NS_IMMERSED_SINGULAR,
         * NS_HILBERT_CD)</tt> if \a embeddedOnly is \c false.
         *
         * \warning This routine is extremely slow, and users will not want to
         * call it unless they have some specialised need.
         *
         * @param owner the triangulation upon which this list of normal
         * surfaces will be based.
         * @param coords the coordinate system to be used.
         * @param embeddedOnly \c true if only embedded normal surfaces
         * are to be produced, or \c false if immersed and singular
         * normal surfaces are also to be produced; this defaults to \c true.
         * @return the newly created normal surface list.
         */
        REGINA_DEPRECATED static NNormalSurfaceList* enumerateFundCD(
            NTriangulation* owner, NormalCoords coords,
            bool embeddedOnly = true);

        /**
         * Deprecated routine to return the coordinate system
         * being used by the surfaces stored in this set.
         *
         * \deprecated Users should switch to the identical routine
         * coords() instead.
         *
         * @return the coordinate system used.
         */
        REGINA_DEPRECATED NormalCoords getFlavour() const;
        /**
         * Deprecated routine to return the coordinate system being used by the
         * surfaces stored in this set.
         *
         * \deprecated Users should switch to the identical routine
         * coords() instead.
         *
         * @return the coordinate system used.
         */
        REGINA_DEPRECATED NormalCoords flavour() const;
        /**
         * Returns the coordinate system being used by the
         * surfaces stored in this set.
         *
         * @return the coordinate system used.
         */
        NormalCoords coords() const;
        /**
         * Returns details of which normal surfaces this list represents
         * within the underlying triangulation.
         *
         * This may not be the same NormalList that was passed to
         * enumerate().  In particular, default values will have been
         * explicitly filled in (such as NS_VERTEX and/or NS_EMBEDDED_ONLY),
         * and invalid and/or redundant values will have been removed.
         *
         * @return details of what this list represents.
         */
        NormalList which() const;
        /**
         * Returns details of the algorithm that was used to enumerate
         * this list.
         *
         * These may not be the same NormalAlg flags that were passed to
         * enumerate().  In particular, default values will have been
         * explicitly filled in, invalid and/or redundant values will have
         * been removed, and unavailable and/or unsupported combinations
         * of algorithm flags will be replaced with whatever algorithm was
         * actually used.
         *
         * @return details of the algorithm used to enumerate this list.
         */
        NormalAlg algorithm() const;
        /**
         * Determines if the coordinate system being used
         * allows for almost normal surfaces, that is, allows for
         * octagonal discs.
         *
         * @return \c true if and only if almost normal surfaces are
         * allowed.
         */
        bool allowsAlmostNormal() const;
        /**
         * Determines if the coordinate system being used
         * allows for spun normal surfaces.
         *
         * @return \c true if and only if spun normal surface are
         * supported.
         */
        bool allowsSpun() const;
        /**
         * Determines if the coordinate system being used
         * allows for transversely oriented normal surfaces.
         *
         * @return \c true if and only if transverse orientations are
         * supported.
         */
        bool allowsOriented() const;
        /**
         * Returns whether this list was constructed to contain only
         * properly embedded surfaces.
         *
         * If this returns \c false, it does not guarantee that immersed
         * and/or singular surfaces are present; it merely indicates
         * that they were not deliberately excluded (for instance, the
         * quadrilateral constraints were not enforced).
         *
         * @return \c true if this list was constructed to contain only
         * properly embedded surfaces, or \c false otherwise.
         */
        bool isEmbeddedOnly() const;
        /**
         * Returns the triangulation in which these normal surfaces live.
         * 
         * @return the triangulation in which these surfaces live.
         */
        NTriangulation* triangulation() const;
        /**
         * Deprecated routine that returns the triangulation in which these
         * normal surfaces live.
         *
         * \deprecated This routine has been renamed to triangulation().
         * See the triangulation() documentation for further details.
         */
        REGINA_DEPRECATED NTriangulation* getTriangulation() const;
        /**
         * Returns the number of surfaces stored in this list.
         *
         * @return the number of surfaces.
         */
        size_t size() const;
        /**
         * Deprecated routine to return the number of surfaces
         * stored in this list.
         *
         * \deprecated Please use the identical routine size() instead.
         *
         * @return the number of surfaces.
         */
        REGINA_DEPRECATED size_t getNumberOfSurfaces() const;
        /**
         * Returns the surface at the requested index in this set.
         *
         * @param index the index of the requested surface in this set;
         * this must be between 0 and size()-1 inclusive.
         *
         * @return the normal surface at the requested index in this set.
         */
        const NNormalSurface* surface(size_t index) const;
        /**
         * Deprecated routine that returns the surface at the requested
         * index in this set.
         *
         * \deprecated This routine has been renamed to surface().
         * See the surface() documentation for further details.
         */
        REGINA_DEPRECATED const NNormalSurface* getSurface(size_t index) const;
        /**
         * Writes the number of surfaces in this set followed by the
         * details of each surface to the given output stream.  Output
         * will be over many lines.
         *
         * \ifacespython Parameter \a out is not present and is assumed
         * to be standard output.
         *
         * @param out the output stream to which to write.
         */
        void writeAllSurfaces(std::ostream& out) const;

        virtual void writeTextShort(std::ostream& out) const;
        virtual void writeTextLong(std::ostream& out) const;
        static NXMLPacketReader* xmlReader(NPacket* parent,
            NXMLTreeResolver& resolver);
        virtual bool dependsOnParent() const;

        /**
         * Converts the set of all embedded vertex normal surfaces in
         * quadrilateral space to the set of all embedded vertex normal
         * surfaces in standard (tri-quad) space.  The initial list in
         * quadrilateral space is taken to be this normal surface list;
         * the final list in standard space will be inserted as a new
         * child packet of the underlying triangulation (specifically, as
         * the final child).  As a convenience, the final list will also
         * be returned from this routine.
         *
         * This routine can only be used with normal surfaces, not almost
         * normal surfaces.  For almost normal surfaces, see the similar
         * routine quadOctToStandardAN().
         *
         * This procedure is available for any triangulation whose vertex
         * links are all spheres and/or discs, and is \e much faster than
         * enumerating surfaces directly in standard tri-quad coordinates.
         * The underlying algorithm is described in detail in "Converting
         * between quadrilateral and standard solution sets in normal
         * surface theory", Benjamin A. Burton, Algebr. Geom. Topol. 9 (2009),
         * 2121-2174.
         *
         * Typically users do not need to call this routine directly,
         * since the standard enumerate() routine will use it implicitly
         * where possible.  That is, when asked for standard vertex surfaces,
         * enumerate() will first find all \e quadrilateral vertex surfaces
         * and then use this procedure to convert them to standard vertex
         * surfaces; this is generally orders of magnitude faster than
         * enumerating surfaces directly in standard coordinates.
         *
         * Nevertheless, this standalone routine is provided as a convenience
         * for users who already have a set of quadrilateral vertex surfaces,
         * and who simply wish to convert them to a set of standard
         * vertex surfaces without the cost of implicitly enumerating the
         * quadrilateral vertex surfaces again.
         *
         * It should be noted that this routine does \e not simply convert
         * vectors from one form to another; instead it converts a full
         * solution set of vertex surfaces in quadrilateral coordinates to a
         * full solution set of vertex surfaces in standard coordinates.
         * Typically there are many more vertex surfaces in standard
         * coordinates (all of which this routine will find).
         *
         * This routine will run some very basic sanity checks before
         * starting.  Specifically, it will check the validity and vertex
         * links of the underlying triangulation, and will verify that
         * the coordinate system and embedded-only flag are set to
         * NS_QUAD and \c true respectively.  If any of
         * these checks fails, this routine will do nothing and return 0.
         *
         * \pre The underlying triangulation (the parent packet of this
         * normal surface list) is valid, and the link of every vertex
         * is either a sphere or a disc.
         * \pre This normal surface list is precisely the set of all
         * embedded vertex normal surfaces in quadrilateral space; no more,
         * no less.  Moreover, these vectors are stored using quadrilateral
         * coordinates.  Typically this means that it was obtained through
         * enumerate(), with the coordinate system set to NS_QUAD and
         * with \a embeddedOnly set to \c true.
         *
         * @return a full list of vertex normal surfaces in standard (tri-quad)
         * coordinates, or 0 if any of the basic sanity checks failed.
         */
        NNormalSurfaceList* quadToStandard() const;

        /**
         * Converts the set of all embedded vertex almost normal surfaces in
         * quadrilateral-octagon space to the set of all embedded vertex
         * almost normal surfaces in the standard tri-quad-oct space.
         *
         * This routine is the almost normal analogue to the
         * quadToStandard() conversion routine; see the quadToStandard()
         * documentation for further information.
         *
         * \pre The underlying triangulation (the parent packet of this
         * normal surface list) is valid, and the link of every vertex
         * is either a sphere or a disc.
         * \pre This surface list is precisely the set of all embedded vertex
         * almost normal surfaces in quadrilateral-octagon space; no more,
         * no less.  Moreover, these vectors are stored using
         * quadrilateral-octagon coordinates.  Typically this means that it
         * was obtained through enumerate(), with the coordinate system set to
         * NS_AN_QUAD_OCT and with \a embeddedOnly set to \c true.
         *
         * @return a full list of vertex almost normal surfaces in standard
         * tri-quad-oct coordinates, or 0 if any of the basic sanity checks
         * failed.
         */
        NNormalSurfaceList* quadOctToStandardAN() const;

        /**
         * Converts the set of all embedded vertex normal surfaces in
         * standard (tri-quad) space to the set of all embedded vertex
         * normal surfaces in quadrilateral space.  The initial list in
         * standard space is taken to be this normal surface list;
         * the final list in quadrilateral space will be inserted as a new
         * child packet of the underlying triangulation (specifically, as
         * the final child).  As a convenience, the final list will also
         * be returned from this routine.
         *
         * This routine can only be used with normal surfaces, not almost
         * normal surfaces.  For almost normal surfaces, see the similar
         * routine standardANToQuadOct().
         *
         * This procedure is available for any triangulation whose vertex
         * links are all spheres and/or discs.  The underlying algorithm
         * is described in detail in "Converting between quadrilateral and
         * standard solution sets in normal surface theory",
         * Benjamin A. Burton, Algebr. Geom. Topol. 9 (2009), 2121-2174.
         *
         * It should be noted that this routine does \e not simply convert
         * vectors from one form to another; instead it converts a full
         * solution set of vertex surfaces in standard coordinates to a
         * full solution set of vertex surfaces in quadrilateral coordinates.
         * Typically there are far fewer vertex surfaces in quadrilateral
         * coordinates (all of which this routine will find).
         *
         * This routine will run some very basic sanity checks before
         * starting.  Specifically, it will check the validity and vertex
         * links of the underlying triangulation, and will verify that
         * the coordinate system and embedded-only flag are set to
         * NS_STANDARD and \c true respectively.  If any of
         * these checks fails, this routine will do nothing and return 0.
         *
         * \pre The underlying triangulation (the parent packet of this
         * normal surface list) is valid, and the link of every vertex
         * is either a sphere or a disc.
         * \pre This normal surface list is precisely the set of all
         * embedded vertex normal surfaces in standard (tri-quad) space;
         * no more, no less.  Moreover, these vectors are stored using
         * standard coordinates.  Typically this means that this list was
         * obtained through enumerate(), with the coordinate system set to
         * NS_STANDARD and with \a embeddedOnly set to \c true.
         *
         * @return a full list of vertex normal surfaces in quadrilateral
         * coordinates, or 0 if any of the basic sanity checks failed.
         */
        NNormalSurfaceList* standardToQuad() const;

        /**
         * Converts the set of all embedded vertex almost normal surfaces in
         * standard tri-quad-oct space to the set of all embedded vertex
         * almost normal surfaces in the smaller quadrilateral-octagon space.
         *
         * This routine is the almost normal analogue to the
         * standardToQuad() conversion routine; see the standardToQuad()
         * documentation for further information.
         *
         * \pre The underlying triangulation (the parent packet of this
         * normal surface list) is valid, and the link of every vertex
         * is either a sphere or a disc.
         * \pre This normal surface list is precisely the set of all
         * embedded vertex almost normal surfaces in standard tri-quad-oct
         * space; no more, no less.  Typically this means that it was obtained
         * through enumerate(), with the coordinate system set to
         * NS_AN_STANDARD and with \a embeddedOnly set to \c true.
         *
         * @return a full list of vertex almost normal surfaces in
         * quadrilateral-octagon coordinates, or 0 if any of the basic
         * sanity checks failed.
         */
        NNormalSurfaceList* standardANToQuadOct() const;

        /**
         * Creates a new list filled with the surfaces from this list
         * that have at least one locally compatible partner.
         * In other words, a surface \a S from this list will be placed
         * in the new list if and only if there is some other surface \a T
         * in this list for which \a S and \a T are locally compatible.
         * See NNormalSurface::locallyCompatible() for further details on
         * compatibility testing.
         *
         * The new list will be inserted as a new child packet of the
         * underlying triangulation (specifically, as the final child).  As a
         * convenience, the new list will also be returned from this routine.
         *
         * This original list is not altered in any way.  Likewise,
         * the surfaces in the new list are deep copies of the originals
         * (so they can be altered without affecting the original surfaces).
         *
         * \pre This list contains only embedded normal surfaces.  More
         * precisely, isEmbeddedOnly() must return \c true.
         *
         * \warning If this list contains a vertex link (plus at least
         * one other surface), then the new list will be identical to
         * the old (i.e., every surface will be copied across).
         *
         * @return the new list, which will also have been inserted as
         * a new child packet of the underlying triangulation.
         */
        NNormalSurfaceList* filterForLocallyCompatiblePairs() const;

        /**
         * Creates a new list filled with the surfaces from this list
         * that have at least one disjoint partner.
         * In other words, a surface \a S from this list will be placed
         * in the new list if and only if there is some other surface \a T
         * in this list for which \a S and \a T can be made to intersect
         * nowhere at all, without changing either normal isotopy class.
         * See NNormalSurface::disjoint() for further details on disjointness
         * testing.
         *
         * This routine cannot deal with empty, disconnected or
         * non-compact surfaces.  Such surfaces will be silently
         * ignored, and will not be used in any disjointness tests (in
         * particular, they will never be considered as a "disjoint partner"
         * for any other surface).
         *
         * The new list will be inserted as a new child packet of the
         * underlying triangulation (specifically, as the final child).  As a
         * convenience, the new list will also be returned from this routine.
         *
         * This original list is not altered in any way.  Likewise,
         * the surfaces in the new list are deep copies of the originals
         * (so they can be altered without affecting the original surfaces).
         *
         * \pre This list contains only embedded normal surfaces.  More
         * precisely, isEmbeddedOnly() must return \c true.
         * \pre All surfaces within this list are stored using the same
         * coordinate system (i.e., the same subclass of NNormalSurfaceVector).
         *
         * \warning If this list contains a vertex link (plus at least
         * one other surface), then the new list will be identical to
         * the old (i.e., every surface will be copied across).
         *
         * \todo Deal properly with surfaces that are too large to handle.
         *
         * @return the new list, which will also have been inserted as
         * a new child packet of the underlying triangulation.
         */
        NNormalSurfaceList* filterForDisjointPairs() const;

        /**
         * Creates a new list filled with only the surfaces from this list
         * that "might" represent two-sided incompressible surfaces.
         * More precisely, we consider all two-sided surfaces in this list,
         * as well as the two-sided double covers of all one-sided surfaces
         * in this list (see below for details on how one-sided surfaces
         * are handled).  Each of these surfaces is examined using
         * relatively fast heuristic tests for incompressibility.  Any
         * surface that is definitely \e not incompressible is thrown
         * away, and all other surfaces are placed in the new list.
         *
         * Therefore, it is guaranteed that every incompressible surface
         * from the old list will be placed in the new list.  However,
         * it is not known whether any given surface in the new list is
         * indeed incompressible.
         *
         * See NNormalSurface::isIncompressible() for the definition of
         * incompressibility that is used here.  Note in particular that
         * spheres are \e never considered incompressible.
         *
         * As indicated above, this filter works exclusively with two-sided
         * surfaces.  If a surface in this list is one-sided, the heuristic
         * incompressibility tests will be run on its two-sided double cover.
         * Nevertheless, if the tests pass, the original one-sided surface
         * (not the double cover) will be added to the new list.
         *
         * The new list will be inserted as a new child packet of the
         * underlying triangulation (specifically, as the final child).  As a
         * convenience, the new list will also be returned from this routine.
         *
         * This original list is not altered in any way.  Likewise,
         * the surfaces in the new list are deep copies of the originals
         * (so they can be altered without affecting the original surfaces).
         *
         * Currently the heuristic tests include (i) throwing away
         * all vertex links and thin edge links, and then
         * (ii) cutting along the remaining surfaces and running
         * NTriangulation::hasSimpleCompressingDisc() on the resulting
         * bounded triangulations.  For more details on these tests
         * see "The Weber-Seifert dodecahedral space is non-Haken",
         * Benjamin A. Burton, J. Hyam Rubinstein and Stephan Tillmann,
         * Trans. Amer. Math. Soc. 364:2 (2012), pp. 911-932.
         *
         * \pre The underlying 3-manifold triangulation is valid and closed.
         * In particular, it has no ideal vertices.
         * \pre This list contains only embedded normal surfaces.  More
         * precisely, isEmbeddedOnly() must return \c true.
         * \pre This list contains only compact, connected normal surfaces.
         * \pre No surfaces in this list contain any octagonal discs.
         *
         * \warning The behaviour of this routine is subject to change
         * in future versions of Regina, since additional tests may be
         * added to improve the power of this filtering.
         *
         * \todo Add progress tracking.
         *
         * @return the new list, which will also have been inserted as
         * a new child packet of the underlying triangulation.
         */
        NNormalSurfaceList* filterForPotentiallyIncompressible() const;

        /**
         * Returns a newly created matrix containing the matching
         * equations that were used to create this normal surface list.
         * The destruction of this matrix is the responsibility of the
         * caller of this routine.  Multiple calls to this routine will
         * result in the construction of multiple matrices.  This
         * routine in fact merely calls makeMatchingEquations() with the
         * appropriate parameters.
         *
         * The format of the matrix is identical to that returned by
         * makeMatchingEquations().
         * 
         * @return the matching equations used to create this normal
         * surface list.
         */
        NMatrixInt* recreateMatchingEquations() const;

        /**
         * Exports this list of normal surfaces as a plain text CSV
         * (comma-separated value) file, using standard coordinates.
         * CSV files are human-readable and human-editable, and are
         * suitable for importing into spreadsheets and databases.
         *
         * The surfaces will be exported in standard coordinates (tri-quad
         * coordinates for normal surfaces, or tri-quad-oct coordinates for
         * almost normal surfaces).  Each coordinate will become a separate
         * field in the CSV file.
         *
         * As well as the normal surface coordinates, additional properties
         * of the normal surfaces (such as Euler characteristic, orientability,
         * and so on) can be included as extra fields in the export.  Users can
         * select precisely which properties to include by passing a bitmask,
         * formed as a bitwise \e or combination of constants from
         * the regina::SurfaceExportFields enumeration type.
         *
         * The CSV format used here begins with a header row, and uses commas
         * as field separators.  Text fields with arbitrary contents are
         * placed inside double quotes, and the double quote character itself
         * is represented by a pair of double quotes.  Thus the string
         * <tt>my "normal" surface's name</tt> would be stored as
         * <tt>"my ""normal"" surface's name"</tt>.
         *
         * \i18n This routine makes no assumptions about the
         * \ref i18n "character encoding" used in the given file \e name, and
         * simply passes it through unchanged to low-level C/C++ file I/O
         * routines.  Any user strings such as surface names will be written
         * in UTF-8.
         *
         * @param filename the name of the CSV file to export to.
         * @param additionalFields a bitwise combination of constants from
         * regina::SurfaceExportFields indicating which additional properties
         * of surfaces should be included in the export.
         * @return \c true if the export was successful, or \c false otherwise.
         */
        bool saveCSVStandard(const char* filename,
            int additionalFields = regina::surfaceExportAll);

        /**
         * Exports the given list of normal surfaces as a plain text CSV
         * (comma-separated value) file, using edge weight coordinates.
         * CSV files are human-readable and human-editable, and are
         * suitable for importing into spreadsheets and databases.
         *
         * The surfaces will be exported in edge weight coordinates.  Thus
         * there will be one coordinate for each edge of the underlying
         * triangulation; each such coordinate will become a separate field
         * in the CSV file.
         *
         * As well as the normal surface coordinates, additional properties
         * of the normal surfaces (such as Euler characteristic, orientability,
         * and so on) can be included as extra fields in the export.  Users can
         * select precisely which properties to include by passing a bitmask,
         * formed as a bitwise \e or combination of constants from
         * the regina::SurfaceExportFields enumeration type.
         *
         * The CSV format used here begins with a header row, and uses commas
         * as field separators.  Text fields with arbitrary contents are
         * placed inside double quotes, and the double quote character itself
         * is represented by a pair of double quotes.  Thus the string
         * <tt>my "normal" surface's name</tt> would be stored as
         * <tt>"my ""normal"" surface's name"</tt>.
         *
         * \i18n This routine makes no assumptions about the
         * \ref i18n "character encoding" used in the given file \e name, and
         * simply passes it through unchanged to low-level C/C++ file I/O
         * routines.  Any user strings such as surface names will be written
         * in UTF-8.
         *
         * @param filename the name of the CSV file to export to.
         * @param additionalFields a bitwise combination of constants from
         * regina::SurfaceExportFields indicating which additional properties
         * of surfaces should be included in the export.
         * @return \c true if the export was successful, or \c false otherwise.
         */
        bool saveCSVEdgeWeight(const char* filename,
            int additionalFields = regina::surfaceExportAll);

        /**
         * An iterator that gives access to the raw vectors for surfaces in
         * this list, pointing to the beginning of this surface list.
         *
         * \ifacespython Not present.
         *
         * @return an iterator at the beginning of this surface list.
         */
        VectorIterator beginVectors() const;

        /**
         * An iterator that gives access to the raw vectors for surfaces in
         * this list, pointing past the end of this surface list.
         * This iterator is not dereferenceable.
         *
         * \ifacespython Not present.
         *
         * @return an iterator past the end of this surface list.
         */
        VectorIterator endVectors() const;

        /**
         * A bidirectional iterator that runs through the raw vectors for
         * surfaces in this list.
         *
         * \ifacespython Not present.
         */
        class VectorIterator : public std::iterator<
                std::bidirectional_iterator_tag, const NNormalSurfaceVector*> {
            private:
                std::vector<NNormalSurface*>::const_iterator it_;
                    /**< An iterator into the underlying list of surfaces. */

            public:
                /**
                 * Creates a new uninitialised iterator.
                 */
                VectorIterator();

                /**
                 * Creates a copy of the given iterator.
                 *
                 * @param cloneMe the iterator to clone.
                 */
                VectorIterator(const VectorIterator& cloneMe);

                /**
                 * Makes this a copy of the given iterator.
                 *
                 * @param cloneMe the iterator to clone.
                 * @return a reference to this iterator.
                 */
                VectorIterator& operator = (const VectorIterator& cloneMe);

                /**
                 * Compares this with the given operator for equality.
                 *
                 * @param other the iterator to compare this with.
                 * @return \c true if the iterators point to the same
                 * element of the same normal surface list, or \c false
                 * if they do not.
                 */
                bool operator == (const VectorIterator& other) const;

                /**
                 * Compares this with the given operator for inequality.
                 *
                 * @param other the iterator to compare this with.
                 * @return \c false if the iterators point to the same
                 * element of the same normal surface list, or \c true
                 * if they do not.
                 */
                bool operator != (const VectorIterator& other) const;

                /**
                 * Returns the raw vector for the normal surface that this
                 * iterator is currently pointing to.
                 *
                 * \pre This iterator is dereferenceable (in particular,
                 * it is not past-the-end).
                 *
                 * @return the corresponding normal surface vector.
                 */
                const NNormalSurfaceVector* operator *() const;

                /**
                 * The preincrement operator.
                 *
                 * @return a reference to this iterator after the increment.
                 */
                VectorIterator& operator ++();

                /**
                 * The postincrement operator.
                 *
                 * @return a copy of this iterator before the
                 * increment took place.
                 */
                VectorIterator operator ++(int);

                /**
                 * The predecrement operator.
                 *
                 * @return a reference to this iterator after the decrement.
                 */
                VectorIterator& operator --();

                /**
                 * The postdecrement operator.
                 *
                 * @return a copy of this iterator before the
                 * decrement took place.
                 */
                VectorIterator operator --(int);

            private:
                /**
                 * Initialise a new vector iterator using an iterator for
                 * the internal list of normal surfaces.
                 */
                VectorIterator(
                    const std::vector<NNormalSurface*>::const_iterator& i);

            friend class NNormalSurfaceList;
        };

    protected:
        /**
         * Creates an empty list of normal surfaces with the given
         * parameters.
         *
         * @param coords the coordinate system to be used
         * for filling this list.
         * @param which indicates which normal surfaces these will
         * represent within the underlying triangulation.
         * @param algorithm details of the enumeration algorithm that
         * will be used to fill this list.
         */
        NNormalSurfaceList(NormalCoords coords, NormalList which,
            NormalAlg algorithm);

        virtual NPacket* internalClonePacket(NPacket* parent) const;
        virtual void writeXMLPacketData(std::ostream& out) const;

        /**
         * An output iterator used to insert surfaces into an
         * NNormalSurfaceList.
         *
         * Objects of type <tt>NNormalSurface*</tt> and
         * <tt>NNormalSurfaceVector*</tt> can be assigned to this
         * iterator.  In the latter case, a surrounding NNormalSurface
         * will be automatically created.
         *
         * \warning The behaviour of this class has changed!
         * As of Regina 4.6, this class happily inserts every surface or
         * vector that it is given.  In previous versions it checked
         * almost normal surface vectors for multiple octagonal discs;
         * this check has been removed to support conversions between
         * quad-oct space and standard almost normal space, and to support
         * the enumeration of \e all almost normal surfaces (as opposed to
         * just vertex surfaces).  Such checks are now left to the user
         * interface (and indeed are now optional, at the user's discretion).
         */
        struct SurfaceInserter : public std::iterator<
                std::output_iterator_tag, NNormalSurfaceVector*> {
            NNormalSurfaceList* list;
                /**< The list into which surfaces will be inserted. */
            NTriangulation* owner;
                /**< The triangulation in which the surfaces to be
                 *   inserted are contained. */

            /**
             * Creates a new output iterator.  The member variables of
             * this iterator will be initialised according to the
             * parameters passed to this constructor.
             *
             * @param newList the list into which surfaces will be inserted.
             * @param newOwner the triangulation in which the surfaces
             * to be inserted are contained.
             */
            SurfaceInserter(NNormalSurfaceList& newList,
                NTriangulation* newOwner);
            /**
             * Creates a new output iterator that is a clone of the
             * given iterator.
             *
             * @param cloneMe the output iterator to clone.
             */
            SurfaceInserter(const SurfaceInserter& cloneMe);

            /**
             * Sets this iterator to be a clone of the given output iterator.
             *
             * @param cloneMe the output iterator to clone.
             * @return this output iterator.
             */
            SurfaceInserter& operator =(const SurfaceInserter& cloneMe);

            /**
             * Appends a normal surface to the end of the appropriate
             * surface list.
             *
             * The given surface will be deallocated with the other
             * surfaces in this list when the list is eventually destroyed.
             *
             * @param surface the normal surface to insert.
             * @return this output iterator.
             */
            SurfaceInserter& operator =(NNormalSurface* surface);
            /**
             * Appends the normal surface corresponding to the given
             * vector to the end of the appropriate surface list.
             *
             * The given vector will be owned by the newly created
             * normal surface and will be deallocated with the other
             * surfaces in this list when the list is eventually destroyed.
             *
             * \warning The behaviour of this routine has changed!
             * As of Regina 4.6, this routine no longer checks for
             * multiple octagonal discs.  See the SurfaceInserter
             * class notes for details.
             *
             * @param vector the vector of the normal surface to insert.
             * @return this output iterator.
             */
            SurfaceInserter& operator =(NNormalSurfaceVector* vector);

            /**
             * Returns a reference to this output iterator.
             *
             * @return this output iterator.
             */
            SurfaceInserter& operator *();
            /**
             * Returns a reference to this output iterator.
             *
             * @return this output iterator.
             */
            SurfaceInserter& operator ++();
            /**
             * Returns a reference to this output iterator.
             *
             * @return this output iterator.
             */
            SurfaceInserter& operator ++(int);
        };

    private:
        /**
         * A helper class containing constants, typedefs and operations
         * for working with normal (as opposed to almost normal) surfaces.
         *
         * This class and its partner AlmostNormalSpec can be used to
         * write generic template code that works with both normal
         * \e and almost normal surfaces.
         *
         * The full definition of this class is in the file normalspec-impl.h,
         * which is included automatically by this header.
         */
        struct NormalSpec;

        /**
         * A helper class containing constants, typedefs and operations
         * for working with almost normal (as opposed to normal) surfaces.
         *
         * This class and its partner NormalSpec can be used to
         * write generic template code that works with both normal
         * \e and almost normal surfaces.
         *
         * The full definition of this class is in the file normalspec-impl.h,
         * which is included automatically by this header.
         */
        struct AlmostNormalSpec;

        /**
         * Converts a set of embedded vertex normal surfaces in
         * (quad or quad-oct) space to a set of embedded vertex normal
         * surfaces in (standard normal or standard almost normal) space.
         * The original (quad or quad-oct) space surfaces are passed in
         * the argument \a quadList, and the resulting (standard normal
         * or standard almost normal) space surfaces will be inserted
         * directly into this list.
         *
         * See quadToStandard() and quadOctToStandardAN() for full details
         * and preconditions for this procedure.
         *
         * This routine is designed to work with surface lists that are
         * still under construction.  As such, it ignores the packet
         * tree completely.  The parent packet is ignored (and not changed);
         * instead the underlying triangulation is passed explicitly as
         * the argument \a owner.
         *
         * Although this routine takes a vector of non-const pointers, it
         * guarantees not to modify (or destroy) any of the contents.
         *
         * An optional progress tracker may be passed.  If so, this routine
         * will update the percentage progress and poll for cancellation
         * requests.  It will be assumed that an appropriate stage has already
         * been declared via NProgressTracker::newStage() before this routine
         * is called, and that NProgressTracker::setFinished() will be
         * called after this routine returns.
         *
         * Although this is a template function, it is a private
         * template function and so is only defined in the one <tt>.cpp</tt>
         * file that needs it.
         *
         * \pre The template argument \a Variant is either NormalSpec
         * or AlmostNormalSpec, according to whether we are doing the
         * work for quadToStandard() or quadOctToStandardAN() respectively.
         * \pre The coordinate system for this surface list is set to
         * NS_STANDARD or NS_AN_STANDARD, according to whether we are doing
         * the work for quadToStandard() or quadOctToStandardAN() respectively,
         * and the embedded-only flag is set to \c true.
         * \pre The given triangulation is valid and non-empty, and the link
         * of every vertex is either a sphere or a disc.
         *
         * @param owner the triangulation upon which this list of
         * surfaces is to be based.
         * @param reducedList a full list of vertex surfaces in
         * (quad or quad-oct) coordinates for the given triangulation.
         * @param tracker a progress tracker to be used for progress reporting
         * and cancellation requests, or 0 if this is not required.
         */
        template <class Variant>
        void buildStandardFromReduced(NTriangulation* owner,
            const std::vector<NNormalSurface*>& reducedList,
            NProgressTracker* tracker = 0);

        /**
         * Implements the one-template-argument version of
         * buildStandardFromReduced() using the specified bitmask type
         * to store zero sets.  See the one-template-argument
         * buildStandardFromReduced() for further information on this routine,
         * including important preconditions.
         *
         * The one-template-argument buildStandardFromReduced() simply
         * chooses an appropriate bitmask type and then calls this
         * routine, which does the real work.
         *
         * \pre The template argument \a BitmaskType can support
         * bitmasks of size 7 \a n (if we are using normal surfaces) or size
         * 10 \a n (if we are using almost normal surfaces), where \a n is
         * the number of tetrahedra in the given triangulation.
         */
        template <class Variant, class BitmaskType>
        void buildStandardFromReducedUsing(NTriangulation* owner,
            const std::vector<NNormalSurface*>& reducedList,
            NProgressTracker* tracker);

        /**
         * Converts a set of embedded vertex surfaces in (quad or quad-oct)
         * space to a set of embedded vertex surfaces in (standard normal or
         * standard almost normal) space.
         *
         * This is a generic implementation that performs the real work
         * for both quadToStandard() and quadOctToStandardAN().  See each
         * of those routines for further details as well as relevant
         * preconditions and postconditions.
         *
         * \pre The template argument \a Variant is either NormalSpec
         * or AlmostNormalSpec, according to whether we are implementing
         * quadToStandard() or quadOctToStandardAN() accordingly.
         */
        template <class Variant>
        NNormalSurfaceList* internalReducedToStandard() const;

        /**
         * Converts a set of embedded vertex surfaces in
         * (standard normal or standard almost normal) space to a set of
         * embedded vertex surfaces in (quad or quad-oct) space.
         *
         * This is a generic implementation that performs the real work
         * for both standardToQuad() and standardANToQuadOct().  See each
         * of those routines for further details as well as relevant
         * preconditions and postconditions.
         *
         * \pre The template argument \a Variant is either NormalSpec
         * or AlmostNormalSpec, according to whether we are implementing
         * standardToQuad() or standardANToQuadOct() accordingly.
         */
        template <class Variant>
        NNormalSurfaceList* internalStandardToReduced() const;

        /**
         * A functor that performs all normal surface enumeration.
         */
        class Enumerator {
            private:
                NNormalSurfaceList* list_;
                    /**< The surface list to be filled. */
                NTriangulation* triang_;
                    /**< The triangulation in which these surfaces lie. */
                NProgressTracker* tracker_;
                    /**< The progress tracker through which progress is
                         reported and cancellation requests are accepted,
                         or 0 if no progress tracker is in use. */

            public:
                /**
                 * Creates a new functor with the given parameters.
                 *
                 * @param list the surface list to be filled.
                 * @param triang the triangulation in which these surfaces lie.
                 * @param tracker the progress tracker to use for progress
                 * reporting and cancellation polling, or 0 if these
                 * capabilities are not required.
                 */
                Enumerator(NNormalSurfaceList* list,
                    NTriangulation* triang, NProgressTracker* tracker);

                /**
                 * Performs the real enumeration work, in a setting
                 * where the underlying coordinate system is
                 * a compile-time constant.
                 *
                 * We assume here that neither list_->which_ nor
                 * list_->algorithm_ have been sanity-checked.
                 *
                 * This routine fills \a list_ with surfaces, and then once
                 * this is finished it inserts \a list_ into the packet
                 * tree as a child of \a triang_.
                 *
                 * \tparam Coords an instance of the NormalInfo<> template
                 * class.
                 */
                template <typename Coords>
                void operator() ();

            private:
                /**
                 * The enumeration code for enumerating vertex surfaces.
                 * This is internal to operator().
                 *
                 * We assume that the flag set which_ is set correctly,
                 * and we do not alter it here.
                 * We make no assumptions about the state of algorithm_,
                 * and we set this during the course of this routine.
                 *
                 * This routine only fills \a list_ with surfaces.
                 * It does not make any adjustments to the structure of
                 * the packet tree.
                 *
                 * If \a tracker_ is non-null, this routine will declare and
                 * work through a series of tracker stages whose
                 * combined weights sum to 1.  It will not, however,
                 * call NProgressTracker::setFinished().
                 */
                template <typename Coords>
                void fillVertex();

                /**
                 * The enumeration code for enumerating fundamental surfaces.
                 * This is internal to operator().
                 *
                 * We assume that the flag set which_ is set correctly,
                 * and we do not alter it here.
                 * We make no assumptions about the state of algorithm_,
                 * and we set this during the course of this routine.
                 *
                 * This routine only fills \a list_ with surfaces.
                 * It does not make any adjustments to the structure of
                 * the packet tree.
                 *
                 * If \a tracker_ is non-null, this routine will declare and
                 * work through a series of tracker stages whose
                 * combined weights sum to 1.  It will not, however,
                 * call NProgressTracker::setFinished().
                 */
                template <typename Coords>
                void fillFundamental();

                /**
                 * The enumeration code for enumerating vertex surfaces
                 * using the double description method.
                 * This is internal to fillVertex().
                 *
                 * This routine assumes that \a algorithm_ has been set
                 * correctly, and does not alter it.
                 *
                 * If \a tracker_ is non-null, this routine assumes that
                 * an appropriate tracker stage has already been
                 * declared, and works through that stage only.
                 *
                 * \pre The underlying triangulation is non-empty.
                 */
                template <typename Coords>
                void fillVertexDD();

                /**
                 * The enumeration code for enumerating vertex surfaces
                 * using the tree traversal method.
                 * This is internal to fillVertex().
                 *
                 * This routine assumes that \a algorithm_ has been set
                 * correctly, and does not alter it.
                 *
                 * If \a tracker_ is non-null, this routine assumes that
                 * an appropriate tracker stage has already been
                 * declared, and works through that stage only.
                 *
                 * \pre We are enumerating embedded surfaces only.
                 * \pre The underlying triangulation is non-empty.
                 */
                template <typename Coords>
                void fillVertexTree();

                /**
                 * Internal code for fillVertexTree() in which the underlying
                 * integer type for the tree traversal method is fixed.
                 *
                 * This does all of the work for fillVertexTree(), aside
                 * from the initial selection of an integer type.  See
                 * the nodes for fillVertexTree() for further details.
                 *
                 * \pre We are enumerating embedded surfaces only.
                 * \pre The underlying triangulation is non-empty.
                 * \pre The given integer type is known to be sufficient
                 * (i.e., will not overflow) for the enumeration problem
                 * under consideration.
                 */
                template <typename Coords, typename Integer>
                void fillVertexTreeWith();

                /**
                 * The enumeration code for enumerating fundamental surfaces
                 * using the primal method.
                 * This is internal to fillFundamental().
                 *
                 * This routine assumes nothing about the state of the
                 * \a algorithm_ flag set, and sets it appropriately.
                 *
                 * If \a tracker_ is non-null, this routine will declare and
                 * work through a series of tracker stages whose
                 * combined weights sum to 1.  It will not, however,
                 * call NProgressTracker::setFinished().
                 *
                 * \pre The underlying triangulation is non-empty.
                 */
                template <typename Coords>
                void fillFundamentalPrimal();

                /**
                 * The enumeration code for enumerating fundamental surfaces
                 * using the dual method.
                 * This is internal to fillFundamental().
                 *
                 * This routine assumes nothing about the state of the
                 * \a algorithm_ flag set, and sets it appropriately.
                 *
                 * If \a tracker_ is non-null, this routine will declare and
                 * work through a series of tracker stages whose
                 * combined weights sum to 1.  It will not, however,
                 * call NProgressTracker::setFinished().
                 *
                 * \pre The underlying triangulation is non-empty.
                 */
                template <typename Coords>
                void fillFundamentalDual();

                /**
                 * The enumeration code for enumerating fundamental surfaces
                 * using a slow Contejean-Devie method.
                 * This is internal to fillFundamental().
                 *
                 * This routine assumes nothing about the state of the
                 * \a algorithm_ flag set, and sets it appropriately.
                 *
                 * If \a tracker_ is non-null, this routine will declare and
                 * work through a series of tracker stages whose
                 * combined weights sum to 1.  It will not, however,
                 * call NProgressTracker::setFinished().
                 *
                 * \pre The underlying triangulation is non-empty.
                 */
                template <typename Coords>
                void fillFundamentalCD();

                /**
                 * The enumeration code for enumerating fundamental surfaces
                 * using a slow full cone enumeration.
                 * This is internal to fillFundamental().
                 *
                 * This routine assumes nothing about the state of the
                 * \a algorithm_ flag set, and sets it appropriately.
                 *
                 * If \a tracker_ is non-null, this routine will declare and
                 * work through a series of tracker stages whose
                 * combined weights sum to 1.  It will not, however,
                 * call NProgressTracker::setFinished().
                 *
                 * \pre The underlying triangulation is non-empty.
                 */
                template <typename Coords>
                void fillFundamentalFullCone();
        };

    friend class regina::NXMLNormalSurfaceListReader;
};

/**
 * Returns a new normal surface vector of the appropriate length for the
 * given triangulation and the given coordinate system.
 * All elements of this vector will be initialised to zero.
 *
 * The new vector will be of the subclass of NNormalSurfaceVector
 * corresponding to the given coordinate system.  The caller
 * of this routine is responsible for destroying the new vector.
 *
 * \ifacespython Not present.
 *
 * @param triangulation the triangulation upon which the underlying
 * coordinate system is based.
 * @param coords the coordinate system to be used.
 * @return a new zero vector of the correct class and length.
 */
REGINA_API NNormalSurfaceVector* makeZeroVector(
    const NTriangulation* triangulation, NormalCoords coords);
/**
 * Creates a new set of normal surface matching equations for the
 * given triangulation using the given coordinate system.
 * The returned matrix will be newly allocated and its destruction will
 * be the responsibility of the caller of this routine.
 *
 * Each equation will be represented as a row of the matrix.
 * Each column of the matrix represents a coordinate in the given
 * coordinate system.
 *
 * @param triangulation the triangulation upon which these matching equations
 * will be based.
 * @param coords the coordinate system to be used.
 * @return a newly allocated set of matching equations.
 */
REGINA_API NMatrixInt* makeMatchingEquations(
    const NTriangulation* triangulation, NormalCoords coords);
/**
 * Creates a new set of validity constraints representing the condition that
 * normal surfaces be embedded.  The validity constraints will be expressed
 * relative to the given coordinate system.
 *
 * \ifacespython Not present.
 *
 * @param triangulation the triangulation upon which these validity constraints
 * will be based.
 * @param coords the coordinate system to be used.
 * @return a newly allocated set of constraints.
 */
REGINA_API NEnumConstraintList* makeEmbeddedConstraints(
    const NTriangulation* triangulation, NormalCoords coords);

/*@}*/

// Inline functions for NNormalSurfaceList

inline NNormalSurfaceList::~NNormalSurfaceList() {
    for_each(surfaces.begin(), surfaces.end(), FuncDelete<NNormalSurface>());
}

inline NormalCoords NNormalSurfaceList::getFlavour() const {
    return coords_;
}

inline NormalCoords NNormalSurfaceList::flavour() const {
    return coords_;
}

inline NormalCoords NNormalSurfaceList::coords() const {
    return coords_;
}

inline NormalList NNormalSurfaceList::which() const {
    return which_;
}

inline NormalAlg NNormalSurfaceList::algorithm() const {
    return algorithm_;
}

inline bool NNormalSurfaceList::isEmbeddedOnly() const {
    return which_.has(NS_EMBEDDED_ONLY);
}

inline size_t NNormalSurfaceList::size() const {
    return surfaces.size();
}
inline size_t NNormalSurfaceList::getNumberOfSurfaces() const {
    return surfaces.size();
}

inline const NNormalSurface* NNormalSurfaceList::surface(size_t index) const {
    return surfaces[index];
}

inline const NNormalSurface* NNormalSurfaceList::getSurface(
        size_t index) const {
    return surfaces[index];
}

inline bool NNormalSurfaceList::dependsOnParent() const {
    return true;
}

inline NNormalSurfaceList* NNormalSurfaceList::enumerateStandardDirect(
        NTriangulation* owner) {
    return enumerate(owner, NS_STANDARD, NS_VERTEX | NS_EMBEDDED_ONLY,
        NS_VERTEX_STD_DIRECT);
}

inline NNormalSurfaceList* NNormalSurfaceList::enumerateStandardANDirect(
        NTriangulation* owner) {
    return enumerate(owner, NS_AN_STANDARD, NS_VERTEX | NS_EMBEDDED_ONLY,
        NS_VERTEX_STD_DIRECT);
}

inline NNormalSurfaceList* NNormalSurfaceList::enumerateFundPrimal(
        NTriangulation* owner, NormalCoords coords,
        bool embeddedOnly, NNormalSurfaceList*, NProgressTracker* tracker) {
    return enumerate(owner, coords,
        NS_FUNDAMENTAL |
            (embeddedOnly ? NS_EMBEDDED_ONLY : NS_IMMERSED_SINGULAR),
        NS_HILBERT_PRIMAL, tracker);
}

inline NNormalSurfaceList* NNormalSurfaceList::enumerateFundDual(
        NTriangulation* owner, NormalCoords coords,
        bool embeddedOnly, NProgressTracker* tracker) {
    return enumerate(owner, coords,
        NS_FUNDAMENTAL |
            (embeddedOnly ? NS_EMBEDDED_ONLY : NS_IMMERSED_SINGULAR),
        NS_HILBERT_DUAL, tracker);
}

inline NNormalSurfaceList* NNormalSurfaceList::enumerateFundCD(
        NTriangulation* owner, NormalCoords coords,
        bool embeddedOnly) {
    return enumerate(owner, coords,
        NS_FUNDAMENTAL |
            (embeddedOnly ? NS_EMBEDDED_ONLY : NS_IMMERSED_SINGULAR),
        NS_HILBERT_CD);
}

inline NNormalSurfaceList* NNormalSurfaceList::enumerateFundFullCone(
        NTriangulation* owner, NormalCoords coords,
        bool embeddedOnly) {
    return enumerate(owner, coords,
        NS_FUNDAMENTAL |
            (embeddedOnly ? NS_EMBEDDED_ONLY : NS_IMMERSED_SINGULAR),
        NS_HILBERT_FULLCONE);
}

inline NNormalSurfaceList::VectorIterator::VectorIterator() {
}

inline NNormalSurfaceList::VectorIterator::VectorIterator(
        const NNormalSurfaceList::VectorIterator& cloneMe) :
        it_(cloneMe.it_) {
}

inline NNormalSurfaceList::VectorIterator& NNormalSurfaceList::VectorIterator::
        operator =(const NNormalSurfaceList::VectorIterator& cloneMe) {
    it_ = cloneMe.it_;
    return *this;
}

inline bool NNormalSurfaceList::VectorIterator::operator ==(
        const NNormalSurfaceList::VectorIterator& other) const {
    return (it_ == other.it_);
}

inline bool NNormalSurfaceList::VectorIterator::operator !=(
        const NNormalSurfaceList::VectorIterator& other) const {
    return (it_ != other.it_);
}

inline const NNormalSurfaceVector* NNormalSurfaceList::VectorIterator::
        operator *() const {
    return (*it_)->rawVector();
}

inline NNormalSurfaceList::VectorIterator& NNormalSurfaceList::VectorIterator::
        operator ++() {
    ++it_;
    return *this;
}

inline NNormalSurfaceList::VectorIterator NNormalSurfaceList::VectorIterator::
        operator ++(int) {
    return NNormalSurfaceList::VectorIterator(it_++);
}

inline NNormalSurfaceList::VectorIterator& NNormalSurfaceList::VectorIterator::
        operator --() {
    --it_;
    return *this;
}

inline NNormalSurfaceList::VectorIterator NNormalSurfaceList::VectorIterator::
        operator --(int) {
    return NNormalSurfaceList::VectorIterator(it_--);
}

inline NNormalSurfaceList::VectorIterator::VectorIterator(
        const std::vector<NNormalSurface*>::const_iterator& i) : it_(i) {
}

inline NNormalSurfaceList::VectorIterator NNormalSurfaceList::beginVectors()
        const {
    return VectorIterator(surfaces.begin());
}

inline NNormalSurfaceList::VectorIterator NNormalSurfaceList::endVectors()
        const {
    return VectorIterator(surfaces.end());
}

inline NNormalSurfaceList::SurfaceInserter::SurfaceInserter(
        NNormalSurfaceList& newList, NTriangulation* newOwner) :
        list(&newList), owner(newOwner) {
}

inline NNormalSurfaceList::SurfaceInserter::SurfaceInserter(
        const SurfaceInserter& cloneMe) : list(cloneMe.list),
        owner(cloneMe.owner) {
}


inline NNormalSurfaceList::SurfaceInserter&
        NNormalSurfaceList::SurfaceInserter::operator =(
        const SurfaceInserter& cloneMe) {
    list = cloneMe.list;
    owner = cloneMe.owner;
    return *this;
}

inline NNormalSurfaceList::SurfaceInserter&
        NNormalSurfaceList::SurfaceInserter::operator =(
        NNormalSurface* surface) {
    list->surfaces.push_back(surface);
    return *this;
}

inline NNormalSurfaceList::SurfaceInserter&
        NNormalSurfaceList::SurfaceInserter::operator =(
        NNormalSurfaceVector* vector) {
    list->surfaces.push_back(new NNormalSurface(owner, vector));
    return *this;
}

inline NNormalSurfaceList::SurfaceInserter&
        NNormalSurfaceList::SurfaceInserter::operator *() {
    return *this;
}

inline NNormalSurfaceList::SurfaceInserter&
        NNormalSurfaceList::SurfaceInserter::operator ++() {
    return *this;
}

inline NNormalSurfaceList::SurfaceInserter&
        NNormalSurfaceList::SurfaceInserter::operator ++(int) {
    return *this;
}

inline NNormalSurfaceList::NNormalSurfaceList(NormalCoords coords,
        NormalList which, NormalAlg algorithm) :
        coords_(coords), which_(which), algorithm_(algorithm) {
}

inline NNormalSurfaceList::Enumerator::Enumerator(NNormalSurfaceList* list,
        NTriangulation* triang, NProgressTracker* tracker) :
        list_(list), triang_(triang), tracker_(tracker) {
}

} // namespace regina

// Import the full definitions of NormalSpec and AlmostNormalSpec.
#include "surfaces/normalspec-impl.h"

#endif<|MERGE_RESOLUTION|>--- conflicted
+++ resolved
@@ -355,29 +355,6 @@
             NProgressTracker* tracker = 0);
 
         /**
-<<<<<<< HEAD
-         * Deprecated method for enumerating all vertex normal surfaces
-         * using the given coordinate system.
-         *
-         * Users should now call enumerate(NTriangulation*, NormalCoords,
-         * NormalList, NormalAlg, NProgressTracker*) instead.
-         * See the documentation for that routine for further details,
-         * including all arguments, returns values, preconditions and
-         * postconditions.
-         *
-         * \deprecated The correct way to access this procedure is to call
-         * <tt>enumerate(owner, coords, NS_EMBEDDED_ONLY,
-         * NS_ALG_DEFAULT, tracker)</tt> if \a embeddedOnly is \c true, or
-         * <tt>enumerate(owner, coords, NS_IMMERSED_SINGULAR,
-         * NS_ALG_DEFAULT, tracker)</tt> if \a embeddedOnly is \c false.
-         */
-        REGINA_DEPRECATED static NNormalSurfaceList* enumerate(
-            NTriangulation* owner, NormalCoords coords, bool embeddedOnly,
-            NProgressTracker* tracker = 0);
-
-        /**
-=======
->>>>>>> 61a6f0be
          * Deprecated method that uses a slow-but-direct procedure to
          * enumerate all embedded vertex normal surfaces in standard
          * coordinates, without using the faster procedure that works
