--- conflicted
+++ resolved
@@ -194,11 +194,7 @@
         XMLTriangulationReaderBase(XMLTreeResolver& resolver);
 
         virtual Packet* packet() override;
-<<<<<<< HEAD
-        virtual NXMLElementReader* startContentSubElement(
-=======
         virtual XMLElementReader* startContentSubElement(
->>>>>>> c5577522
             const std::string& subTagName,
             const regina::xml::XMLPropertyDict& subTagProps) override;
         virtual void endContentSubElement(const std::string& subTagName,
