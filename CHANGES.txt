
Regina - A Normal Surface Theory Calculator

    This file gives a detailed list of changes between releases,
    including all changes to the C++/Python API.

    For just the key highlights, see the (far more readable) file
    HIGHLIGHTS.txt.

Version 4.97  [ (under development) ]

    GENERAL:
        - Now uses aspects of C++11, which your compiler will need to support.
    ENGINE:
        All:
            - Removed ShareableObject from the class hierarchy.  All classes
              that used to inherit from ShareableObject now inherit (directly
              or indirectly) from the Output<> template instead.  As a result,
              many such classes no longer contain any virtual functions.
        Namespace regina::boost, regina::stl:
            - Removed these namespaces and all their members.  To fix
              code that used regina::boost, just use plain boost instead.
        Class CompressionBuffer, CompressionStream, DecompressionBuffer,
                DecompressionStream, ZBuffer:
            - Removed entirely.  Regina now uses boost::iostreams instead.
        Class DegreeLessThan, DegreeGreaterThan:
            - New template-based helper classes for sorting subfaces of
              a triangulation by degree.
        Class Dim2BoundaryComponent, Dim2Component, Dim2Edge, Dim2Vertex
            - Now derive from Output instead of ShareableObject.
        Class Dim2Isomorphism:
            - Now just a typedef for the new class Isomorphism<2>, which has
              the same functionality as the old Dim2Isomorphism.
            - New static routine identity().
            - Routine getSourceSimplices() is deprecated, and has been
              replaced with the easier-to-type size().
        Class Dim2Triangle:
            - Now just a typedef for the new class Simplex<2>, which has
              the same functionality as the old Dim2Triangle.
            - You can now safely call unjoin() on a boundary edge.
            - Routine joinTo() has been renamed to join().  The old name
              joinTo() has been kept but is now deprecated.
        Class Dim2Triangulation:
            - Now just a typedef for the new class Triangulation<2>, which has
              the same functionality as the old Dim2Triangulation.
            - New dimension-agnostic getFace<subdim>() and
              faceIndex<subdim>() template functions.
<<<<<<< HEAD
            - Routines getNumberOfSimplices(), getSimplices() and getSimplex()
              have been renamed to size(), simplices() and simplex()
              respectively.  The old names are deprecated but have been
              kept for backward compatibility.
        Class DimTraits:
            - Removed the Isomorphism typedef.  Juse use Isomorphism<dim>.
            - Removed the Perm typedef.  Juse use NPerm<dim+1>.
            - Removed the Simplex typedef.  Just use Simplex<dim>.
            - Removed the Triangulation typedef.  Just use Triangulation<dim>.
=======
>>>>>>> 068803cb
        Class FaceTraits:
            - New template class to help with writing dimension-agnostic code.
              This class offers typedefs for (subdim)-dimensional faces
              within a (dim)-dimensional triangulation.
        Class IntOfMinSize:
            - Gives access to native integer types of a given minimum size.
        Class Isomorphism, IsomorphismBase:
            - Isomorphism<dim> is now a generic class that replaces the old
              Dim2Isomorphism, NIsomorphism and so on.  IsomorphismBase<dim>
              is a base class with functionality common to all dimensions,
              whereas Isomorphism<dim> is specialised for dimensions 2, 3 and 4.
            - The old class names Dim2Isomorphism and NIsomorphism have
              been kept as typedefs for convenience.
        Class LightweightSequence:
            - New lightweight class for storing an array of objects.
        Class NAngleStructureList:
            - Renamed getNumberOfStructures() to size().  The old name is
              deprecated, but has been kept for backward compatibility.
        Class NCyclotomic:
            - New class for exact arithmetic in cyclotomic fields.
        Class NExampleSnapPeaTriangulation:
            - New class for building ready-made SnapPea examples.
        Class NExampleTriangulation:
            - Renamed figureEightKnotComplement(), trefoilKnotComplement()
              and whiteheadLinkComplement() to figureEight(), trefoil()
              and whiteheadLink() respectively.  The old names are kept
              but deprecated.
        Class NGenericFacetPairing, NFacePairing, Dim2EdgePairing:
            - Routines dotHeader() and writeDotHeader() no longer set an
              explicit background colour.
            - Removed the Perm typedef.  Juse use NPerm<dim+1> instead.
            - Removed the Triangulation typedef.  Just use Triangulation<dim>.
        Class NGenericGluingPermSearcher:
            - Removed the Perm typedef.  Juse use NPerm<dim+1> instead.
            - Removed the Triangulation typedef.  Just use Triangulation<dim>.
        Class NGenericIsomorphism:
            - Removed entirely.  Just use Isomorphism<dim> instead.
        Class NGenericTriangulation, NTriangulation, Dim2Triangulation:
            - Removed the Perm typedef.  Juse use NPerm<dim+1> instead.
            - Removed the Triangulation typedef.  Just use Triangulation<dim>.
        Class NGlobalDirs:
            - The directory containing the machine-encoded census data is now
              independent of home().  It can be queried through the new census()
              routine, and set through an optional third argument to setDirs().
            - The homeDir argument to setDirs() may now be the empty string,
              which signals that the directory should not be changed.
<<<<<<< HEAD
        Class NIsomorphism:
            - Now just a typedef for the new class Isomorphism<3>, which has
              the same functionality as the old NIsomorphism.
            - New static routine identity().
            - Routine getSourceSimplices() is deprecated, and has been
              replaced with the easier-to-type size().
        Class NIsomorphismDirect:
            - Removed this class, which has been deprecated for some time now.
        Class NGroupExpression, NMarkedAbelianGroup:
            - Now derive from ShortOutput instead of ShareableObject.
        Class NGroupPresentation, NHomGroupPresentation
            - Now derive from Output instead of ShareableObject.
        Class NHomologicalData:
            - Now derives from ShortOutput instead of ShareableObject.
        Class NManifold:
            - Now derives from Output instead of ShareableObject.
=======
>>>>>>> 068803cb
        Class NMatrix:
            - The destructor and writeMatrix() are no longer virtual.
            - Now derives from Output, and provides str() and detail()
              output routines.
        Class NNormalSurface:
            - New convenience routines normal() and embedded().
        Class NNormalSurfaceList:
            - Renamed getNumberOfSurfaces() to size().  The old name is
              deprecated, but has been kept for backward compatibility.
        Class NNormalSurfaceSubset:
            - Renamed getNumberOfSurfaces() to size().  The old name is
              deprecated, but has been kept for backward compatibility.
        Class NPacket:
            - Added a variant of save() that takes an output stream (as
              opposed to a filename).
            - New routine adornedLabel() for creating modified packet labels.
            - New routine transferChildren() for bulk tree reorganisation.
        Class NPacketListener:
            - New events childToBeRenamed(), childWasRenamed().
<<<<<<< HEAD
        Class NPerm:
            - New generic template class for permutations of 2..16 objects.
              The old NPerm3, NPerm4 and NPerm5 classes are now
              specialisations of this template.
            - Removed the old deprecated NPerm typedef (this was synonymous
              with NPerm4).
        Class NPerm3, NPerm4, NPerm5:
            - These are now specialisations NPerm<3>, NPerm<4> and NPerm<5>.
              The old names NPerm3, NPerm4 and NPerm5 remain as typedefs.
            - Added a Code typedef for internal permutation codes.
            - New routines atIndex() and index(), for consistency with the
              new NPerm template.
            - Added an Image typedef for use with index() and atIndex().
            - Added imageBits const for NPerm5, in line with the new
              generic NPerm template.
            - The nPerms and nPerms_1 constants are now static const ints,
              not enum constants.
            - New trunc() routine that takes a length argument.
            - New constructors that take two arrays.
            - New static rand() routine for generating a random permutation.
            - Removed deprecated toString() and setPerm() routines.
            - Removed deprecated arrays from NPerm4::invS3 and NPerm4::invS2.
            - Removed deprecated global arrays from nperm4.h, including
              allPermsS{4,3,2}, allPermsS{4,3,2}Inv, and orderedPermsS{4,3}.
            - Removed deprecated global functions from nperm4.h, including
              faceOrdering(), faceDescription(), edgeOrdering(), and
              edgeDescription().
        Class NPillowTwoSphere, NSnappedTwoSphere:
            - Now derive from ShortOutput instead of ShareableObject.
=======
>>>>>>> 068803cb
        Class NPolynomial:
            - New class for working with single-variable polynomials
              over arbitrary rings.
        Class NRational:
            - The destructor is no longer virtual.
        Class NSatBlock:
            - Classes inheriting from this must now implement writeTextShort,
              and can optionally overwrite the default writeTextLong function.
        Class NSurfaceFilterProperties:
            - New set-based routine setECs().
<<<<<<< HEAD
        Class NTetrahedron:
            - Now just a typedef for the new class Simplex<3>, which has
              the same functionality as the old NTetrahedron.
            - Removed the old deprecated public constructors.  The only way
              to construct a new tetrahedron is via the triangulation, using
              NTriangulation::newTetrahedron() or NTriangulation::newSimplex().
            - Removed deprecated routines getAdjacentTetrahedron(),
              getAdjacentTetrahedronGluing(), getAdjacentFace(), getFace()
              and getFaceMapping().
            - You can now safely call unjoin() on a boundary face.
            - Routine joinTo() has been renamed to join().  The old name
              joinTo() has been kept but is now deprecated.
=======
>>>>>>> 068803cb
        Class NTreeBag, NTreeDecomposition:
            - Classes for computing tree decompositions of graphs
              (including facet pairing graphs of triangulations).
        Class NTriangle:
            - Added a new Type enumeration, which encapsulates (and replaces)
              the old triangle type constants.  Also added a new type
              constant UNKNOWN_TYPE.
        Class NTriangulation:
            - Now just a typedef for the new class Triangulation<3>, which has
              the same functionality as the old NTriangulation.
            - The routine turaevViro() now computes Turaev-Viro invariants
              using exact arithmetic, as elements of a cyclotomic field.  The
              old floating-point routine has been renamed to turaevViroApprox().
            - The second argument to turaevViro() is now a boolean indicating
              the parity of whichRoot, as opposed to the integer whichRoot
              itself (since in cyclotomic fields, this is all that matters).
            - Both turaevViro() and turaevViroApprox() now offer a default
              value for the second argument (whichRoot / parity), and now take
              an optional third argument to specify which algorithm to use.
            - Both turaevViro() and turaevViroApprox() now offer a treewidth-
              based algorithm.  This can be significantly faster than the old
              backtracking algorithm, but also uses significantly more memory.
              They also now offer two variants of the backtracking algorithm,
              differing in if/how arithmetic operations are cached.
            - Removed Turaev-Viro invariants from the XML data file format.
              Any Turaev-Viro invariants contained in older data files
              (which will be floating-point approximations) will be ignored.
            - Removed the optional boolean argument (forceDivision) from
              idealToFinite().
            - New dimension-agnostic getFace<subdim>() and
              faceIndex<subdim>() template functions.
            - New routine niceTreeDecomposition() for constructing and
              caching a nice tree decomposition of the face pairing graph.
<<<<<<< HEAD
            - Routines getNumberOfSimplices(), getSimplices() and getSimplex()
              have been renamed to size(), simplices() and simplex()
              respectively.  The old names are deprecated but have been
              kept for backward compatibility.
            - Removed deprecated routines addTetrahedron() and
              gluingsHaveChanged().
        Class NTxICore:
            - Now derives from Output instead of ShareableObject
=======
>>>>>>> 068803cb
        Class NVertex:
            - Added a new LinkType enumeration, which encapsulates (and
              replaces) the old link type constants.
        Class Output, ShortOutput:
            - New classes that provide consistent APIs for objects to provide
              short and detailed string output.  This has been introduced as a
              lightweight replacement for ShareableObject, and eventually
              it will replace ShareableObject completely.
        Class ShareableObject:
            - Deprecated.  This is no longer a base class for objects that
              are mirrored in external interfaces.  Ultimately, the plan
              is to remove ShareableObject entirely.
<<<<<<< HEAD
            - The old string output routines are now provided by the Output
              template class, which is now a base class for ShareableObject.
        Class Simplex, SimplexBase:
            - Simplex<dim> is now a generic class that replaces the old
              Dim2Triangle, NTetrahedron and so on.  SimplexBase<dim> is a
              base class with functionality common to all dimensions,
              whereas Simplex<dim> is specialised for dimensions 2, 3 and 4.
            - The old class names Dim2Triangle and NTetrahedron have
              been kept as typedefs for convenience.
        Class Triangulation, TriangulationBase:
            - Triangulation<dim> is now a generic class that replaces the old
              Dim2Triangulation, NTriangulation, etc.  TriangulationBase<dim>
              is a base class with functionality common to all dimensions,
              whereas Triangulation<dim> is specialised for dimensions 2, 3, 4.
            - The old class names Dim2Triangulation and NTriangulation have
              been kept as typedefs for convenience.
        Routine bitsRequired():
            - New constexpr routine for counting bits in an integer.
        Routine digit():
            - New constexpr routine for converting integers into characters.
        Routine nextPowerOfTwo():
            - New constexpr routine for rounding up to a power of two.
=======
            - The string output routines str() and detail() are now provided
              by the Output template class instead.
>>>>>>> 068803cb
        Routine open():
            - Added a variant that takes an input stream (as opposed to
              a filename).
        Header nperm.h:
            - Removed this deprecated header from the triangulation/ directory.
        Header zstream.h:
            - Removed entirely.  Regina now uses boost::iostreams instead.
    USER INTERFACE:
        - Now builds against Qt5, not Qt4.
        - Supports hi-resolution (e.g., retina) displays.
        - Removed the old and increasingly poorly supported option of
          docking packets into the main window.
        - Drilling an edge now creates a new triangulation, as opposed
          to modifying the current triangulation.
        - Puncturing a triangulation, making it ideal or truncating ideal
          vertices now automatically simplify the resulting triangulation.
    PYTHON:
        - For all classes, writeTextShort() and writeTextLong() are no
          longer exposed to Python.  Simply use str() and detail() instead.

Version 4.96  [ 29 August, 2014 ]

    ENGINE:
        Class BanConstraintBase (and subclasses):
            - Extended the tree traversal / linear programming machinery to
              work with angle structures.  This is used for enumerating all
              taut angle structures, or finding a single strict angle structure.
        Class Dim2BoundaryComponent:
            - New convenience routine getComponent().
            - New routine index().
        Class Dim2Census:
            - Routines formCensus() and formPartialCensus() and the typedef
              AcceptTriangulation are now deprecated.  To build a census
              you should call Dim2EdgePairing::findAllPairings() and
              Dim2GluingPermSearcher::findAllPerms() directly.
        Class Dim2Component:
            - New routine getNumberOfBoundaryEdges().
            - New routine index().
        Class Dim2Edge:
            - New routine index().
        Class Dim2EdgeEmbedding:
            - New convenience operators == and !=.
        Class Dim2Triangle:
            - New routine index().
        Class Dim2Triangulation:
            - New routine isIdenticalTo().
            - New local modification oneThreeMove().
            - New routine findAllIsomorphisms().
            - New routine isEmpty().
            - Several isomorphism-related routines have been moved into
              the dimension-agnostic NGenericTriangulation template, and
              isomorphism signature routines now inherit directly from
              NGenericTriangulation instead of using wrappers.
              See the NGenericTriangulation notes below for details.
            - New routines getNumberOfBoundaryEdges() and hasBoundaryEdges().
              The latter is redundant, but is provided for compatibility with
              NTriangulation.
        Class Dim2Vertex:
            - New routine index().
        Class Dim2VertexEmbedding:
            - New convenience operators == and !=.
        Class LPConstraintBase (and subclasses), LPData, LPInitialTableaux,
              LPMatrix:
            - Extended the tree traversal / linear programming machinery to
              work with angle structures.  This is used for enumerating all
              taut angle structures, or finding a single strict angle structure.
        Class NAbelianGroup:
            - New convenience operator !=.
        Class NAngleStructure:
            - New convenience routine rawVector().
            - Routine getTriangulation() now returns a const NTriangulation*
              (previously this was non-const).  Likewise, many routines in
              this and related classes have NTriangulation* arguments changed
              from non-const to const.
        Class NAngleStructureList:
            - Enumeration of taut angle strutures now uses Regina's tree
              traversal / linear programming machinery, which is *much*
              faster than the old double description method.
            - The new routine enumerateTautDD() allows users to access the
              older (and much slower) double description method if required.
        Class NAngleStructureVector:
            - New routine makeAngleEquations() to build the angle structure
              equations independently of an angle structure list.
        Class NBoundaryComponent:
            - New convenience routine getComponent().
            - New routine index().
            - Renamed getEulerCharacteristic() to getEulerChar(), which
              is easier on the fingers.  The old name has been kept as a
              deprecated alias for backward compatibility.
        Class NCensus:
            - New routine lookup() (in two variants) to quickly search for a
              given triangulation in Regina's various census databases.
              The databases themselves are now installed alongside the
              mathematical engine, and are much larger and richer than before.
            - Routine mightBeMinimal() is deprecated; you should call
              NTriangulation::simplifyToLocalMinimum(false) instead.
            - Routines formCensus() and formPartialCensus() and the typedef
              AcceptTriangulation are now deprecated.  To build a census
              you should call NFacePairing::findAllPairings() and
              NGluingPermSearcher::findAllPerms() directly.
            - The PURGE_... constants have been moved to the
              NGluingPermSearcher class.  The old flags in NCensus
              are deprecated, but have been kept for backward compatibility.
        Class NCensusDB, NCensusHit, NCensusHits:
            - New classes to support the new NCensus::lookup() routines.
        Class NComponent:
            - New routine getNumberOfBoundaryTriangles().
            - New routine index().
        Class NCusp:
            - New class to support NSnapPeaTriangulation.
        Class NEdge:
            - New routine index().
        Class NExampleTriangulation:
            - New example trefoilKnotComplement().
            - New example sphere600() (sourced from the 600-cell in the
              Benedetti-Lutz library of triangulations).
        Class NGenericTriangulation:
            - Moved isIdenticalTo(), isIsomorphicTo(), isContainedIn(),
              findAllSubcomplexesIn() and makeCanonical() from
              Dim2Triangulation and NTriangulation into this class.
            - New routine findAllIsomorphisms().
            - New routine isEmpty().
            - Made isoSig(), fromIsoSig() and isoSigComponentSize() public.
        Class NGluingPermSearcher:
            - New PurgeFlags enumeration, which is the new home for the
              PURGE_... constants that used to live in the NCensus class.
              This enumeration also contains new flags PURGE_NON_MINIMAL_HYP
              (for use in building a census of cusped finite volume hyperbolic
              3-manifolds), and PURGE_NONE.
            - Removed protected routine mayPurge(), since this behaviour is
              already provided by specialised subclasses of NGluingPermSearcher.
        Class NHyperbolicMinSearcher:
            - New enumeration class for building a census of minimal ideal
              triangulations of cusped finite-volume hyperbolic 3-manifolds.
        Class NManifold:
            - New routine isHyperbolic().
        Class NNormalSurface:
            - Renamed boundarySlopes() to boundaryIntersections(), to make it
              clear that it returns algebraic intersection numbers and not the
              usual (m, l) pairs.  The old name has *not* been deprecated,
              but removed completely.
            - Furthermore, boundaryIntersections() now requires the underlying
              triangulation to be of type NSnapPeaTriangulation, and it takes
              the meridian and longitude directly from the SnapPea kernel.
              It also now orders its rows by SnapPea cusp indices (not Regina's
              vertex indices); this is identical to past behaviour, but now
              that SnapPea triangulations can be modified through the SnapPea
              kernel, it is possible for the numbering schemes to differ
              and so this distinction now matters.
            - Renamed getEulerCharacteristic() to getEulerChar(), which
              is easier on the fingers.  The old name has been kept as a
              deprecated alias for backward compatibility.
            - Renamed the protected routine calculateEulerCharacteristic() to
              calculateEulerChar().
            - Routine getTriangulation() now returns a const NTriangulation*
              (previously this was non-const).  Likewise, many routines in
              this and related classes have NTriangulation* arguments changed
              from non-const to const.
        Class NNormalSurfaceList:
            - New routines saveCSVStandard() and saveCSVEdgeWeight().
              These are now the preferred ways of exporting a normal surface
              list to CSV format.
            - Many routines in this and related classes have NTriangulation*
              arguments changed from non-const to const.  This also applies to
              related global routines, such as makeMatchingEquations().
        Enum NormalCoords:
            - New coordinate system NS_ANGLE for use with angle structures.
        Class NPacket:
            - New routine save(), which is now the preferred way of saving
              Regina data files.
        Class NPDF:
            - New constructor that reads a PDF document from a given file.
            - New routine isNull() to test if a PDF document is stored.
            - New routine savePDF(), which is now the preferred way of
              exporting a PDF packet to a PDF file.
        Class NPerm3, NPerm4, NPerm5:
            - New dimension-agnostic alias invSn.
            - Changed the type of NPerm3::invS3 from int to unsigned,
              for consistenty with NPerm4 and NPerm5.
        Class NScript:
            - Scripts are now stored as complete strings, not sequences
              of individual lines.  This affects the member functions
              (see below) and also the XML file format.  Whilst Regina
              has removed much of the functionality for working line-by-line,
              it can still read older files that were stored that way.
            - A script now fires a change event if one of its variables
              changes its packet label.
            - New routines getText(), setText() and append().
            - New routine getVariableIndex(), setVariableName(),
              setVariableValue() and removeVariable(unsigned long).
            - Removed routines getLine(), getNumberOfLines(), addFirst(),
              addLast(), insertAtPosition(), replaceAtPosition(),
              removeLineAt(), and removeAllLines().  These are not deprecated,
              but removed entirely.
        Class NSnapPeaTriangulation:
            - Updated the SnapPea kernel to the one shipped with SnapPy 2.2
              (standard precision).
            - NSnapPeaTriangulation is now a fully-fledged packet type, and
              derives from NTriangulation.  The inherited NTriangulation
              must not be modified directly; instead this is automatically
              kept in sync with the SnapPea data.
            - Closed triangulations are now supported always by default
              (i.e., you do not need to explicitly pass allowClosed=true).
              The second argument (allowClosed) for the constructor
              NSnapPeaTriangulation(const NTriangulation&, bool) is
              deprecated, and is now ignored.
            - Many new routines: countCompleteCusps(), countCusps(),
              countFilledCusps(), cusp(), fill(), filledTriangulation(),
              fundamentalGroupFilled(), gluingEquations(),
              gluingEquationsRect(), homologyFilled(), minImaginaryShape(),
              name(), protoCanonize() and protoCanonise(), shape(), unfill(),
              volumeZero(), plus others (listed individually below).
            - Two new constructors: a default constructor that builds a null
              triangulation, and a string constructor that takes either the
              name or the contents of a native SnapPea data file.
            - The Regina-to-SnapPea constructor now doubles as another copy
              constructor: which behaviour you get now depends on whether
              you pass an object of Regina's own NTriangulation type or
              of the subclass NSnapPeaTriangulation.
            - If one of Regina's own NTriangulation objects is passed to
              the constructor, then the constructor now installs the (shortest,
              second-shortest) curves on each cusp as its (meridian, longitude)
              basis.  This reverts a change in behaviour from the previous
              release caused by the recent sync with the SnapPy 2.0.3 kernel.
            - New output routines snapPea() and saveSnapPea().  These override
              the "lossy" conversion routines NTriangulation::snapPea() and
              NTriangulation::saveSnapPea() so that they output all
              SnapPea-specific data.
            - Renamed saveAsSnapPea() to saveSnapPea() (see above).  The new
              routine now returns a boolean, and requires a non-empty filename.
              The old name is deprecated but kept for backward compatibility.
            - Routine dump() is deprecated.  Instead, simply call snapPea() and
              write the resulting string to standard output.
            - Added synonym canonise() for canonize().
            - Routine solutionType() now returns the filled solution type
              (not the complete solution type).
            - Routine slopeEquations() now orders rows by SnapPea cusp indices
              (not Regina's vertex indices).  This is identical to past
              behaviour, but now that SnapPea triangulations can be modified
              through the SnapPea kernel, it is possible for the numbering
              schemes to differ and so this distinction now matters.
            - Routines toRegina() and verifyTriangulation() are deprecated,
              since they are obsolete now that NSnapPeaTriangulation inherits
              from NTriangulation.
            - The entire SnapPea kernel now lives within the namespace
              regina::snappea, which should ensure safety even if a
              conflicting SnapPy kernel is simultaneously loaded via Python.
              The SnapPea kernel is also linked as C++ now (no 'extern "C"').
            - Fatal errors in the SnapPea kernel are now handled by throwing
              exceptions, instead of quitting abruptly.
        Class NTautEnumeration:
            - New class for enumerating taut angle structures that uses
              Regina's tree traversal / linear programming machinery.
              This is *much* faster than the old double description method.
        Class NTetrahedron:
            - New routine index().
        Class NTreeTraversal:
            - Extended the tree traversal / linear programming machinery to
              work with angle structures.  This is used for enumerating all
              taut angle structures, or finding a single strict angle structure.
            - Changed all NTriangulation types in this and related
              classes from non-const to const.
        Class NTriangle:
            - New routine index().
        Class NTriangleEmbedding:
            - New convenience operators == and !=.
        Class NTriangulation:
            - New routines hasStrictAngleStructure(),
              findStrictAngleStructure() and knowsStrictAngleStructure(),
              which use fast linear programming machinery.
            - Routine connectedSumDecomposition() now works for non-orientable
              triangulations also (arXiv:1212.1441).  There is a caveat if
              there are embedded two-sided projective planes (see the
              documentation for details), and so the return type is now a
              signed long to allow for error conditions to be returned.
            - New routine connectedSumWith() for building connected sums.
            - New routine isIdenticalTo().
            - New routine isEmpty().
            - New local modification oneFourMove().
            - New routines findAllIsomorphisms() and makeCanonical().
            - Several isomorphism-related routines have been moved into
              the dimension-agnostic NGenericTriangulation template, and
              isomorphism signature routines now inherit directly from
              NGenericTriangulation instead of using wrappers.
              See the NGenericTriangulation notes above for details.
            - New routine getNumberOfBoundaryTriangles().
            - New routine puncture().
            - New routines snapPea(std::ostream&) and saveSnapPea().
              These (and the existing snapPea()) are now the preferred ways
              of exporting an NTriangulation to SnapPea's native file format.
            - New routines recogniser(), recogniser(std::ostream&),
              saveRecogniser(), plus US-spelled variants recognizer(), etc.
              These are now the preferred ways of exporting data for
              Matveev's 3-manifold recogniser.
            - Routines snapPea() and saveSnapPea() now do nothing if the
              triangulation is empty.
        Class NVertex:
            - Renamed getLinkEulerCharacteristic() to getLinkEulerChar(), which
              is easier on the fingers.  The old name has been kept as a
              deprecated alias for backward compatibility.
            - New routine index().
        Class NVertexEmbedding:
            - New convenience operators == and !=.
        Class NXMLSnapPeaReader:
            - New I/O class for the new SnapPea triangulation packet type.
        Class SnapPeaException, SnapPeaFatalError, SnapPeaMemoryFull:
            - New exceptions to be thrown by the SnapPea kernel.
        Enum SurfaceExportFields:
            - Moved from foreign/csvsurfacelist.h to
              surfaces/nnormalsurfacelist.h.
        Routine open():
            - New routine which is now the preferred way to read a
              native Regina data file.
        Routine readFileMagic(), readXMLFile():
            - Renamed to regina::open(), and now declared in npacket.h.
              The old names are deprecated but kept for backward compatibility.
        Routine readPDF():
            - Deprecated, in favour of the new filename-based NPDF constructor.
            - Explicitly return 0 if the given file exists but is empty.
        Routine readSnapPea():
            - Both variants of this routine are now deprecated, in favour of the
              new NSnapPeaTriangulation constructor which preserves additional
              SnapPea-specific data.  The old routines have been kept for
              backward compatibility, and (unlike the new routines) retain
              their old "lossy" behaviour (i.e., returning an NTriangulation
              that drops any SnapPea-specific data, such as peripheral curves).
        Routine writeCSVStandard(), writeCSVEdgeWeight():
            - Renamed to NNormalSurfaceList::saveCSVStandard() and
              NNormalSurfaceList::saveCSVEdgeWeight().  The old names
              are deprecated but have been kept for backward compatibility.
        Routine writePDF():
            - Renamed to NPDF::savePDF().  The old name is deprecated but has
              been kept for backward compatibility.  The new NPDF::savePDF()
              has a slight change in behaviour: if the PDF packet contains
              no data then the old routine created an empty file and returned
              true, whereas the new routine does nothing and returns false.
        Routine writeRecogniser(), writeRecognizer():
            - Renamed to NTriangulation::saveRecogniser() / saveRecognizer().
              The old names are deprecated but kept for backward compatibility.
              The new versions have a change in behaviour, in that they now
              require a non-empty filename (the old behaviour can be recreated
              by calling NTriangulation::recogniser() instead).
        Routine writeSnapPea():
            - The two variants of this routine have been renamed as
              NTriangulation::snapPea(std::ostream&) and
              NTriangulation::saveSnapPea(const char*).  The old names
              are deprecated but have been kept for backward compatibility.
        Routine writeXMLFile():
            - Renamed to NPacket::save().  The old name is deprecated but
              has been kept for backward compatibility.
        Header csvsurfacelist.h:
            - Deprecated.  The declaration of SurfaceExportFields is now
              in surfaces/nnormalsurfacelist.h instead.  The old header
              now includes surfaces/nnormalsurfacelist.h automatically.
        Header nxmlcallback.h, nxmlelementreader.h:
            - Moved from file/ into utilities/.  The old headers have
              been kept for backward compatibility.
        Header permconv.h:
            - New conversion routines perm3to5() and perm5to3().
    USER INTERFACE:
        - The commit/refresh buttons are gone: changes are now committed
          automatically.
        - Many other changes that implement the engine updates listed above.
    UTILITIES:
        censuslookup:
            - New command-line utility for looking up triangulations in
              Regina's census databases.
        tricensus:
            - New argument -h/--minhyp for enumerating minimal ideal
              triangulations of cusped finite-volume hyperbolic 3-manifolds.
    TEST SUITE:
        - The test suite will no longer be covered by this changelog, since
          changes to the test suite have not been logged thoroughly for some
          years now (i.e., releases typically have many more new tests than are
          being listed here).  If you ever want to see what is currently
          covered by the test suite, you can always run "make test ARGS=-V"
          and watch the tests scroll by.

Version 4.95  [ 12 November, 2013 ]

    GENERAL:
        - Updated the bundled copy of Normaliz to version 2.10.1 (27 June 2013).
        - All 2-faces of a triangulation are now called "triangles" (not
          just "faces" as before).  This is to avoid ambiguity in dimension.
        - Regina and SnapPy can now talk directly via python: on many
          systems, 'import snappy' from either a GUI python console or
          the command-line regina-python tool should work out of the box.
        - Packets in a data file are no longer required to have unique labels.
    ENGINE:
        Class Dim2BoundaryComponent:
            - Detailed string output (via detail() / toStringLong()) now
              outputs details of the constituent edges.
        Class Dim2Component:
            - New routines getNumberOfSimplices() and getSimplex(), which are
              dimension-agnostic aliases for getNumberOfTriangles() and
              getTriangle().
            - New template routine getNumberOfFaces<dim>(), which is a
              dimension-agnostic routine for counting faces of any dimension.
            - Detailed string output (via detail() / toStringLong()) now
              outputs details of the constituent triangles.
        Class Dim2Edge:
            - Detailed string output (via detail() / toStringLong()) now
              outputs details of where the edge appears in each triangle.
        Class Dim2Triangulation:
            - Now inherits from the new helper class NGenericTriangulation<2>.
            - New routine isoSigComponentSize() for extracting the number of
              triangles from a signature (inherited from NGenericTriangulation).
            - New "magic constructor" that attempts to interpret a given
              string as a 2-manifold triangulation under several possible
              encodings (currently only isomorphism signatures are supported
              for 2-manifolds, but this list may grow in the future).
            - Routine isoSig() now takes an optional argument that returns
              the isomorphism with the reconstruction from fromIsoSig().
        Class Dim2Vertex:
            - Detailed string output (via detail() / toStringLong()) now
              outputs details of where the vertex appears in each triangle.
        Class NBoundaryComponent:
            - Renamed getFace() and getNumberOfFaces() to getTriangle()
              and getNumberOfTriangles().  The old names are deprecated but
              have been kept for backward compatibility.
            - Detailed string output (via detail() / toStringLong()) now
              outputs details of the constituent triangles or vertex.
        Class NComponent:
            - Renamed getFace() and getNumberOfFaces() to getTriangle()
              and getNumberOfTriangles().  The old names are deprecated but
              have been kept for backward compatibility.
            - Detailed string output (via detail() / toStringLong()) now
              outputs details of the constituent tetrahedra.
        Class NEdge:
            - Detailed string output (via detail() / toStringLong()) now
              outputs details of where the edge appears in each tetrahedron.
        Class NEulerSearcher:
            - A new subclass of NGluingPermSearcher that can enforce an
              arbitrary fixed Euler characteristic on the vertex links.
        Struct NewNormalSurfaceVector:
            - Moved into registryutils.h and redesigned as the more general
              template struct NewFunction1<>.  The old type is equivalent to
              NewFunction1<NNormalSurfaceVector, size_t>, and a deprecated
              typedef has been kept for backward compatibility.
        Class NExampleTriangulation:
            - Routines weberSeifert() / seifertWeber(), bingsHouse(), weeks()
              and poincareHomologySphere() all now build oriented
              triangulations.
        Class NFace:
            - Renamed to NTriangle.  The old name is deprecated but has
              been kept as a typedef for backward compatibility.
        Class NFaceEmbedding:
            - Renamed the class to NTriangleEmbedding, and renamed getFace()
              to getTriangle().  The old names are deprecated but have been
              kept for backward compatibility.
        Class NGenericFacetPairing:
            - Renamed toString() to the simpler-to-type str().  The old name
              has been kept as a deprecated alias.
        Class NGenericTriangulation:
            - New template helper class that allows different triangulation
              classes to share the same implementations of member functions.
              Currently this class implements isoSig() and fromIsoSig().
        Class NGlobalDirs:
            - Routine pythonModule() now returns an empty string if the
              module is installed in the standard python site-packages
              directory (now the default for an XDG install).
        Class NGroupPresentation:
            - Renamed toStringCompact() to compact().  The old name has
              been kept as a deprecated alias.
        Class NInteger, NLargeInteger:
            - Fixed a (thankfully hard-to-trigger) error in the mod operators.
              The error was triggered on (x % m) or (x %= m) when:
              (i) x was negative and stored as a native integer;
              (ii) m could fit into a native integer but was unnecessarily
              stored as a large GMP integer; (iii) x <= m < |x|.  The result
              was then reported as x (i.e., the mod operation did nothing).
            - Fixed a (thankfully even-harder-to-trigger) error in
              the GCD operation.  This error was triggered only when
              computing gcd(LONG_MIN, 0), for either order of the operands.
        Class NNormalSurface, NNormalSurfaceVector:
            - Renamed getFaceArcs() to getTriangleArcs().  The old name is
              deprecated but has been kept for backward compatibility.
            - Incorporated the new fast branch-and-bound machinery into
              NNormalSurface::isIncompressible().
            - All normal surface vector classes have now gained the enum
              constant coordType (representing the corresponding NormalCoords
              constant), and the typedef Info (representing the
              template specialisation NormalInfo<coordType>).
            - The requirements for new vector subclasses have changed, since the
              old macro-based registry was replaced with the new template-based
              registry.  See the NNormalSurfaceVector class notes for details.
            - Python users can now create a normal surface by hand, e.g.,:
              NNormalSurface(tri, NS_STANDARD, [ 1, 2, 0, ... ]).
        Class NNormalSurfaceList:
            - Re-enabled enumeration using NS_HILBERT_FULLCONE, which previously
              returned an empty list.  Users will not be affected unless
              they were explicitly asking for this much slower algorithm.
            - Routine flavour() has been renamed to coords().  The old
              name remains for now as a deprecated alias.
        Class NNormalSurfaceSubset:
            - Routine getFlavour() has been renamed to coords().  The old
              name remains for now as a deprecated alias.
        Enum NormalCoords:
            - Renamed NS_FACE_ARCS to NS_TRIANGLE_ARCS.  The old name is
              deprecated but has been kept for backward compatibility.
        Class NormalFlavour<...>, NormalInfo<...>:
            - This recently-added registry helper template has changed since
              the last release.  Since this is a very new class whose primary
              role is in the redesign of the coordinate system registry,
              no backward compatibility aliases are provided.
            - The template itself has been renamed from NormalFlavour<...>
              to NormalInfo<...>.
            - The declaration has moved from flavourregistry.h to
              normalsurface.h, and the specialisations have moved to the
              corresponding coordinate system headers (nsstandard.h and so on).
            - The typedefs Vector, StandardFlavour and ReducedFlavour
              have been renamed to Class, Standard and Reduced.
        Class NPacket:
            - The requirements for new subclasses have changed, since the old
              macro-based registery was replaced with the new template-based
              registry.  See the NPacket class notes for details.
            - The constant packetType is now a compile-time enum constant,
              not a static const int.
            - The new routine getHumanLabel() returns the packet label,
              but adjusted for human-readable output.  In particular, an
              empty label will be replaced by "(no label)".
            - Routine getFullName() now makes labels more suitable for
              human-readable output as described above.
            - New routine internalID() to produce a string that uniquely
              identifies the packet (which nowadays the packet label does not).
        Class NPerm3, NPerm4, NPerm5:
            - New dimension-agnostic aliases orderedSn, SnIndex() and
              orderedSnIndex().  These all reference existing arrays/routines
              involving S3, S4 or S5 in NPerm3, NPerm4 and NPerm5 respectively.
            - Renamed toString() to the simper-to-type str().  The old name
              has been kept as a deprecated alias.
        Class NPillowTwoSphere:
            - Renamed getFace() and getFaceMapping() to getTriangle()
              and getTriangleMapping().  The old names are deprecated but
              have been kept for backward compatibility.
        Class NScript:
            - Variables are now stored as pointers to packets, not string-based
              packet labels.  This affects the API (in a non-backward-
              compatible way), the behaviour (e.g., renaming a packet will
              not affect any script variable that references it), and the
              data file format (packets now have IDs that scripts can use to
              reference them).
        Class NSnapPeaTriangulation:
            - Updated the SnapPea kernel to the one shipped with SnapPy 2.0.3.
            - New routines randomize() / randomise() to randomly retriangulate.
        Class NSurfaceFilter:
            - The requirements for new subclasses have changed, since the old
              macro-based registry was replaced with the new template-based
              registry.  See the NSurfaceFilter class notes for details.
            - The constant filterID has been renamed to filterType, and
              is now a compile-time enum constant (not a static const int).
              The old name has been kept as a deprecated alias.
            - Routines getFilterID() and getFilterName() have been renamed
              to getFilterType() and getFilterTypeName().  The old names
              have been kept as deprecated aliases.
        Class NTetrahedron:
            - Renamed getFace() and getFaceMapping() to getTriangle()
              and getTriangleMapping().  The old names are deprecated but
              have been kept for backward compatibility.
        Class NThread:
            - New routine join() to wait for threads to finish.
        Class NTriangle:
            - Detailed string output (via detail() / toStringLong()) now
              outputs details of where the triangle appears in each tetrahedron.
        Class NTriangulation:
            - New routines isIrreducible(), knowsIrreducible(),
              isHaken(), knowsHaken(), and knowsCompressingDisc().
            - Routine hasCompressingDisc() has been updated to use the new
              fast branch-and-bound machinery.
            - New routines getNumberOfSimplices() and getSimplex(), which are
              dimension-agnostic aliases for getNumberOfTetrahedra() and
              getTetrahedron().
            - New template routine getNumberOfFaces<dim>(), which is a
              dimension-agnostic routine for counting faces of any dimension.
            - Now inherits from the new helper class NGenericTriangulation<3>.
            - New routine isoSigComponentSize() for extracting the number of
              triangles from a signature (inherited from NGenericTriangulation).
            - Routine isoSig() now takes an optional argument that returns
              the isomorphism with the reconstruction from fromIsoSig().
            - New routines snapPea() and fromSnapPea() to import and export
              SnapPea data using strings, without writing to the filesystem.
            - New "magic constructor" that attempts to interpret a given
              string as a 3-manifold triangulation under several possible
              encodings.
            - Routine isThreeSphere() now includes a fast check for an
              "obviously" trivial fundamental group.
            - Renamed FaceIterator, faceIndex(), getFace(), getFaces(),
              getNumberOfFaces() and hasBoundaryFaces(), where "face"
              now becomes "triangle".  The old names are deprecated but
              have been kept for backward compatibility.
            - Results from hasCompressingDisc() and isHaken() are now
              stored in data files.
            - The output from getPacketTypeName() has changed from
              "Triangulation" to "3-Manifold Triangulation".
        Class NVertex:
            - Added buildLinkDetail(), which returns details of how triangles
              of the vertex link are embedded within individual tetrahedra.
            - Detailed string output (via detail() / toStringLong()) now
              outputs details of where the vertex appears in each tetrahedron.
        Class NXMLPacketReader, NXMLTreeResolver, NXMLTreeResolutionTask:
            - The API for reading packets from an XML data file has changed to
              incorporate the new NXMLTreeResolver class, which allows the
              resolution of dangling packet references after an entire
              data file has been read.
        Class PacketInfo:
            - Template classes that store traits of the various packet types.
              These are used with the new forPacket() template functions.
        Enum PacketType:
            - A new enumeration that contains constants representing
              different packet types.  Include "packet/packettype.h".
        Struct Returns:
            - Moved into utilities/registry.h.  However, its contents are
              still included from its previous header surfaces/filterregistry.h.
        Class ShareableObject:
            - Renamed toString() and toStringLong() to the simper-to-type str()
              and detail().  The old names have been kept as deprecated aliases.
        Class SurfaceFilterInfo:
            - Template classes that store traits of the various normal
              surface filter classes.  These are used with the new
              forFilter() template functions.
        Enum SurfaceFilterType:
            - A new enumeration that contains constants for different types of
              normal surface filter.  Include "surfaces/surfacefiltertype.h".
        Routine forFlavour(), forCoords():
            - Renamed each variant of forFlavour() to forCoords().  The
              old names have been kept as deprecated aliases.
        Routine stringToToken():
            - Moved from foreign/snappea.h into utilities/stringutils.h.
        Routine readSnapPea(), writeSnapPea():
            - Added istream/ostream versions of these routines.
            - In writeSnapPea(), the NTriangulation& argument is now const.
        Headers dimtraits.h, nfacetspec.h, ngenericisomorphism.{h,tcc}:
            - Moved from triangulation/ to generic/.  The old header locations
              are now deprecated.  They have been kept for backward
              compatibility, but simply include the new headers instead.
        Header filterregistry.h:
            - The REGISTER_FILTER macros have been removed.  To iterate through
              surface filter types, use the new forFilter() template functions.
        Header flavourregistry.h, coordregistry.h:
            - Renamed flavourregistry.h to coordregistry.h.  The old header
              has been kept as a deprecated alias.
            - The REGISTER_FLAVOUR macros have been removed.  To iterate through
              coordinate systems, use the forCoords() template functions.
        Header packetregistry.h:
            - The REGISTER_PACKET macros have been removed.  To iterate through
              packet types, use the new forPacket() template functions.
        Headers *.tcc:
            - All *.tcc headers have been renamed as *-impl.h, to play
              better with development IDEs.  The old header names are now
              deprecated but have likewise been kept for backward compatibility.
    USER INTERFACE:
        - The root container packet is now hidden from the user (it still
          exists internally within the packet tree).
        - The triangulation viewer now explicitly states "not oriented"
          for orientable-but-not-oriented triangulations.
        - The old regina-kde placeholder app (which did nothing but pop up
          a message directing the user to the new regina-gui) has been removed.
        - The boundary component viewer now displays more detailed information.
    PYTHON:
        - The python module 'regina' now has its own __init__.py, and loads
          'regina.engine' as an extension submodule.  All symbols from
          regina.engine are imported directly into 'regina', so users can
          continue to work directly with the 'regina' namespace as before.
        - For an XDG build (e.g., on GNU/Linux), the python module is now
          installed in the standard python site-packages directory, which
          means you can easily import the module from a normal python session.
        - Added a useful __repr__ for the core types NInteger, NLargeInteger,
          NRational, NPerm3, NPerm4 and NPerm5.
    TEST SUITE:
        - More NInteger / NLargeInteger tests, this time comparing operations
          when the same arguments are coerced from natives to GMP integers.
        - NBitmask tests for the bits() function.
        - Added python tests for the Orb import filter; thanks to
          Craig Hodgson for the sample files.

Version 4.94  [ 24 September, 2013 ]

    GENERAL:
        - Old-style binary files are no longer supported.  These have not been
          in use for over a decade.  If you have an old-style binary file that
          you need to use, install Regina 4.93 and use the regconvert tool.
        - Widespread alignment of integer sizes throughout the code.
          Many integers have changed from int to long, or from unsigned to
          unsigned long (or size_t), throughout the API.
        - Fixed some minor memory leaks.
    ENGINE:
        Class NAbelianGroup, NGroupExpression, NGroupExpressionTerm,
                NGroupPresentation:
            - Removed writeToFile(NFile&) and readFromFile(NFile&, ...),
              which were used for old-style binary files.
        Class NAngleStructure:
            - Removed writeToFile(NFile&) and readFromFile(NFile&, ...),
              which were used for old-style binary files.
        Class NAngleStructureList:
            - More frequent and robust cancellation checking during
              enumeration of vertex angle structures.
        Class BanConstraintBase, BanNone, BanBoundary, BanTorusBoundary:
            - New constraint classes for use with the new tree traversal code
              for enumerating normal surfaces.  See NTreeTraversal for details.
        Class Dim2Census, Dim2EdgePairing, Dim2GluingPerms,
                Dim2GluingPermSearcher:
            - New classes for building a census of 2-manifold triangulations.
        Class Dim2TriangleEdge:
            - New convenience typedef for NFacetSpec<2>.
        Class Dim2Triangulation:
            - New 2-manifold triangulation class.  This is a new packet
              type that can be independently stored in data files.
        Class Dim2BoundaryComponent, Dim2Component, Dim2Edge, Dim2EdgeEmbedding,
                  Dim2Isomorphism, Dim2Triangle, Dim2Vertex,
                  Dim2VertexEmbedding, NXMLDim2TriangulationReader:
            - New classes to support Dim2Triangulation.
        Class Dim2ExampleTriangulation:
            - New class for building common 2-manifold triangulation.
              Includes support for every possible 2-manifold.
        Class DimTraits:
            - New template class to assist with dimension-agnostic code.
        Class Flags:
            - New template class for forming bitwise combinations of
              flags based on enumeration values.
        Class HashPointer, HashString:
            - Removed, after being deprecated for a very long time now.
        Class IntOfSize:
            - New template class for using native integer types whose sizes
              are not determined until compile time.
        Class LPConstraintBase, LPConstraintSubspace, LPConstraintNone,
                LPConstraintEuler, LPConstraintNonSpun:
            - New constraint classes for use with the new tree traversal code
              for enumerating normal surfaces.  See NTreeTraversal for details.
        Class LPData, LPInitialTableaux, LPMatrix:
            - New classes that implement the dual simplex method, for use with
              the new tree traversal code for enumerating normal surfaces.
              See NTreeTraversal for details.
        Class NAbelianGroup:
            - New convenience routines isZ() and isZn().
        Class NBlockedSFS:
            - Now supports Seifert fibred spaces with boundary.
        Class NCensus:
            - The NProgressManager* argument has been removed from formCensus().
              If you are doing serious census generation, use the command-line
              utility tricensus (or tricensus-mpi) instead.
        Class NClosedPrimeMinSearcher, NCompactSearcher:
            - Improved the way in which cones and L(3,1) spines are
              detected and pruned during census enumeration.
            - Improved the way in which too many high degree edges are
              detected and pruned during census enumeration.
        Class NDoubleDescription:
            - More frequent polling for cancellation.
            - The progress tracker passed to enumerateExtremalRays() is now of
              class NProgresstracker, not NProgressNumber.
        Class NEdge:
            - New convenience routine getTriangulation().
        Class NEnumConstraintList:
            - This now holds unsigned longs, not unsigned ints, for
              consistency with the integer types used for NVector indexing.
        Class NFace:
            - New convenience routine getTriangulation().
        Class NFacePairing:
            - Now derives from the template base class NGenericFacetPairing<3>.
            - Renamed getNumberOfTetrahedra() to size().  The old name
              is deprecated, and will be removed in a future release.
        Class NFile, NFilePropertyReader:
            - Removed these classes, which were used for old-style binary files.
        Class NFileInfo:
            - Removed TYPE_BINARY, which was used for old-style binary files.
        Class NGenericFacetPairing:
            - New template base class that contains dimension-agnostic
              code for representing face/facet pairings.
        Class NGenericIsomorphism:
            - New template base class that contains dimension-agnostic
              code for representing isomorphisms between triangulations.
        Class NGroupExpression:
            - New routines wordLength(), erase(), cycleLeft(), cycleRight(),
              invert(), writeTeX(), and a version of writeText()
              that takes an extra argument to control the output style.
        Class NGroupPresentation:
            - Finally intelligentSimplify() really is intelligent.  It
              now uses Dehn simplification / small cancellation theory.
            - New routine intelligentSimplify(NHomGroupPresentation*)
              for keeping track of how the group was simplified.
            - New routines relatorLength(), abelianlisation(),
              markedAbelianisation(), writeTeX(), toTeX(),
              writeTextCompact() and toStringCompact().
            - More readable output from writeTextLong().
            - New assignment operator (=).
        Class NHilbertCD:
            - The NProgressMessage* argument to enumerateHilbertBasis()
              has been removed, since in reality the current algorithm offers
              no sensible progress tracking or cancellation polling.
        Class NHilbertDual:
            - More frequent polling for cancellation.
            - The progress tracker passed to enumerateHilbertBasis() is now of
              class NProgressTracker, not NProgressNumber.
        Class NHilbertPrimal:
            - The progress tracker passed to enumerateHilbertBasis() is now of
              class NProgressTracker, not NProgressMessage.
        Class NHomGroupPresentation:
            - New class to represent homomorphisms between groups.
        Class NHomMarkedAbelianGroup:
            - New routine torsionSubgroup().
        Class NHomologicalData:
            - Removed all dependencies on the old NIndexedArray.
        Class NIndexedArray:
            - Removed, after being deprecated for a very long time now.
        Class NInteger:
            - NInteger is a typedef for the new template class
              NIntegerBase<false>, which offers fast arbitrary precision
              integers but does not support infinity.
        Class NIntegerBase:
            - This is a new template class that supercedes (and is based on)
              the old NLargeInteger.  The boolean template argument indicates
              whether the class supports infinity as an allowed value.
            - Heavily rewritten from the old NLargeInteger: this class works
              with native C/C++ integers for as long as possible, and only
              switche to GMP when it becomes unavoidable.  This makes the code
              enormously faster (rough testing suggests a roughly 7x speedup).
            - Made the destructor non-virtual to avoid the unwanted class
              overhead that comes with polymorphism.
            - Added new routines that were not in the old NLargeInteger,
              including isZero(), sign(), gcdWith(), lcmWith(), and
              nativeValue<bytes>().
        Class NIsomorphism:
            - Now a subclass of NGenericIsomorphism<3>, with inherited
              dimension-agnostic aliases for several routines.
        Class NLargeInteger:
            - NLargeInteger is now a typedef for the new template class
              NIntegerBase<true>, and maintains backward compatibility.
            - Performance is much, much faster; see NIntegerBase for details.
        Class NLocalFileResource, NRandomAccessResource:
            - Removed these classes, which were used for old-style binary files.
        Class NMarkedAbelianGroup:
            - New routines torsionSubgroup() and torsionInclusion().
        Class NMatrix:
            - New routine isZero().
        Class NNativeInteger:
            - New template class that wraps native integer types with very
              little overhead and offers an interface compatible with NInteger.
        Class NNativeLong:
            - A convenience typedef for the new class NNativeInteger<long>.
        Class NNormalSurface:
            - Routine boundarySlopes() now requires that the
              triangulation is oriented (otherwise SnapPea will relabel
              tetrahedron vertices and the matrix returned will be null).
            - Routines findNonTrivialSphere() and findVtxOctAlmostNormalSphere()
              are deprecated.  Use NTriangulation::hasNonTrivialSphereOrDisc()
              and NTriangulation::hasOctagonalAlmostNormalSphere() instead.
            - Removed writeToFile(NFile&) and readFromFile(NFile&, ...),
              which were used for old-style binary files.
        Class NNormalSurfaceList:
            - New routines which() and algorithm() now retain details of
              which surfaces where enumerated and how this was done.
            - Now uses the new tree traversal method as a preferred
              enumeration algorithm where possible.  This is a significant
              improvement upon the old double description method.  See
              NTreeEnumeration and arXiv:1010.6200 for details.
            - The coordinate flavours (STANDARD, QUAD, etc.) are deprecated,
              and have changed from integers to NormalCoords enum types.
              Instead of these, use the NormalCoords enum values directly
              (NS_STANDARD, NS_QUAD, etc.).  For both C++ and Python users,
              these enum values are available directly in the namespace scope.
            - More frequent and robust cancellation checking during
              enumeration of vertex surfaces.
            - The old enumeration routines have been deprecated.  These
              include enumerate(NTriangulation*, int, bool, NProgressManager*),
              enumerateStandardDirect(), enumerateStandardANDirect(),
              enumerateFundPrimal(), enumerateFundDual(),
              enumerateFundCD() and enumerateFundFullCone().
              Users should now use the "universal" enumeration routine
              enumerate(NTriangulation*, NormalCoords, NormalList, NormalAlg,
              NProgressTracker*), which offers sensible default as well
              as fine-grained control over the underlying algorithms.
            - In all enumeration routines that take progress trackers, the
              old-style NProgressManager* arguments have been replaced with
              NProgressTracker* arguments, which are more flexible and
              more streamlined.
            - The routine getFlavour() is now renamed to flavour().
              The old getFlavour() is still available but deprected.
            - This class no longer inherits from NSurfaceSet (which has been
              removed).  As a result, getShareableObject() is no longer
              necessary and has likewise been removed.
        Enum NormalCoords:
            - A new enumeration that contains constants for different normal
              surface coordinate systems.  Include "surfaces/normalcoords.h".
        Class NormalFlavour:
            - Template classes that store traits of the various normal
              surface coordinate systems.  These are used with the new
              forFlavour() template functions.
        Enum NormalListFlags, Class NormalList:
            - Flags that specify which normal surfaces a particular list
              represents within a given triangulation.
        Enum NormalAlgFlags, Class NormalAlg:
            - Flags that specify details and parameters of normal surface
              enumeration algorithms.
        Class NPacket:
            - Fix crash when sortChildren() is run on the root packet.
            - Removed writePacket(NFile&) and readPacket(NFile&), which
              were used for old-style binary files.
        Class NPerm3, NPerm4, NPerm5:
            - New dimension-agnostic alias Sn that refers to S3, S4 and S5 in
              NPerm3, NPerm4 and NPerm5 respectively.
            - New dimension-agnostic alias Sn_1 that refers to S2, S3 and S4 in
              NPerm3, NPerm4 and NPerm5 respectively.
            - New dimension-agnostic enum constants nPerms and nPerms_1 that
              contain the number of permutations in Sn and Sn_1 respectively.
            - New construtors that take an array of images.
            - NPerm3 and NPerm5 now have a copy of S2 (which NPerm4 already
              had).  Likewise, NPerm5 now has a copy of S3, orderedS3,
              S4 and orderedS4 (which NPerm4 again already had).
            - NPerm4::invS2 and NPerm4::invS3 are deprecated: the former
              is unnecessary, and the latter is identical to NPerm3::invS3.
            - NPerm3 now has a transposition constructor: NPerm3(a,b).
        Class NProgress, NProgressFinished, NProgressManager,
                NProgressMessage, NProgressNumber, NProgressStateNumeric:
            - Deprecated in favour of the new NProgressTracker (see below).
        Class NProgressTracker:
            - A new unified and streamlined progress tracking mechanism that
              replaces the old suite of NProgress classes (i.e.,
              NProgressManager and the NProgress class hierarchy).
        Class NQitmask1, NQitmask2:
            - Fast classes for working with 0/1/2/3 "qits", i.e., "base 4 bits".
        Class NSatBlock:
            - Routine nextBoundaryAnnulus() has acquired an extra boolean
              argument, which allows us to choose between "next" and "previous".
        Class NSatRegion:
            - Routine createSFS() no longer need to be given the number
              of boundary components, and now supports Klein bottle
              boundaries.  The old two-argument version is now deprecated.
        Class NSnapPeaTriangulation:
            - Updated the SnapPea kernel to the one shipped with SnapPy 1.8.0.
            - New routine toRegina() to extract the underlying SnapPea
              triangulation, or to see exactly how SnapPea has relabelled
              and/or retriangulated.
            - New routine canonize() to produce the canonical retriangulation
              of the canonical cell decomposition.
        Class NSurfaceFilter:
            - Removed writeFilter(NFile&) and readFilter(NFile&, ...),
              which were used for old-style binary files.
        Class NSurfaceSet:
            - Removed.  The corresponding functionality has been moved directly
              into the subclasses NNormalSurfaceList and NSurfaceSubset.
        Class NSurfaceSubset:
            - No longer inherits from NSurfaceSet (which has been removed).
              As a result, getShareableObject() is no longer necessary and
              has likewise been removed.
            - The constructor now takes a reference to an NNormalSurfaceList,
              not an NSurfaceSet.
        Class NTetrahedron:
            - New dimension-agnostic aliases adjacentSimplex() and
              adjacentFacet().  These are identical to adjacentTetrahedron()
              and adjacentFace() respectively, and can help with
              writing code that works with more than one dimension.
        Class NTreeTraversal, NTreeEnumeration, NTreeSingleSolution:
            - New class for enumerating vertex normal surfaces and
              locating a single vertex normal surface under some linear
              constraint (such as positive Euler characteristic).  These are a
              significant improvement upon the old double description method.
              For details see arXiv:1010.6200 and arXiv:1211.1079 respectively.
        Class NTriangulation:
            - New routine drillEdge() to drill out a regular
              neighbourhood of an edge.
            - New optimised routines hasNonTrivialSphereOrDisc() and
              hasOctagonalAlmostNormalSphere() that use linear programming
              where possible to avoid a full enumeration of vertex surfaces.
              See arXiv:1211.1079 for details.
            - Some routines are now *much* faster for larger triangulations,
              thanks to the new linear programming code (arXiv:1211.1079).
              These include isZeroEfficient(), isThreeSphere(), isSolidTorus(),
              connectedSumDecomposition(), and makeZeroEfficient().
            - Rewrote barycentricSubdivision(): the code is now clearer,
              but note that the precise labelling of the new tetrahedra has
              changed from earlier versions of Regina.
            - Routine insertTriangulation() now works in the case where
              a triangulation tries to insert itself.
            - New dimension-agnostic aliases getNumberOfSimplices(),
              getSimplices(), getSimplex(), simplexIndex(), newSimplex(),
              removeSimplex(), removeSimplexAt() and removeAllSimplices().
              These are identical to the corresponding routines for
              operating on tetrahedra, and can help with writing code that
              works with more than one dimension.
            - Fixed isZeroEfficient(), which was reporting incorrect results
              for ideal triangulations.
            - Removed the old (and slow) getTetrahedronIndex(), getFaceIndex()
              and so on.  Use tetrahedronIndex(), faceIndex(), etc. instead.
            - All routines that took stdhash::hash_set arguments now take
              std::set arguments instead.
        Class NTritmask1, NTritmask2:
            - Fast classes for working with 0/1/2 trits, i.e., "ternary bits".
        Class NTypeTrie:
            - A fast data structure for storing zero/non-zero patterns in
              vertex normal surfaces.  This supports the new tree
              traversal enumeration code; see NTreeTraversal for details.
        Class NVertex:
            - New routine buildLink() to triangulate the vertex link.
            - New convenience routine getTriangulation().
        Class ZBuffer:
            - Updated xsgetn() to support n larger than UINT_MAX.
        Routine base64Decode(), base64Encode():
            - Replace the old GPL-licensed implementation with a different
              MIT-licensed implementation.  Functionality is the same.
        Routine forFlavour():
            - New template functions that offer a typesafe way of iterating
              through cases of different normal coordinate systems without
              abusing the C++ preprocessor.  These should be used instead of
              the old (and now deprecated) REGISTER_FLAVOUR macros.  Variants
              of forFlavour() are offered for different function types.
        Routine readFromFile(), writeToFile():
            - Removed, since these were used with old-style binary files.
        Routine readOrb():
            - Updated to correctly read the modern (and more verbose)
              Orb file format.  Thanks to Lorenzo Losa for the patch.
        Typedef NFacePairingIsoList, UseFacePairing:
            - These typedefs have been renamed as NFacePairing::IsoList
              and NFacePairing::Use respectively.  The old typedefs are
              deprecated, and will be removed in some future release.
        Header flavourregistry.h:
            - The old REGISTER_FLAVOUR macros are now deprecated, and will
              eventually be removed.  The preferred way to iterate through
              coordinate flavours is the new forFlavour() template functions.
        Header hashmap.h, hashset.h, hashutils.h:
            - Removed, after being deprecated for a very long time now.
        Header nlargeinteger.h:
            - Deprecated in favour of the new ninteger.h.
    USER INTERFACE:
        In addition to incorporating the new mathematical changes above:
            - The preference dialog is somewhat simpler now.
              + Some preferences are gone, and instead Regina simply remembers
                your last selection (e.g., default tabs for various viewers).
              + Some preferences have just been removed from the dialog (e.g.,
                the calculations thresholds), though users who really need
                these can still access them through the configuration file.
            - The elementary move dialog contains richer information
              about where the moves can take place, and stays open so that
              you can perform several moves one after another.
    UTILITIES:
        regconvert:
            - The option -b (for old-style binary files) is no longer supported.
        regina-python:
            - Enabled tab completion, courtesy of readline and rlcompleter.
            - The --quiet option no longer lists libraries as they are loaded.
        tricensus:
            - Now takes an optional argument -2/--dim2 to enumerate
              2-manifold triangulations.
            - Now takes an optional argument -c/--subcontainers to store
              triangulations in subcontainers according to face pairings.
    TEST SUITE:
        - Greatly expanded the tests for NLargeInteger and NInteger,
          which are now extremely thorough.
        - New and more thorough NTriangulation tests for barycentric
          subdivision, drilling edges, 0-efficiency testing, 3-sphere
          recognition, connected sum decomposition, solid torus recognition,
          and comparing H1 with the abelianised fundamental group.
        - New NNormalSurfaceList tests for comparing the results of different
          vertex / fundamental surface enumeration algorithms.  Also,
          exhaustive tests over census data now include ideal triangulations.
        - New enumeration tests for Dim2EdgePairing and Dim2Census.
        - New tests for permutation databases Sk and orderedSk.
        - New tests for base64 conversion.
        - Expanded tests for the NRational class.
        - Expanded enumeration tests for facet pairing classes to
          include pairings with boundary facets.

Version 4.93  [ 30 May, 2012 ]

    ENGINE:
        Class NAngleStructure:
            - New routine isVeering() to test for veering structures.
            - Flags (taut/strict/veering) are no longer stored in data files.
        Class NBlockedSFSLoop, NBlockedSFSTriple, NPluggedTorusBundle:
            - Corrected an off-by-one error in computing the genus of certain
              non-orientable base orbifolds for Seifert fibred pieces.
              This only affects census manifolds with >= 12 tetrahedra;
              in particular, no existing census data is affected.
        Class NExampleTriangulation:
            - New routine weeks() to build the Weeks manifold.
        Class NNormalSurface:
            - Routines isOrientable(), isTwoSided() and isConnected() now
              return bool instead of NTriBool.  This helps avoid unintended
              errors in scripts, but be warned: these properties can only be
              computed for compact surfaces (not spun normal surfaces).
            - Routines isIncompressible() and isCompressingDisc() likewise
              now return bool instead of NTriBool.
        Class NTriangulation:
            - New routines isSolidTorus() and knowsSolidTorus()
              for "one-click unknot recognition".
            - Routine hasCompressingDisc() now returns bool instead of NTriBool.
        Class NTriBool:
            - Deprecated.  This class has been replaced with ordinary (two-way)
              bool throughout Regina, and will be removed in a future release.
        Routine writeRecogniser():
            - Added to support sending triangulations to Matveev's
              3-manifold recogniser software.
    USER INTERFACE:
        - Restored File -> Save and File ->Save As, which were missing from
          the main menu in version 4.92.
        - In the triangulation viewer, the old "Surfaces" tab has been renamed
          as the "Recognition" tab, and includes high-level algorithms such as
          3-sphere recognition as well as "opportunistic" combinatorial
          recognition.
        - Replaced the python icon with a generic terminal icon.
        - GUI python consoles now set the variable "item", not "selected".
          This is easier to type, and avoids the misconception that selecting
          a different packet in the tree might change the variable (which it
          doesn't).  The variable "selected" is also set for backward
          compability, though this will be removed in a future release.
        - GUI python consoles will now set item=None if there is
          nothing selected in the packet tree.
        - Simplified the cut/copy/paste behaviour in graphical Python consoles.
        - The knot/link census is now explicitly called the *hyperbolic*
          knot/link census, since non-hyperbolic knots or links are excluded.
    DOCUMENTATION:
        - Layout and navigation improvements in the user handbook.
    TEST SUITE:
        - Added several tests related to Hakenness testing.

Version 4.92  [ 12 April, 2012 ] - The "hello Windows!" release.

    INSTALLATION:
        - Regina now builds and runs under Windows!
        - MacOS users now have a drag-and-drop app bundle, and do not
          need fink at runtime.
        - Linux (and indeed all) users no longer need KDE, since the user
          interface is now Qt-only.
    ENGINE:
        Class NBitmask:
            - Make NBitmask more suitable for use in containers.  Specifically,
              the assignment operator can now be used to initialise an
              uninitialised bitmask or to reset an already-initialised
              bitmask to a different length, and one or both of its
              operands may be invalid.
        Class NBitmask, NBitmask1, NBitmask2:
            - New function lessThan() for lexicographical comparisons.
        Class NDoubleDescription:
            - Removed the inner class LexComp, and replaced it with the new
              global class NPosOrder (see below).  A deprecated typedef
              NDoubleDescription::LexOrder is kept for backward compatibility.
        Class NFacePairing:
            - Function writeDot() can now optionally label graph
              vertices with the corresponding tetrahedron numbers.
            - Added graphviz export routines dot() and dotHeader(), which
              are like writeDot() and writeDotHeader() but return strings
              instead of writing to standard output.
        Class NFacetSpec:
            - New template class that generalises NTetFace to arbitrary
              dimensions.  NTetFace is retained as a convenience typedef,
              but with changes; see the NTetFace notes below.
        Class NGlobalDirs:
            - New routine setDirs() to be used when an application has
              been moved from the cmake-configured installation directory.
        Class NHilbertCD:
            - New class that implements a modified Contejean-Devie algorithm
              for Hilbert basis enumeration, based on the original algorithm in
              "An efficient incremental algorithm for solving systems of
              linear Diophantine equations", Contejean and Devie,
              Inform. and Comput. 113 (1994), 143-172.
        Class NHilbertDual:
            - New class that implements a modified dual algorithm for
              Hilbert basis enumeration, based on the dual algorithm in
              "Normaliz: Algorithms for affine monoids and rational cones",
              W. Bruns and B. Ichim, J. Algebra 324 (2010), 1098-1113.
        Class NHilbertPrimal:
            - New class that enumerates Hilbert bases by decomposing into
              maximal admissible faces and running the primal algorithm from
              Normaliz on each such face.  For details, see
              "Fundamental normal surfaces and the enumeration of Hilbert
              bases", B. Burton, arXiv:1111.7055, November 2011.
        Class NLargeInteger:
            - Made separate constructors and assignment operators for
              arguments of type int, unsigned int, long, and unsigned long.
            - Added ++ and -- operators.
            - Added (long + NLargeInteger) and (long * NLargeInteger) operators.
            - New routines setRaw() and rawData() for interacting directly
              with libgmp and libgmpxx.
        Class NMaxAdmissible:
            - New class for enumerating maximal admissible faces of the
              normal surface solution cone.
        Class NNormalSurface:
            - New routine boundarySlopes() that calculates boundary slopes
              for spun normal surfaces.
            - New routines getOrientedTriangleCoord() and
              getOrientedQuadCoord() for transversely oriented normal surfaces.
        Class NNormalSurfaceList:
            - New routines enumerateFundPrimal() and enumerateFundDual() to
              enumerate fundamental normal surfaces, as well as slower routines
              enumerateFundFullCone() and enumerateFundCD() for comparing
              different enumeration algorithms.
            - New coordinate systems ORIENTED and ORIENTED_QUAD to
              support transverse oriented normal surfaces.
            - New routines beginVectors() and endVectors() and new inner class
              VectorIterator for iterating through raw normal surface vectors.
            - New routine allowsOriented(), indicating whether the underlying
              coordinate system supports transverse orientations.
        Class NNormalSurfaceVector:
            - New routines getOrientedTriangleCoord() and
              getOrientedQuadCoord() for transversely oriented normal surfaces.
            - New routine allowsOriented(), indicating whether the underlying
              coordinate system supports transverse orientations.
        Class NNormalSurfaceVectorOriented, NNormalSurfaceVectorOrientedQuad:
            - New coordinate systems for transversely oriented normal surfaces.
        Class NPacket:
            - Fixed potential crash in fireDestructionEvent().
        Class NPerm3:
            - New routine compareWith() for sorting permutations.
        Class NPerm5:
            - New class describing permutations of five elements.
        Class NPosOrder:
            - Class for sorting hyperplanes during vertex enumeration.
              This is the new name for the old NDoubleDescription::LexComp.
        Class NSnapPeaTriangulation:
            - New routine slopeEquations() that uses code from SnapPy to
              compute boundary slope matrices for cusps.
            - New routine verifyTriangulation() for ensuring that
              SnapPea has not retriangulated unexpectedly.
        Class NSurfaceSet:
            - New routine allowsOriented(), indicating whether the underlying
              coordinate system supports transverse orientations.
        Class NTetFace:
            - Now an instance of the arbitrary-dimension template class
              NFacetSpec.  NTetFace is retained as a typedef, but the fields
              have been renamed from tet/face to the more general simp/facet.
        Class XMLPropertyDict:
            - Removed the optional defaultVal argument from lookup();
              the default is now always the empty string.
        Routines perm4to5, perm5to4, perm3to4, perm4to3:
            - New routines for converting between permutation classes.
        Routine makeEmbeddedConstraints():
            - Added to help generate admissibility constraints based on a
              flavour constant, instead of an NNormalSurfaceVector subclass.
        Routines writeCSVStandard, writeCSVEdgeWeight:
            - Included boundary slopes of spun-normal surfaces in CSV output.
        Macro REGISTER_FLAVOUR:
            - Now requires an additional argument, indicating whether
              the coordinate system supports transverse orientations.
    USER INTERFACE:
        - Ported from KDE to Qt-only.
        - Moved from a single monolithic window to lots of small windows
          (one for the tree, one for each open packets). The old
          interface can be re-enabled through Regina's preferences.
        - Continued the user interface overhaul, again with many more
          improvements that give cleaner and more sensible behaviour
          (too many changes to list individually).
        - Graphical Python consoles now execute "from regina import *"
          automatically.
    UTILITIES:
        regina-python:
            - Now executes "from regina import *" automatically.  You
              can suppress this with the argument --noautoimport.
            - For MacOS users: make sure 32-bit python is called when running
              32-bit fink on a 64-bit machine.
        tricensus:
            - Now outputs all face pairings as it runs, instead of periodic
              snapshots of where the census is up to.

Version 4.91: Internal development version.

Version 4.90  [ 12 September, 2011 ] - First prerelease for version 5.0.

    OVERALL:
        - The graphical user interface has been ported from KDE3 to KDE4.
        - The build system has been ported from autotools to cmake.
        - The built-in portions of the SnapPea kernel have been re-synced
          with the September 2009 version of SnapPea.
    DOCUMENTATION:
        - The users' handbook has undergone a thorough overhaul.  It is
          cleaner, more streamlined, and now full of screenshots.
        - The data file format has been split out of the users' handbook
          and placed in its own separate reference manual.
    ENGINE:
        Typedef AcceptTriangulation:
            - This global typedef has been deprecated.  Please use the
              class typedef NCensus::AcceptTriangulation instead.
        Class BitManipulator, GenericBitManipulator:
            - BitManipulator has new routines firstBit() and lastBit(), which
              return the positions of the first and last true bit respectively.
              This has required the addition of a new non-optimised base class
              GenericBitManipulator, which end users need never use directly.
        Class NAbelianGroup:
            - Routine addRank() now takes a signed integer, so that you
              can subtract from the rank as well as add to it.
            - Two new constructors to compute the homology of a chain complex
              with integer or mod-p coefficients.  Thanks to Ryan Budney.
        Class NAngleStructureList:
            - There is now an option to enumerate only taut angle structures,
              which is significantly faster than enumerating all vertex angle
              structures.  As a result, enumerate() now takes three arguments,
              there is a new routine isTautOnly(), and the data file format
              for angle structure lists contains a new element "angleparams".
            - Renamed allowsStrict() and allowsTaut() to spansStrict() and
              spansTaut().  The old routines are now deprecated but have been
              preserved (for now) for backward compatibility.
        Class NAngleStructureVector:
            - Removed clone().  Just use the copy constructor instead.
        Class NBitmask, NBitmask1, NBitmask2:
            - New operators ^= (XOR), -= (set difference) and = (assignment).
            - New routine truncate(), which truncates a bitmask to a given
              number of bits by setting all subsequent bits to zero.
            - New routines firstBit() and lastBit(), which return the
              positions of the first and last true bit respectively.
            - New convenience typedefs NBitmaskLen8, NBitmaskLen16,
              NBitmaskLen32 and NBitmaskLen64 for fast-and-small bitmasks
              of predetermined sizes.
        Class NCensus:
            - New class typedef NCensus::AcceptTriangulation to replace the
              old global typedef AcceptTriangulation.
        Class NDiscSetTetData:
            - Added assertions in data() to ensure that the given disc
              type and number are valid.  These can be circumvented by
              compiling with -DNDEBUG.
        Class NDoubleDescription:
            - Method enumerateExtremalRays() no longer has the "base" argument
              (which was used for cloning vectors); instead the method takes a
              new template argument specifying a vector class, and new vectors
              are created using the corresponding class constructors.
            - Improved the speed of adjacency testing by using an
              NTrieSet instead of a linear search through all vertices.
              See the NNormalSurfaceList notes below for further information.
            - Method enumerateExtremalRays() now takes an optional argument
              initialRows, allowing the user to force certain hyperplanes
              to be processed first.
        Class NExampleTriangulation:
            - New routine bingsHouse() returning the dual triangulation to
              Bing's house with two rooms.
            - Renamed seifertWeber() to weberSeifert(), for consistency with
              the original paper.  The old routine is now deprecated, but has
              being preserved (for the time being) for backward compatibility.
        Class NFacePairing:
            - Fixed the human-readable output for boundary faces in toString().
              Previously boundary faces were displayed as "n:0"; now they
              are displayed as "bdry".
        Class NFastRay:
            - Merged into the NRay class; see the NRay and NVector changes for
              details.  Because typedefs cannot be templated, there is no
              legacy typedef; instead NFastRay has been removed completely.
        Class NFastVector:
            - Merged into the NVector class; see the NVector changes for
              details.  Because typedefs cannot be templated, there is no
              legacy typedef; instead NFastVector has been removed completely.
        Class NGlobalDirs:
            - New routine data() to return the internal data directory.
        Class NGroupPresentation:
            - Fixed a memory leak in intelligentSimplify().
        Class NIsomorphism:
            - New routine applyInPlace() to directly modify a triangulation.
            - Routine apply() now copies tetrahedron descriptions as
              well as gluings (and so does the new routine applyInPlace()).
        Class NLayeredSurfaceBundle:
            - In isLayeredTorusBundle(), extend the search for possible
              cores to 11 and 12 tetrahedra.
        Class NLargeInteger:
            - New routines randomBoundedByThis(), randomBinary() and
              randomCornerBinary() for pseudo-random number generation.
            - Faster (GMP-native) implementation of swap().
        Class NMarkedAbelianGroup, NHomMarkedAbelianGroup:
            - Both of these classes have much richer interfaces than before,
              and some old routines have now been deprecated.  See the class
              documentation for full details.  Thanks to Ryan Budney.
        Class NMarkedVector:
            - Added swap() to swap the contents of two vectors.
        Class NNormalSurface:
            - New routines isCompressingDisc() and isIncompressible() for
              testing incompressibility.
            - Fixed a memory leak in crush().
        Class NNormalSurfaceList:
            - Sped up enumeration (again), this time by using a
              trie-like structure for adjacency testing.  For the
              Weber-Seifert space this improves speed threefold (roughly).
              Many thanks to Jonathan Shewchuk for encouraging me to
              focus on the adjacency testing bottleneck.
            - New filtering routines filterForLocallyCompatiblePairs() and
              filterForDisjointPairs().
            - New routine filterForPotentiallyIncompressible() to assist with
              bulk incompressibility testing; see arXiv:0909.4625 for details.
            - New routine allowsSpun() to easily identify coordinate systems
              that support spun normal surfaces.
        Class NNormalSurfaceVector:
            - Due to the changes in the NVector hierarchy, clone() is
              now introduced as a virtual function of NNormalSurfaceVector
              (not NVector), and it now returns an NNormalSurfaceVector*.
        Class NPacket:
            - In the python interface, makeOrphan() now returns the packet
              itself and the ownership becomes the responsibility of whoever
              takes this return value.  If nobody takes this return value
              then the packet and its descendants are automatically destroyed.
            - ChangeEventBlock has been renamed to ChangeEventSpan, it
              fires both packetToBeChanged() and packetWasChanged() (on
              construction and destruction respectively), and the
              optional boolean argument is gone (events are now fired always).
              The old class name ChangeEventBlock remains as a
              deprecated typedef for ChangeEventSpan.
            - The protected routine fireChangedEvent() has been removed.  The
              only way to fire a "packet changed" event now is to declare a
              local ChangeEventSpan.
        Class NPacketListener:
            - All events (except for destruction) now come with both future
              and past events: packetToBeChanged() and packetWasChanged(),
              childToBeAdded() and childrenWereAdded(), and so on.
        Class NPerm:
            - Renamed to NPerm4.  The C++ header has also moved from
              triangulation/nperm.h to maths/nperm4.h .  Both the old
              class name and the old header are now deprecated.
            - There are many other changes; see the NPerm4 notes below.
        Class NPerm3:
            - New class describing permutations of three elements.  This
              is extremely fast, using lookup tables for all calculations.
        Class NPerm4:
            - This is the new name for the old class NPerm (see above).
            - New routines S4Index() and orderedS4Index() for reverse
              lookups into the arrays NPerm4::S4 and NPerm4::orderedS4.
            - The constructor that takes an internal permutation code is
              now private, and is replaced by a new static routine
              NPerm4::fromPermCode().  This new routine is easier to
              spot and grep for.
            - The internal permutation codes have changed.  As a result,
              NPerm4 operations are significantly faster.  The old codes
              are now referred to as "first-generation", and the new codes
              are referred to as "second-generation".
            - Routines getPermCode(), setPermCode(), isPermCode() and
              fromPermCode() continue to refer to first-generation codes.
              These old routines are not recommended, since they now incur
              additional overhead.  To replace them, the new (and faster)
              routines getPermCode2(), setPermCode2(), isPermCode2() and
              fromPermCode2() work with second-generation codes instead.
            - The XML data file format continues to use first-generation
              permutation codes (for backward compatibility).
        Class NRational:
            - New STL-compatible routine swap().
        Class NRay:
            - Like the vector hierarchy, NFastRay and NRay are now merged
              into a single NRay class.  The result is that NRay is now
              cleaner and faster, but methods are no longer virtual.
              See the NVector class notes for full details of the changes
              (including important changes in the parent NVector class).
            - Removed the old intersect() function, which was based on
              virtual methods.
        Class NScript:
            - Fixed a bug that lost script variables when reading ancient
              binary files (i.e., files created before Regina 3.0, around
              mid-2002).  This bug only showed up on some compilers.
        Class NSnapPeaCensusManifold, NSnapPeaCensusTri:
            - Routines getHomologyH1() (for both classes) and construct()
              (for NSnapPeaCensusManifold) are now implemented for all SnapPea
              census manifolds/triangulations, not just the smallest few.
        Class NSnapPeaTriangulation:
            - Kernel messages are now disabled by default.
        Class NSurfaceSet, NSurfaceSubset:
            - New routine allowsSpun() to easily identify coordinate systems
              that support spun normal surfaces.
        Class NTetrahedron:
            - Tetrahedra should now always belong to a triangulation, from
              creation until destruction.  In particular:
              + Tetrahedra should be created by calling
                NTriangulation::newTetrahedron(), which will insert them
                into a triangulation immediately.  There is no need to
                call NTriangulation::addTetrahedron() any more.
              + NTetrahedron::joinTo() now recursively adds adjacent
                tetrahedra to the relevant triangulation (but if you use
                NTriangulation::newTetrahedron() as described above then
                this is fast and changes nothing).
            - Users no longer need to call NTriangulation::gluingsHaveChanged()
              after gluing or ungluing tetrahedron faces; this is now handled
              automatically.
            - The NTetrahedron constructors are now deprecated in favour
              of NTriangulation::newTetrahedron(), as described above.
            - New routine getVertexMapping(), which facilitates a
              consistent orientation around the given vertex for the
              three remaining vertices in each tetrahedron.
            - Added assertions in joinTo() and unjoin() to ensure that
              the preconditions are met.  These can be circumvented by
              compiling with -DNDEBUG.
            - Routines that need the triangulation skeleton (e.g., getVertex(),
              getEdgeMapping(), orientation(), etc.) will now compute the
              skeleton automatically if this has not already been done.
            - New routine getTriangulation() to return the enclosing
              triangulation.
        Class NTriangulation:
            - Add new routines newTetrahedron() and
              newTetrahedron(const std::string&).  This is now the
              preferred way of creating tetrahedra (see the NTetrahedron
              notes above).  The old addTetrahedron() is now deprecated.
            - Users no longer need to call gluingsHaveChanged(), which
              is likewise deprecated.  Again, see the NTetrahedron notes above.
            - Routines removeTetrahedron() and removeTetrahedronAt() now
              destroy the tetrahedron immediately and return nothing.
            - New routines hasCompressingDisc() and hasSimpleCompressingDisc()
              to search for compressing discs; see arXiv:0909.4625 for details.
            - The "legality conditions" on closeBook() are now simpler, since
              some of the conditions were automatic consequences of others.
              Practically, nothing has changed (i.e., the new conditions will
              be satisfied if and only if the old conditions were satisfied).
            - The "legality conditions" on twoOneMove() were originally too
              conservative, and are now weaker.  In particular, the endpoints
              of the edge may now both be boundary.  Practically, this means
              that 2-1 moves may now be legal where they were not legal before.
            - New static routine rehydrate() to rehydrate a new triangulation
              from a Callahan-Hildebrand-Weeks dehydration string.  This is a
              more convenient version of insertRehydration().
            - New routines isoSig() and fromIsoSig() for detecting and hashing
              combinatorial isomorphism classes of triangulations.
            - New routines isOriented() and orient() to relabel tetrahedron
              vertices for consistent orientation.  Thanks to Matthias Goerner.
            - New routines isOrdered() and order() to relabel tetrahedron
              vertices so that they are ordered consistently across adjacent
              faces.  Thanks again to Matthias Goerner.
            - New routines swapContents() and moveContentsTo() for
              moving tetrahedra between triangulations.
            - Fixed a memory leak in shellBoundary().
        Class NTrieSet:
            - A new class for storing and querying a large number of sets,
              where the elements of these sets are taken from a small universe.
              The underlying data structure is essentially a trie of bitmasks.
        Class NVector:
            - Streamlined the vector hierarchy by merging NFastVector and
              NVectorDense into a single NVector class, and removing NVectorUnit
              and NVectorMatrix entirely.  The result is that NVector
              is now cleaner and faster, but methods are no longer virtual.
              See the NVector class notes for full details of the changes.
            - Removed the old virtual clone() and makeLinComb() methods.
        Class NVectorDense:
            - Merged into the NVector class; see the NVector changes for
              details.  Because typedefs cannot be templated, there is no
              legacy typedef; instead NFastVector has been removed completely.
        Class NVectorMatrix, NVectorUnit:
            - Removed.  Use NVector instead.
        Class NVertexEmbedding:
            - New routine getVertices(), which facilitates a consistent
              orientation for the three remaining vertices in each tetrahedron.
        Class XMLPropertyDict:
            - The interface for this class is now much more restricted.
              The class now derives from std::map instead of stdhash::hash_map,
              and it allows access to only a few inherited members of std::map.
        Routine metricalSmithNormalForm():
            - New alternative Smith normal form routine that is better for
              working with extremely large matrices.  Thanks to Ryan Budney.
        Routine readIsoSigList():
            - New routine that reads a text file filled with isomorphism
              signatures and returns a container filled with triangulations.
        Routine readSnapPea():
            - Allows additional text on the first line following the
              "% Triangulation" marker (thanks to Matthias Goerner).
        Routine torsionAutInverse():
            - New routine for inverting automorphisms, thanks to Ryan Budney.
        Routines writeCSVStandard(), writeCSVEdgeWeight():
            - Changed the text that is written to the "boundary" field,
              to be consistent with changes to the user interface.
              Possible values are now "spun", "real" or "none".
        File surfaces/flavourregistry.h:
            - The final "pre_test" argument (which is never used) has been
              removed.  As a result, REGISTER_FLAVOUR now takes five arguments,
              not six.
    USER INTERFACE:
        - Ported from KDE3 to KDE4.  Finally!
        - The user interface has had a thorough overhaul, and includes
          many usability updates to help new users find their way around.
          Overall, the behaviour is generally cleaner and more sensible.
          A full list of changes is omitted for reasons of space and sanity.
        - There is now an option to enable or disable diagnostic
          messages from the SnapPea kernel.
    UTILITIES:
        tricensus, tricensus-mpi:
            - New option -s to output lists of isomorphism signatures instead
              of the much larger Regina data files.
        tricensus-mpi-status:
            - Now finishes with a running total of all triangulations found.
            - Compressed logs (using gzip or bzip2) are now supported.
              Requires the perl module IO::Uncompress::AnyUncompress.
        tricensus-manager:
            - Removed, since tricensus-mpi is a much better alternative.
    TEST SUITE:
        - Some slower but more detailed tests are now optional, and are
          disabled by default.  To switch these tests on, set the
          environment variable REGINA_DETAILED_TESTS to any non-empty value.
        - New tests for file I/O using both modern XML and legacy binary
          file formats.
        - More detailed tests for bitmask operations.
    BUILD ENVIRONMENT:
        - Dropped support for ancient hacks like std::ios::no_create and
          the boost.python make_constructor hack.
        - Iconv is now mandatory, not optional.

Version 4.6  [ 16 May, 2009 ]

    OVERALL:
        - Deprecated everything relating to the non-standard STL/g++ classes
          hash_set and hash_map, for the sake of portability.
        - Added a "deprecation guide" to the website, with a table listing
          the outdated routines/classes/etc. to be removed in Regina 5.0 and
          the corresponding new routines/classes/etc. that replace them.
    ENGINE:
        Class HashPointer, HashString:
            - Deprecated, along with everything else relating to the hash_set
              and hash_map classes.  See the "overall" notes above.
        Class NBoundaryComponent, NComponent, NEdge, NFace, NVertex:
            - All constructors for skeletal objects are now private, since
              only the triangulation skeletal routines should be creating them.
            - Cleaned up some of the more obscure parts of the documentation.
        Class NCensus:
            - Removed findAllCompletions(), which (as the documentation
              points out) is an empty shell of a routine that has never been
              implemented and quite possibly never will.
        Class NDiscType:
            - New class for specifying a normal or almost normal disc type.
        Class NDoubleDescription, NDoubleDescriptor:
            - The old NDoubleDescriptor class has been renamed, and is now
              called NDoubleDescription.  This is merely for consistency
              with documentation and papers; the functionality of the class
              has not changed.  The old name (NDoubleDescriptor) is
              deprecated, but for the time being a typedef is provided
              for backward compatibility.
        Class NEdge:
            - Added new static arrays NEdge::edgeNumber and NEdge::edgeVertex
              to replace the old global arrays regina::edgeNumber,
              regina::edgeStart end regina::edgeEnd.  The old global
              arrays are now deprecated (see below).
            - Added a new static array NEdge::ordering to replace the old
              global routine regina::edgeOrdering().  The old routine is
              now deprecated (see below).
        Class NFace:
            - Added a new static array NFace::ordering to replace the old
              global routine regina::faceOrdering().  The old routine is
              now deprecated (see below).
        Class NFacePairing:
            - Added a missing precondition to isCanonical(), which requires
              that the face pairing be connected.
            - Changed the output format of toString() to make it clearer
              which faces are boundary faces.
        Class NFastRay:
            - New fast but inflexible ray class; this builds on NFastVector
              in the same way that the slower NRay builds on NVector.
        Class NGluingPermSearcher, NCompactSearcher, NClosedPrimeMinSearcher:
            - Overhauled the census code so that some of the optimisations
              used in the closed minimal irreducible / P^2-irreducible census
              can be made available to more general censuses.  In particular,
              the modified union-find for vertex and edge links is now
              available to any census that insists on compact (finite)
              3-manifolds.  For details of these optimisations, see
              "Enumeration of non-orientable 3-manifolds using face-pairing
              graphs and union-find", B. A. Burton, Discrete Comput. Geom. 38
              (2007), no. 3, 527--571.
        Class NIndexedArray:
            - Deprecated, along with everything else relating to the hash_set
              and hash_map classes.  For a replacement, try the NMarkedVector
              class, which is smaller and faster but requires modification
              of the data type being stored.
        Class NIsomorphism, NIsomorphismDirect, NIsomorphismIndexed:
            - NIsomorphism has been enhanced to add all of the functionality
              of the old NIsomorphismDirect class, so NIsomorphism is now a
              fully-fledged isomorphism class in its own right.
            - NIsomorhpismDirect has been deprecated, since this is now an
              empty subclass of NIsomorphism with no extra functionality.
              Programmers can change their code to use NIsomorphism instead.
            - NIsomorphismIndexed has been removed entirely.  Python users
              will not be affected, since this class was never available to
              them.  C++ programmers can now use NIsomorphism in conjunction
              with the NPerm::S4 array instead.
        Class NLargeInteger:
            - The old header utilities/nmpi.h is now deprecated.  Please use
              the new header maths/nlargeinteger.h instead.
        Class NMatrix2:
            - The old header utilities/nmatrix2.h is now deprecated.  Please
              use the new header maths/nmatrix2.h instead.
        Class NNormalSurface:
            - Finally implemented cutAlong()!
            - New routine isEmpty() for identifying empty surfaces.
            - New routine sameSurface() for comparing two normal surfaces.
            - New routines locallyCompatible() and disjoint() for testing
              intersections between normal surfaces.
            - New routine getOctPosition() for locating the non-zero
              octagonal coordinate in an almost normal surface.
            - New routine rawVector() that gives direct read-only access to
              the underlying vector in case this is needed.
            - Removed canCrush() and knownCanCrush(), which are both
              placeholders for routines that have never been implemented.
              The corresponding <cancrush> element has been removed from
              the data file format (though old files that happen to contain
              it will load without problems).
            - Added an optional argument to findVtxOctAlmostNormalSphere()
              that lets the user choose between working in standard and
              quadrilateral-octagon coordinates.
        Class NNormalSurfaceList:
            - Implemented quadrilateral-octagon coordinates for almost normal
              surfaces (the relevant flavour constant is AN_QUAD_OCT).
              See arXiv:0904.3041 for details.
            - Added routines quadToStandard(), standardToQuad(),
              quadOctToStandardAN() and standardANToQuadOct() to convert
              between different solution sets.  See arXiv:0901.2629 for
              details of the underlying algorithms.
            - Changed enumerate() in standard coordinates so that, if
              possible, it enumerates in quadrilateral coordinates first
              and then converts between solution sets (see above).  This
              typically runs orders of magnitude faster.  Similarly for
              standard almost normal coordinates.
            - New routines enumerateStandardDirect() and
              enumerateStandardANDirect() to allow people to circumvent the
              above changes to enumerate() and instead use the old direct
              enumeration from Regina 4.5.1.
            - Almost normal surface enumeration no longer strips out surfaces
              with more than one octagonal *disc* (though it still avoids
              surfaces with more than one octagonal disc *type*).  This
              change is necessary for conversion between quad-oct and
              standard almost normal space, and is also necessary if we
              wish to enumerate *all* almost normal surfaces (as opposed
              to just all *vertex* almost normal surfaces).
            - Added a new coordinate flavour AN_LEGACY to reflect almost
              normal surface lists created with Regina 4.5.1 or earlier,
              where surfaces with more than one octagon were stripped out
              (see above).
        Class NPerm:
            - New routines trunc2() and trunc3() to build a truncated
              version of a permutation string.
            - New arrays NPerm::S4, NPerm::invS4, NPerm::orderedS4,
              NPerm::S3, NPerm::invS3, NPerm::orderedS3, NPerm::S2 and
              NPerm::invS2.  These replace the old (and now deprecated)
              arrays regina::allPermsS4, regina::allPermsS4Inv,
              regina::orderedPermsS4, and so on.
            - Deprecated the setPerm() routines; these are unnecessary
              because NPerm objects are very small and can just be copied
              around using the assignment operator.
        Class NPermItS4:
            - Deprecated, since all this class does is wrap a trivial loop.
              Just loop through the elements of NPerm::S4 directly.
        Class NPillowTwoSphere, NSnappedTwoSphere:
            - Removed reduceTriangulation() and getReducedTriangulation(),
              both of which are empty shells of routines that have never
              been implemented and quite possibly never will.
        Class NRational:
            - Added new routines getTeX() and writeTeX() for TeX-friendly
              output (thanks Ryan!).
            - The old header utilities/nrational.h is now deprecated.  Please
              use the new header maths/nrational.h instead.
        Class NTetrahedron:
            - Renamed getAdjacentTetrahedron(), getAdjacentTetrahedronGluing()
              and getAdjacentFace() to adjacentTetrahedron(), adjacentGluing()
              and adjacentFace(), which should be easier on the fingers.
              The old names are still available for backward compatibility,
              but they are now deprecated and will be removed in Regina 5.0.
            - Proofreading and clarification for some of the older and more
              opaque parts of the documentation.
        Class NTriangulation:
            - New routines isBall() and knowsBall() for recognising the
              3-dimensional ball.
            - New elementary move closeBook().
            - Completely overhauled collapseEdge().  The eligiblity checks for
              this routine are now correct and not overly conservative, which
              makes this routine both useful and safe.  The big warning is
              now gone from the collapseEdge() documentation as a result.
            - Routine simplifyToLocalMinimum() now collapses edges, which
              makes a big difference for multiple-vertex triangulations.
            - Routine intelligentSimplify() now uses book opening moves to
              create new opportunities for collapsing edges (which makes a
              big difference for bounded triangulations), and also uses
              book closing moves to reduce the number of boundary faces
              once nothing else can be done.
            - Routine isThreeSphere() now works in quadrilateral-octagon
              coordinates instead of standard almost normal coordinates.
              See arXiv:0904.3041 for details.
            - Removed crushMaximalForest(), which (as the documentation has
              pointed out since the first release) has never worked properly,
              and which is therefore never actually used.
            - Fixed crashes in twoOneMove(), twoZeroMove(NVertex*, ...)
              and shellBoundary().  These crashes were triggered by certain
              types of non-minimal triangulations with boundary.
            - Fixed a couple of nasty bugs in shellBoundary(), which had the
              potential to give incorrect results when simplifying
              triangulations with boundary.
            - Fixed bugs in several simplification routines when working
              with invalid triangulations; these sometimes "simplified"
              invalid edges to become valid edges.
            - New routine reorderTetrahedraBFS() for renumbering tetrahedra
              in a more sensible fashion.
            - Routines isZeroEfficient() and hasSplittingSurface() now
              operate on a clone of the triangulation, to avoid triggering
              changes to the packet tree.
        Routine edgeOrdering(), faceOrdering():
            - Deprecated these routines, in favour of the new NEdge::ordering[]
              and NFace::ordering[] lookup tables.
        Routine edgeDescription(), faceDescription():
            - Deprecated these routines, in favour of the new NPerm::trunc2()
              and NPerm::trunc3() routines.
        Routine writeResUsage():
            - New helper routine to assist with diagnostics and measurements
              of performance.
        Global arrays allPermsS4, allPermsS4Inv, orderedPermsS4, allPermsS3,
                allPermsS3Inv, orderedPermsS3, allPermsS2, allPermsS2Inv:
            - All of these arrays are now deprecated.  Please use the new
              arrays NPerm::S4, NPerm::invS4, NPerm::orderedS4, and so on.
        Global arrays edgeNumber, edgeStart, edgeEnd:
            - Deprecated; users are advised to switch to the new arrays
              NEdge::edgeNumber and NEdge::edgeVertex instead.
        Namespace stdhash:
            - Deprecated, along with everything else relating to the hash_set
              and hash_map classes.  See the "overall" notes above.
    USER INTERFACE:
        - The elementary moves dialog now has additional "Close book"
          and "Collapse edge" options.
        - Items in the triangulation composition list can now be copied
          into the clipboard via the right mouse button.  Amongst other
          things, this makes extracting the dehydration string much simpler.
        - In the triangulation viewer, the Surfaces panel now has a new
          "3-ball?" entry beneath the current "3-sphere?" entry.
        - The normal surface list viewer now has two additional tabs: one to
          summarise all surfaces in the list (which is now the default tab),
          and one to list pairwise compatibilities between surfaces.
        - The normal surface list viewer now has an additional "Cut Along"
          menu item.  The shortcut letter for "Crush" has changed as well.
        - Warn the user before enumerating immersed and/or singular normal
          surfaces, in case the "embedded surfaces only" box was unchecked
          by accident.  Moreover, refuse to enumerate immersed and/or
          singular *almost* normal surfaces, since this feature was designed
          for use with normal surfaces only.
        - The surface coordinate viewer now lists the location of the almost
          normal disc(s) alongside the other high-level surface properties.
        - Normal surfaces are now individually numbered within surface lists,
          which should make it easier to keep track of which is which.
        - Added "Troubleshooting" and "Handbook won't open?" entries to
          the Help menu, to make it easier to find solutions if things break.
        - The "Python Reference" entry in the Help menu should now work
          even when konqueror is not installed.
        - Fixed a bug whereby small triangulations occasionally became
          read-only after a user visited the Surfaces panel.
        - Added a scrollbar to the Cellular Info pane in case the window
          is small.
    TEST SUITE:
        - Added very thorough tests for NPerm.
        - Additional tests for triangulation simplification and Euler
          characteristic.
        - New tests for the recognition of families of standard triangulations
          and manifolds.
        - New tests that enumerate automorphisms of triangulations and
          test for subcomplexes.
        - Added exhaustive testing for 3-sphere and 3-ball recognition.
        - Added exhaustive testing for conversions between normal surface
          solution sets in different coordinate systems.
    BUILD ENVIRONMENT:
        - Installing into a staging area (i.e., building packages) now works
          fine even if older versions of the Regina development libraries are
          installed (this used to cause relinking problems on some systems).

Version 4.5.1  [ 28 October, 2008 ]

    CENSUS:
        - Replaced the old plain-text Notation packets with detailed PDF
          packets in the closed orientable / non-orientable censuses.
          These new Notation packets explain the manifold names and
          parameters precisely, and include supporting diagrams.
        - Renamed some census manifolds to avoid arbitrary (a), (b) suffixes.
          In the 11-tetrahedron closed orientable census:
            Hyp_2.13401634 (Z_14) (a)  ->  Hyp_2.13401634 (Z_14, geod = 0.4606)
            Hyp_2.13401634 (Z_14) (b)  ->  Hyp_2.13401634 (Z_14, geod = 0.3684)
            (These have also been reordered in the overall list of manifolds.)
          In the 11-tetrahedron closed non-orientable census:
            SFS [M] U m003 (a)  ->  SFS [M] U m003 (Z + Z_5)
            SFS [M] U m003 (b)  ->  SFS [M] U m003 (Z + Z_10)
          These changes are only stop-gaps until hyperbolic manfiolds are
          dealt with properly (i.e., expect the names to change again).
    ENGINE:
        Class NBitmask, NBitmask1, NBitmask2, BitManipulator:
            - New classes for manipulating bitmasks.  NBitmask is for bitmasks
              of arbitrary length, whereas NBitmask1 and NBitmask2 are
              optimised for situations where the length is known to be small.
              BitManipulator makes it easier to offer optimised template
              specialisations.
        Class NCompConstraint, NCompConstraintSet:
            - Removed.  Compatibility constraints now refer to facets of
              the original cone, not coordinate positions (hence the
              rename, since the semantics have changed in a fundamental way).
              Individual compatibility constraints are now straight sets of
              integers, and the deque-based NCompConstraintSet has been
              replaced with the new vector-based class NEnumConstraintList.
        Class NDoubleDescriptor:
            - Streamlined the vertex enumeration routine, which is now
              much, much faster.  See arXiv:0808.4050 for a full list of
              improvements.
            - The vertex enumeration routine now takes its arguments in
              a different form, and more importantly now insists that
              the original cone is in fact the non-negative orthant.
              To ensure that python/C++ users notice that things have changed,
              this routine has been renamed from enumerateVertices() to
              enumerateExtremalRays().
            - Major overhaul of the documentation, which is now (hopefully)
              much clearer.
        Class NEnumConstraintList:
            - Added to replace the old NCompConstraintSet class.  See
              the notes above on NCompConstraintSet for details.
        Class NFastVector:
            - New vector class that is less flexible than NVector but
              more streamlined, largely because it has no virtual functions.
        Class NGraphTriple:
            - Fixed a bug in writeTeXName() that listed incorrect entries for
              the first matrix.  This does not affect any census data that
              has been published or shipped with earlier versions of Regina.
        Class NLargeInteger:
            - Fixed lcm() to do the right thing in the case of lcm(0,0).
        Class NMatrixInt:
            - New integer-specific routines divRowExact(), divColExact(),
              gcdRow(), gcdCol(), reduceRow() and reduceCol().
        Class NMatrixField:
            - Removed this class, since it is never used and since it does not
              actively address the accuracy problems raised by real numbers.
        Class NNormalSurfaceVector:
            - Removed createNonNegativeCone() from subclasses (which is
              no longer required after the vertex enumeration overhaul),
              and added makeZeroVector() (which is now required).
        Class NPDF:
            - A new packet type that allows PDF documents to be stored
              directly as packets inside Regina data files.
        Routines base64Length(), isBase64(), base64Encode(), base64Decode():
            - New routines for base64 encoding and decoding, taken and
              modified from the gnulib library.
        Routines createNonNegativeCone(), makeZeroVector():
            - Removed global routine createNonNegativeCone() and replaced it
              with the new global makeZeroVector(), in line with the changes
              to NNormalSurfaceVector listed above.
        Routine gcd():
            - Now takes longs instead of unsigned longs, and guarantees
              that the gcd returned will be non-negative.
        Routine lcm():
            - Added to the collection of basic number theory routines.
        Routines readPDF(), writePDF():
            - New routines for importing and exporting PDF packets to
              real PDF files.
        Routines rowBasis(), rowBasisAndOrthComp():
            - Added to find the rank of an integer matrix and bases for its
              row space and orthogonal complement.
    USER INTERFACE:
        - PDF documents can now be embedded within data files as PDF packets.
          Added import, export and creation facilities, plus a PDF packet
          viewer that uses either an embedded KPart (such as kpdf or
          kghostview's embedded viewer) or an external application (such
          as xpdf or evince) according to the user's preferences.
    TEST SUITE:
        - Added new tests for normal surfaces that exploit generic properties
          of layered loops; these tests push to 50 tetrahedra, and can
          easily be extended further as surface enumeration becomes faster.
        - Added additional tests for normal surfaces and angle strutures
          that compare solutions coordinate by coordinate (instead of
          counting solutions and looking for large-scale properties).

Version 4.5  [ 17 May, 2008 ]

    OVERALL:
        - Regina finally pays attention to character encodings:
            + All strings in the calculation engine are assumed to be UTF-8,
              except for filenames which should be in whatever local encoding
              the operating system expects.
            + Regina's XML data files store their data in UTF-8, as does the
              python configuration file ~/.regina-libs.
            + The various user interfaces ensure that the correct character
              encodings are always used, and translate between encodings
              where required.
            + Users who pass strings directly to the calculation engine
              (through the python or C++ interface) must ensure that
              their strings are either UTF-8 or just plain ASCII.
        - Builds under gcc 4.3.
        - Supports building out-of-tree (e.g., making separate builds in
          debug/ and release/ subdirectories).
    ENGINE:
        Class Locale, IConvBuffer, IConvStream:
            - New classes in the regina::i18n namespace for working with
              internationalisation and character encodings.
        Class NExampleTriangulation:
            - New routine seifertWeber() to build the Seifert-Weber
              dodecahedral space.
        Class NFileInfo:
            - Made the XML identification routines more robust, so that
              they work even if extra parameters (such as encoding or
              standalone declarations) are present in the XML prologue.
        Class NGlobalDirs:
            - New class for easy access to system installation directories
              for various components of Regina.
        Class NMarkedVector, NMarkedElement:
            - New class for a vector with fast reverse lookups.  This
              is more memory efficient than NIndexedArray, but requires
              modifications to the data type being stored.
        Class NPacket, NPacketListener:
            - Fires packetWasRenamed() when packet tags are added or removed.
              Note that packet tags still cannot be accessed through the GUI
              except for via the python bindings.
            - Made the event handling code more robust; this fixes a
              couple of crashes in the GUI that occured when packets were
              deleted from the tree while they were still in use elsewhere.
        Class NTriangulation:
            - Streamlined the implementation, cutting ~ 1/3 of the memory
              usage and improving speed also.  As a result:
                + Tetrahedra and skeletal components are now stored using
                  NMarkedVector, not NIndexedArray.  As a result the return
                  types of getTetrahedra(), getVertices(), etc. have changed.
                + The old reverse lookup routines getTetrahedronIndex(),
                  getVertexIndex(), etc. are now deprecated.  The new routines
                  tetrahedronIndex(), vertexIndex(), etc. are even faster,
                  but have new preconditions requiring the given tetrahedron,
                  vertex, etc. to belong to the triangulation.
        Class NXMLElementReader:
            - New routine usingParser() that passes the current parser to the
              top-level element reader.
        Class XMLParserCallback:
            - Callback routine start_document() now takes a single argument
              that points to the current XMLParser.
        Routine readXMLFile(), readFileMagic():
            - Assumes that any Regina data files created by version 4.4 or
              earlier use a LATIN-1 encoding (which is what the old GUI used
              by default), and that any data files created by version 4.5 or
              later use UTF-8.
        Routine versionUsesUTF8():
            - Added to assist code that works with files on a low-level basis.
        Routines writeCSVStandard(), writeCSVEdgeWeight():
            - New routines for exporting normal surface lists to plain-text
              CSV files (which can then be imported into a spreadsheet or
              database).
    USER INTERFACE:
        - Normal surface lists can now be exported to plain-text CSV files
          (which can then be imported into a spreadsheet or database).
        - The default SnapPea filename filter is now *.tri instead of just *.
        - Several imports and exports (e.g., to/from python scripts and C++
          source) now allow the user to select an explicit character encoding.
        - Added the Seifert-Weber dodecahedral space to the list of example
          triangulations that can be created.
        - When adding a new library in Regina's python settings, the file
          dialog now opens in the pylib/ directory where sample libraries
          are installed.
        - Application icons are now listed under hicolor instead of crystalsvg,
          which should make them easier for other desktop environments to find.
    PYTHON:
        - Use docstrings for the helper routines in pylib/, so documentation
          for these routines can be accessed from within python at runtime.
        - Added loadCensus.py as a new collection of optional helper routines
          in pylib/.  These make it easy to load census data files from within
          python.
    UTILITIES:
        regfiledump, trisetcmp:
            - Now respects the default locale; any international characters
              in packet labels or packet contents are displayed using the
              correct character set (e.g., LATIN-1 for Western European users).

Version 4.4  [ 25 November, 2007 ] - The "hug a Mac today" release.

    OVERALL:
        - Builds and runs happily on MacOS!  Requires Fink to be installed.
        - Tidied up the directory hierarchy a little.  The old engine/engine/
          is now just engine/, and the old engine/doc-files/ is now
          engine/doxygen/.
        - Thanks to Ryan Budney for his many contributions to this release!
    CENSUS:
        - Expanded the closed non-orientable census to 11 tetrahedra.
        - Expanded the closed orientable census to 11 tetrahedra, and
          split it into three data files.  The 9-tetrahedron and
          10-tetrahedron files are shipped with Regina as before (as
          closed-or-census.rga and closed-or-census-large.rga); the
          11-tetrahedron file is extremely large and must be downloaded
          separately from the Regina website.
        - Modified the closed orientable census files to use more
          consistent choices of monodromy matrices for torus bundles.
        - Clarified the matrix notation used with graph manifolds.
    ENGINE:
        Class NClosedPrimeMinSearcher:
            - Census generation is much faster for larger numbers of
              tetrahedra, due to new tests for high-genus vertex links.
            - Also made census generation more efficient by pruning on
              high-degree edges (as well as the usual low-degree edges).
        Class NDoubleDescriptor:
            - Now a standalone class, since the base NVertexEnumerator
              has been removed.
            - Made all member functions static.  Objects of this class
              can no longer be created.
        Class NFacePairing:
            - Modified writeDot() to behave well with ancient versions
              of Graphviz.
        Class NHomologicalData:
            - New class for computing all sorts of detailed homological
              information for a manifold; thanks to Ryan Budney for this.
        Class NLargeInteger:
            - New routine divisionAlg() for using the division algorithm.
            - New routine legendre() for calculating Legendre symbols.
        Class NMatrix:
            - New == and != operators for element-by-element comparison.
        Class NMatrixInt:
            - Added a set() routine to the python interface for setting
              matrix elements (which was previously not possible in python).
            - Made matrix multiplication available in the python interface.
            - Added a python-only variant of initialise() that fills a
              matrix given a complete list of elements.
        Class NMatrixRing:
            - New routine det() for fast calculation of matrix determinants.
            - New convenience routine isIdentity().
            - Changed the return type of operator * from a raw pointer to a
              std::auto_ptr, to make it easier to multiply matrices inside
              temporary expressions.
            - Added a new multiplyAs() template routine that multiplies but
              (unlike operator *) returns a subclass of NMatrixRing.
        Class NMarkedAbelianGroup, NHomMarkedAbelianGroup:
            - New classes for working with groups defined by chain
              complexes; thanks to Ryan Budney for these.
        Class NPacket:
            - New routine reparent() to simplify ownership issues when
              using Python scripting.
        Class NPerm:
            - Micro-optimised routines that are called extremely frequently,
              such as sign().
        Class NPrimes:
            - New class that provides a more sophisticated infrastructure
              for prime factorisation than the old factorise() and
              primesUpTo() routines.
        Class NRational:
            - New routine abs() for calculating absolute value.
            - New routine doubleApprox() for converting to a real number.
        Struct NSatAnnulus:
            - New routine attachLST() to help with Seifert fibred spaces.
        Class NSFSpace:
            - Updated reduce() to make the best possible decisions on
              whether to reflect all fibres in cases where this is
              possible (previously it made faster decisions but
              occasionally missed some more subtle reductions).
            - Enhanced construct() to support the triangulation of all
              Seifert fibred spaces over the 2-sphere without punctures
              or reflector boundaries.
        Class NTetrahedron:
            - New routine orientation() for tracking orientation.
        Class NTorusBundle:
            - Greatly improved monodromy matrix reduction, to the point
              where equivalent torus bundles should give equal matrices.
            - Fixed a bug in the matrix reduction for non-symmetric
              matrices in non-orientable manifolds (sometimes the
              transpose matrix was obtained instead of the correct matrix).
        Class NTriangulation:
            - New routine layerOn() for performing layerings.
            - New routine dehydrate() for extracting Callahan-Hildebrand-Weeks
              dehydration strings.
            - Optimised the skeletal calculations, which now run *much* faster.
            - Renamed getEulerCharacteristic() to getEulerCharTri(), since for
              ideal triangulations this differs from the Euler characteristic
              of the corresponding compact manifold.  The old name is kept as
              an alias but is now deprecated.
            - Added a new routine getEulerCharManifold(), which *does* calculate
              the Euler characteristic of the corresponding compact manifold.
            - Fixed a crash in splitIntoComponents() that occurred when
              the triangulation skeleton had not yet been calculated.
        Class NVertexEnumerator:
            - Removed.  This abstract class existed to support multiple
              vertex enumeration algorithms, but in reality we're only
              using double descriptor anyway.  The virtual template
              member functions caused problems with g++-4.2, which was
              the final push.  NDoubleDescriptor is now a standalone class.
        Routine smithNormalForm():
            - New five-argument version that not only calculates the Smith
              normal form but also returns appropriate change of basis
              matrices; thanks to Ryan Budney.
        Routines columnEchelonForm() and preImageOfLattice():
            - New routines for working with matrices and homomorphisms;
              thanks again to Ryan Bydney.
        Routines factorise(), primesUpTo():
            - Deprecated in favour of routines from the new NPrimes class.
        Routine clonePtr():
            - New routine to assist copy constructors for classes that
              compute data on demand.
    USER INTERFACE:
        - New Algebra -> Cellular Info tab containing a variety of new
          homological data for triangulations; thanks to Ryan Budney.
        - Graphs now look better when drawn using an old Graphviz 1.x
          (previously the graphs were only tested under Graphviz 2.x).
        - Better infrastructure for determining the status of the
          current Graphviz installation.  For version 1.x, Regina now
          insists on using dot, since the old neato 1.x cannot handle
          multiple edges.
        - Removed the Crush column from normal surface lists, since it has
          never contained any information beyond "N/A" or "Unknown".
        - The Regina reference manual is now called the Regina handbook,
          for consistency with other KDE applications.
    PYTHON:
        - The regina-python tool has new options -i/--interactive (run a
          script and leave the interpreter open) and -n/--nolibs (do not
          load any of the normal user libraries).
    UTILITIES:
        trisetcmp:
            - Now outputs more appropriate messages when subcomplex testing
              (previously the same messages were used for both subcomplex
              testing and isomorphism testing).
    TEST SUITE:
        - Added a new test suite for python bindings, in addition to the
          usual C++ test suite that is already present.
        - Added tests for the NPerm class.
        - Added tests for vertex link calculations.
        - Added tests for the orientable double cover of a triangulation.
        - Added tests for the new NPrimes class.
        - Added division algorithm tests for NLargeInteger.
        - Added tests for the new NHomologicalData class.
        - Added tests for triangulation dehydrations and rehydrations.
        - Initial work on tests for the NRational class.
    BUILD ENVIRONMENT:
        - Updated libtool from version 1.5a to 1.5.22 with Debian patches
          (required for MacOS support).

Version 4.3.1  [ 5 May, 2006 ]

    ENGINE:
        Class NClosedPrimeMinSearcher:
            - Improved speed by adding additional face pairing graph
              tests; see math.GT/0604584 for details.
            - Made a very slight improvement in speed by testing for
              extremely high degree edges.
            - Fixed memory leak (the destructor was not deallocating some
              internal arrays).
            - Minor changes to the behaviour of mergeEdgeClasses()
              (might return only some flags instead of all flags).
        Class NFacePairing:
            - New constructor for building the face pairing of an
              existing triangulation.
            - New routines hasOneEndedChainWithStrayBigon() and
              hasTripleOneEndedChain() for testing for more types of
              graphs that cannot appear in a closed census.
            - New routines hasSingleStar(), hasDoubleStar() and
              hasDoubleSquare() for investigating larger face pairing graphs.
            - New routines writeDot() and writeDotHeader() to assist
              with graph visualisation.
        Routine readOrb():
            - New routine for importing Orb / Casson triangulations;
              thanks to Ryan Budney for contributing this import filter.
        Routine readSnapPea():
            - Verifies that the first line of the file is "% Triangulation",
              instead of simply testing for the '%' and ignoring the rest.
    USER INTERFACE:
        - Now displays face pairing graphs in the triangulation viewer, using
          Graphviz for the rendering (see the Skeleton tab).  This required
          splitting the main Skeleton tab into two smaller child tabs.
        - New configuration options for the Graphviz executable and the
          default Skeleton child tab.
        - No longer crashes when attempting to clone the root packet
          (it simply displays an error message instead).
        - Added a workaround for the icon problems that arise when using
          GNU/Linux distributions with buggy icon themes.
        - Added 48x48 and 64x64 icons for Regina and its data files.
    TEST SUITE:
        - New tests for recognising bad and otherwise interesting subgraphs
          within face pairing graphs.

Version 4.3  [ 27 March, 2006 ]

    OVERALL:
        - Expanded the closed non-orientable census to 10 tetrahedra.
        - Expanded the closed orientable census to 10 tetrahedra, and
          split it into two data files (large and small).
        - Updated postal address for the Free Software Foundation.
        - Bibliographic updates for the reference manual.
        - Fixed some harmless compiler warnings, and tightened syntax
          to adhere to the requirements of gcc 4.1.
    ENGINE:
        Class LessDeref:
            - New utility class for working with pointers in the Standard
              Template Library.
        Class NGluingPerms, NGluingPermSearcher, NClosedPrimeMinSearcher:
            - Significant overhaul.
            - Moved gluing permutation search routines into new classes
              NGluingPermSearcher and NClosedPrimeMinSearcher.
            - Supports partial depth-based searching (by passing a
              non-negative depth parameter to the new runSearch() routine).
            - Tracks both vertex and edge links using a modified union
              find structure to prune more braches of the search tree
              where possible.  This makes an incredible difference to the
              census running time.  Pruning takes place on non-orientable
              vertex links, too many or too few vertices or edges, low
              degree or invalid edges, conical faces, and L(3,1) spines.
        Class NGraphLoop, NGraphPair, NGraphTriple:
            - New families of graph manifolds.
        Class NKnot:
            - Removed this unwritten placeholder class.
        Class NLayering:
            - New class to help follow through layerings of tetrahedra
              within a triangulation.
        Class NLayeredSolidTorus:
            - New routine formsLayeredSolidTorusTop() for finding an LST
              from the top end instead of the bottom.
            - New routine transform() for following through an isomorphism.
        Class NLayeredTorusBundle, NTxICore, NTxIDiagonalCore, NTxIParallelCore:
            - Added for recognition of layered surface bundles.
        Class NListOnCall:
            - New class for expensive and rarely used hard-coded lists.
        Class NManifold:
            - Routine writeTeXName() no longer provides wrapping dollar signs.
            - New operator < for ordering manifolds deterministically.
        Class NMatrix2:
            - New specialised class for working with 2-by-2 integer matrices.
        Class NPacket, NPacketListener:
            - New NPacket routine sortChildren().
            - Packet listeners are now unregistered immediately *before*
              packetToBeDestroyed() is called.  This avoids unpleasantries
              when a listener tries to unregister itself during this call.
        Class NPerm:
            - The assignment operator now returns a reference instead of void.
        Class NSatAnnulus, NSatBlock, NSatRegion, NBlockedSFS, NBlockedSFSLoop,
                  NBlockedSFSPair, NBlockedSFSTriple, NPluggedTorusBundle,
                  plus subclasses and other support structures:
            - New classes for recognising and describing Seifert fibred spaces
              and other graph manifolds that are built using saturated blocks.
        Class NSFS, NExceptionalFibre:
            - Removed; see below.
        Class NSFSpace, NSFSFibre:
            - Complete overhaul of the Seifert fibred space classes.
            - Now more general, supporting both orientable and
              non-orientable 3-manifolds as well as base orbifolds with
              reflector boundary components.
            - Classes have been renamed from the old NSFS / NExceptionalFibre
              to make it clear that large-scale changes have taken place.
        Class NSFSAltSet:
            - New class for finding alternative simple representations of
              the same bounded Seifert fibred space.
        Class NSnapPeaTriangulation:
            - Added a boolean argument to the constructor that permits the
              SnapPea kernel to work with closed triangulations if the user
              really wants to allow it.
        Class NStandardTri:
            - Routine writeTeXName() no longer provides wrapping dollar signs.
        Class NTorusBundle:
            - New class of 3-manifolds describing torus bundles over the
              circle.
        Class NTriangulation:
            - Combined isomorphism and subcomplex testing routines into
              a single all-in-one routine to avoid excessive code reuse.
            - Added new subcomplex testing routine findAllSubcomplexesIn(),
              in which all matches (not just the first) are returned.
            - Routines getTetrahedronIndex(), getComponentIndex(),
              getBoundaryComponentIndex(), getFaceIndex(), getEdgeIndex()
              and getVertexIndex() now returned signed instead of unsigned
              longs, so that -1 can be returned if the object could not
              be found.
    USER INTERFACE:
        - Added a configuration option that allows the SnapPea kernel to
          work with closed triangulations.
        - Fixed the crash when deleting a triangulation that is currently the
          target of an isomorphism/subcomplex test.
        - Fixed a crash that sometimes occurs in large files when deleting
          a triangulation that is currently being viewed.
        - Fixed extremely slow updates in the triangulation composition tab
          for very large data files.
        - Text and script packets now open with the cursor at the top
          instead of the bottom.
    PYTHON:
        Class NSnapPeaTriangulation:
            - Offers the additional zero-argument routine volumeWithPrecision()
              as a way of returning the precision of the volume calculation.
    UTILITIES:
        tricensus-mpi:
            - Significant overhaul.
            - Now supports finer-grained subsearches via --depth.
            - Better logging.
            - Only writes .rga data files for cases in which at least
              one triangulation was found.
            - New option --dryrun for a quick overview of the search space.
        tricensus-mpi-status:
            - New tool for parsing tricensus-mpi logs.
        trisetcmp:
            - Support subcomplex testing as well as isomorphism testing.
    TEST SUITE:
        - Don't enforce precision limits for degenerate snappea volume
          testing, to allow for flexibility in floating point behaviours
          of different chipsets.
        - Added tests for NIsomorphism.

Version 4.2.1  [ 18 September, 2005 ]

    OVERALL:
        - Added a chapter on imports and exports to the reference manual.
        - Expanded the closed non-orientable census to eight tetrahedra.
    ENGINE:
        Overall structure:
            - Fixed "regina-engine-config --cflags", which wrote includes
              for Regina's dependencies but not for Regina itself (sigh).
        Class NIsomorphism:
            - New routine random() for generating random isomorphisms.
            - New routine apply() for permuting the tetrahedra and
              vertices/faces of an existing triangulation.
            - New routine isIdentity() for testing for identity isomorphisms.
        Routine writeSnapPea():
            - Add a precondition that the triangulation has no boundary faces.
    USER INTERFACE:
        - Refuse to export a triangulation to SnapPea format if it
          has boundary faces.
    UTILITIES:
        trisetcmp:
            - New utility for comparing two different sets of triangulations.

Version 4.2  [ 7 July, 2005 ]

    ENGINE:
        Overall structure:
            - Included portions of the SnapPea kernel!  Thanks again to
              Jeff Weeks for his support.
            - Added a regina-engine-config script to make it easier to
              build Regina's calculation engine into other applications.
        Class NExampleTriangulation:
            - Added to facilitate construction of several different
              ready-made sample triangulations.
        Class NFacePairing:
            - New routine hasWedgedDoubleEndedChain.
        Class NLayeredSolidTorus:
            - New routine isLayeredSolidTorus for classifying an entire
              triangulation component.
        Class NPacketListener:
            - Added an extra boolean argument to childWasRemoved() to indicate
              the situation in which the parent is also being destroyed.
        Class NSnapPeaCensusManifold, NSnapPeaCensusTri:
            - Added to aid recognition of very small SnapPea census
              triangulations.
        Class NSnapPeaTriangulation:
            - Added to give Regina triangulations access to the SnapPea kernel.
        Class NTriangulation:
            - New routine finiteToIdeal() for extending a triangulation.
            - New routines insertConstruction() and dumpConstruction() to
              make it easier to hard-code triangulations in source code.
            - Fixed vertex link calculations, which were previously
              incorrect if a triangulation contained invalid edges.
            - Fixed bug in twoZeroMove() which caused a crash in some cases
              involving triangulations with boundary.
        Class NTrivialTri:
            - Added recognition of one-tetrahedron balls.
    USER INTERFACE:
        - Include several example triangulations in the triangulation
          creation dialog.
        - Allow exporting a triangulation to C++ source.
        - Renamed "Ideal to Finite" as "Truncate Ideal Vertices" in the menu.
        - Include a padlock in the corner of a packet icon if the packet
          is uneditable.
        - Tighter thread safety in the GUI.  This is required because some
          calculations (such as surface enumeration) run in a separate thread.
        - Worked around a Qt bug that caused a crash when pressing a key in
          a table of normal surfaces or matching equations.
        - Fixed a bug in which GAP output was unparseable due to GAP
          inserting spaces where Regina was not expecting them.
    UTILITIES:
        tricensus-mpi:
            - New census manager for use on MPI-enabled clusters.
    TEST SUITE:
        - Added tests for SnapPea calculations.
        - Further additions to the triangulation tests, in particular
          involving invalid and non-standard triangulations.
        - Beginning of a series of tests for elementary moves.
    BUILD ENVIRONMENT:
        - Updated libtool to version 1.5a.  Hopefully this will make
          things better for Darwin/Fink.
        - Requires KDE >= 3.2, so that the XDG applications directory can
          be used for the desktop file.
        - Verifies in the configure script that shared libraries are
          enabled where necessary (i.e., in the KDE and Python interfaces).
        - Better magic in the configure script for finding the correct
          boost.python libraries.
        - Fixed a bug in the configure script whereby -g stripping was
          too agressive, resulting in a compile failure for the python
          interface under some environments.

Version 4.1.3  [ 25 July, 2004 ]

    OVERALL:
        - Included the closed hyperbolic census of Hodgson and Weeks.
        - Made explicit in the reference manual introduction where the
          example files can be found.
    PYTHON:
        - For most objects, == now works like C++ pointer equality
          instead of Python object equality.  That is, it tests whether
          the Python wrappers point to the same C++ object, not whether
          the Python wrappers are in fact the same wrapper.
        - Fixed scripting in the GUI, which was broken with python 2.3
          (indented blocks were treated as complete after just one line).
        - Added a sample python session illustrating progress reporting.
    USER INTERFACE:
        - Added an "Open Example" menu item for easy access to the
          sample files.
        - Allow the choice of text editor component to be configured.
        - Several fixes to make Regina work properly with the vimpart,
          including work-arounds for bugs in the vimpart itself.
        - Fixed the massive resource drain while editing a script's
          variable table in a heavily populated data file.
        - Fixed crashes that occured when deleting packets while a
          drop-down packet chooser is in use elsewhere.
        - Tightened up the handling of read-only mode for internal
          components.  Also removed some loopholes that allowed editing
          of uneditable packets.
        - Improved handling of keyboard focus.
        - Changed "Python Reference" to point to the modules index
          instead of the title page.

Version 4.1.2  [ 14 June, 2004 ]
    OVERALL:
        - Updated configure scripts so that the python interface builds
          out of the box on a larger number of platforms (specifically Red Hat
          and Fedora Core are now supported).  Many thanks to Craig Macintyre
          for his patience and assistance with this.
        - More updates to the troubleshooting section; overhauled the
          README.txt and website to hopefully make everything clearer
          and the important information easier to find.
        - Added a suggested form for citing Regina.
        - Updated INSTALL.txt to reflect current --prefix guessing.
    ENGINE:
        Class NTriangulation:
            - Added simplifiedFundamentalGroup() to allow external bodies
              such as GAP to simplify group presentations.
    USER INTERFACE:
        - Allow users to simplify fundamental groups using GAP.
        - Added "Education" to the categories for the desktop file, since
          KDE seems adamant about having no separate maths/science menu.
          Anything is better than showing up in Lost & Found. :)
        - Fixed compile error when building against an STL-enabled Qt
          (thanks to Robert Myers for spotting this one).

Version 4.1.1  [ 24 April, 2004 ]
    USER INTERFACE:
        - Fixed compile error when building against Python 2.3.
        - Added "What's This?" button to main/packet window decorations.

Version 4.1  [ 7 March, 2004 ]
    OVERALL:
        - Further enhancements to the reference manual, including more
          detailed explanations in the main body as well as a new index.
    ENGINE:
        Class NNormalSurface:
            - New routine doubleSurface().
            - Added findNonTrivialSphere() and findVtxOctAlmostNormalSphere()
              to support 0-efficiency algorithms.
        Class NProgress:
            - Added timing utilities getRealTime() and totalCPUTime().
        Class NTriangulation:
            - New 0-efficiency / decomposition routines splitIntoComponents(),
              connectedSumDecomposition(), isThreeSphere(), knowsThreeSphere()
              and makeZeroEfficient().
            - New Seifert fibred space constructions insertAugTriSolidTorus()
              and insertSFSOverSphere().
    USER INTERFACE:
        - Actions specific to each packet type now appear in their own
          context-specific menus, i.e., a "Triangulation" menu appears
          when a triangulation is open, etc.
        - Added "Please Wait" dialogs during slow operations.
        - Thorough "What's This?" support and tooltips offered across the
          entire user interface.
        - New tip-of-the-day support.
        - More icons for triangulation actions.
        - Updated the .desktop file and mimetype tests to work correctly
          with KDE 3.2.
    UTILITIES:
        tricensus:
            - Fixed bug in which --genpairs created empty output files.
    TEST SUITE:
        - Added tests for connected sum decomposition.

Version 4.0.1  [ 26 January, 2004 ]
    OVERALL:
        - The ./configure script now takes a guess at the correct --prefix,
          runs sanity tests upon it and insists upon Qt >= 3.2.
        - Regina now ships with pregenerated manpages to avoid the need
          for docbook-utils and its complicated dependencies.
        - The troubleshooting section of the reference manual now
          includes compile-time problems and discusses the test suite.
    USER INTERFACE:
        Class GridListViewItem:
            - Added to centralise support for list views with grids.
            - Fixed a compile error with Qt versions 3.1 and earlier.

Version 4.0  [ 20 December, 2003 ]
    ENGINE:
        Class NAngleStructureList:
            - Enumeration routine now takes an optional progress manager
              and can run in a separate thread.
        Class NGroupPresentation:
            - Improved simplification of group presentations.
        Class NNormalSurface:
            - Using NProperty to store calculable properties.
            - Using NTriBool instead of 1/-1/0 for orientability,
              two-sidedness and connectedness.
        Class NNormalSurfaceList:
            - Enumeration routine now takes an optional progress manager
              and can run in a separate thread.
        Class NProgress:
            - Removed isCancellable() since this is not really necessary;
              an operation may simply choose not to poll for cancellation
              requests.
            - Removed isChanged() and made the changed flag protected so
              subclasses can modify it directly.
            - Requires subclasses to adjust the changed flag on all
              public access/update routines.
            - Made cancel() const so that reading threads can use it.
        Class NProgressNumber:
            - New convenience routine incCompleted().
            - New lookup routine getNumericState().
        Class NTriBool:
            - Added for representing three-way booleans.
        Class NVectorMatrix, NVectorUnit:
            - Modification routines throw exceptions if called.
    USER INTERFACE:
        Class NAngleStructureCreator:
            - Displays progress and allows cancellation.
        Class NNormalSurfaceCreator:
            - Displays progress and allows cancellation.
        Class ProgressDialogNumeric:
            - Added for displaying progress using regina::NProgressNumber.
        Class PythonConsole:
            - Added Help menu for displaying scripting documentation.
        Class ReginaMain:
            - Added Python reference to Help menu.
        Class PythonManager:
            - New static routine openPythonReference() for displaying
              calculation engine documentation.
    TEST SUITE:
        - Added tests for angle structure enumeration and analysis.
        - Expanded normal surface tests to include trivial triangulations.
        - Added tests for fundamental group calculation and recognition.

Version 3.97  [ 24 November, 2003 ] - Final prerelease for version 4.0.
    OVERALL:
        - Ships with the 7-tetrahedron closed non-orientable census.
        - Compile-time configuration uses different tests for pthread, since
          the old tests were broken on some systems.
        - Added a Python caveats section to the reference manual.
    ENGINE:
        Class NEdge, NVertex:
            - Added getDegree() as an alias for getNumberOfEmbeddings().
        Class NGluingPerms:
            - Incorporate new results that allow us to discard more face
              pairings in a non-orientable census (see math.GT/0307382:v2).
        Class NLayeredSolidTorus:
            - Added routine flatten() to flatten a layered solid torus
              to a Mobius band.
        Class NMutex::MutexLock:
            - Added reference constructor as well as a pointer constructor.
        Class NNormalSurface, NNormalSurfaceVector:
            - Added routine isCentral() to test for central surfaces.
        Class NSimpleSurfaceBundle, NTrivialTri:
            - Added for recognition of trivial non-orientable triangulations.
    USER INTERFACE:
        Overall structure:
            - Split out common shell/part material into the separate
              library libregina-kdecommon.
            - Integrated python scripting into the graphical user interface.
              This is contained within libregina-kdecommon and is accessible
              through the main menu/toolbar and through the script editor.
            - Avoid using flat buttons where possible.
        Class ExportDialog:
            - New routine validate() to detect when there are no packets
              suitable for export.
        Class ExtTabCtl, PacketTabbedUI, PacketTabbedViewerTab:
            - Allow changing the current tab (this required a new extension
              class to KTabCtl).
        Class ImportDialog, NewPacketDialog:
            - New routine validate() to detect when there are no
              suitable parent packets.
        Class NNormalSurfaceCreator:
            - Allow the default coordinate system to be configured.
        Class NScriptUI, NTextUI:
            - Fixed problems with word wrapping and line endings in
              the embedded text editor.
        Class NTriangulationUI, NTriAlgebraUI:
            - Allow the initially visible tabs to be configured.
        Class NTriGluingsUI:
            - Implemented census lookup for triangulations.
            - Fixed a bug in the updating of tetrahedron labels when other
              tetrahedra are removed from a triangulation.
        Class PacketChooser:
            - New routine hasPackets() to detect empty packet choosers.
        Class ReginaPart:
            - Make File/Save fall back to File/Save-As for new files.
            - Make File/Save-As respect the automatic file extension setting
              and also check whether the selected file already exists.
        Class ReginaPreferences, ReginaPrefSet:
            - Many new configuration options.  In addition to those
              mentioned above, census data files and Python options can
              also be configured.
    TEST SUITE:
        - Added tests for normal surface enumeration and analysis.

Version 3.96  [ 31 October, 2003 ] - Second prerelease for version 4.0.
    OVERALL:
        - Added surface filter documentation to the reference manual,
          which brings it completely up to date with the GUI.
    ENGINE:
        Overall structure:
            - Yet more routines made const.
        Class NAbelianGroup:
            - Added global comparisons isTrivial() and operator ==.
        Class NMutex:
            - Now uses inner class MutexLock for locking and unlocking.
        Class NProperty, NPropertyBase, StoreValue, StoreConstPtr,
                StoreManagedPtr:
            - New classes for management of calculable object properties.
        Class NPropertyHolder:
            - Moved most of its functionality directly into NFile and
              replaced what was left with the new class NFilePropertyReader.
        Class NTriangulation:
            - Turaev-Viro invariants are now cached; this includes a new
              routine allCalculatedTuraevViro().
        Class ShareableObject:
            - Now derives from regina::boost::noncopyable.
    USER INTERFACE:
        Class NTriAlgebraUI:
            - Redesigned the algebra viewer to make it easier to read.
            - Incorporatd Turaev-Viro invariants into the UI.
        Class NTriCompositionUI:
            - Incorporated isomorphism / subcomplex testing into the UI.
            - Fixed crash when refreshing.
        Class PacketTabbedViewerTab:
            - Added to support tabbed UIs within tabbed UIs.
        Class ReginaPart:
            - Make the main window splitter remember its place when packet
              panes are changed.
    TEST SUITE:
        - Added tests for trivial triangulations and property handling.

Version 3.95  [ 12 October, 2003 ] - Prelease for version 4.0.
    GRAPHICAL USER INTERFACE:
        - Rewrote the entire user interface in C++ using the KDE
          libraries.  The result is much faster, cleaner and easier to
          maintain.  The old Java user interface is gone!  The user
          interface can be started by running "regina-kde".
    PYTHON:
        - Python scripting rewritten to use standard Python, not Jython.
          A python session can be started by running "regina-python".
        - The Python API has changed to be much more faithful to the C++
          calculation engine, especially with respect to global and static
          routines and constants.
        - All classes now sit directly within the module regina.
    ENGINE:
        Overall structure:
            - Fixed minor memory leaks.
            - Made more routines const.
            - Beginning to incorporate std::auto_ptr.
        Class Engine:
            - Removed since this is no longer necessary with the new
              python bindings.
        Class NAngleStructureList:
            - Made the enumerating constructor private and added the
              public replacement enumerate().
        Class NAugTriSolidTorus:
            - Changed to fit into the new NStandardTriangulation structure.
        Class NFacePairings:
            - Fixed bug in isCanonical().
        Class NGluingPerms:
            - Further optimisations for non-orientable census generation.
        Class NGroupPresentation:
            - Slightly improved group recognition.
        Class NHandlebody:
            - Added as a new 3-manifold class.
        Class NIsomorphism:
            - Allows an isomorphism with 0 tetrahedra.
            - Now derives from ShareableObject.
            - Supports boundary incomplete isomorphisms as well as
              complete isomorphisms.
            - Changed return types of const lookup routines from
              const T& to just T.
        Class NL31Pillow:
            - New class for identifying particular L(3,1) triangulations.
        Class NLargeInteger:
            - Added constructor and assignment taking a const std::string&.
            - Routine stringValue() now returns a std::string, not a char*.
        Class NLensSpace:
            - Changed to fit into the new NManifold structure.
        Class NLayeredChain:
            - Changed to fit into the new NStandardTriangulation structure.
        Class NLayeredLensSpace:
            - Changed to fit into the new NStandardTriangulation structure.
        Class NLayeredLoop:
            - Changed to fit into the new NStandardTriangulation structure.
        Class NLayeredSolidTorus:
            - Changed to fit into the new NStandardTriangulation structure.
            - Renamed isLayeredSolidTorusBase() to
              formsLayeredSolidTorusBase().
        Class NManifold:
            - New class to represent a 3-manifold irrespective of its
              triangulation.
        Class NNormalSurfaceList:
            - Made the enumerating constructor private and added the
              public replacement enumerate().
        Class NPacket, NPacketListener:
            - The NPacket destructor now orphans the packet if this has
              not already been done.
            - Added event listening for packets, including new class
              NPacketListener, new routines NPacket::listen(),
              NPacket::isListening() and NPacket::unlisten() and new
              class NPacket::ChangeEventBlock.
            - New NPacket routines moveUp(), moveDown(), moveToFirst()
              and moveToLast().
            - Reclassified member variables from protected to private.
        Class NPerm:
            - Routines edgeDescription() and faceDescription()
              implemented in the calculation engine.
        Class NPlugTriSolidTorus:
            - Changed to fit into the new NStandardTriangulation structure.
        Class NSFS:
            - Changed to fit into the new NManifold structure.
            - New overloaded routine insertFibre(long, long).
            - No longer allows illegal (0,k) fibres to be added.
            - More common names recognised.
        Class NSnappedBall:
            - Changed to fit into the new NStandardTriangulation structure.
            - Renamed isSnappedBall() to formsSnappedBall().
        Class NSpiralSolidTorus:
            - Changed to fit into the new NStandardTriangulation structure.
            - Renamed isSpiralSolidTorus() to formsSpiralSolidTorus().
        Class NStandardTriangulation:
            - New class to represent a standard triangulation.
        Class NTriSolidTorus:
            - Changed to fit into the new NStandardTriangulation structure.
            - Renamed isTriSolidTorus() to formsTriSolidTorus().
        Class NTriangulation:
            - New routine turaevViro() to calculate Turaev-Viro invariants.
            - Changed isIsomorphicTo() to return an entire isomorphism,
              not just whether an isomorphism exists.
            - New routine isContainedIn() to test for boundary
              incomplete isomorphisms.
        Routine isKnownSFS():
            - Removed in favour of
              NStandardTriangulation::isStandardTriangulation().
        File dehydration.h:
            - New routine readDehydrationList().
        File nsnappea.h:
            - Renamed to snappea.h.
        File stringutils.h:
            - Added routines startsWith() and stripWhitespace().

Version 3.2  [ 22 June, 2003 ] - The post-thesis release!
    OVERALL:
        - Added file format documentation to reference manual.
        - Calculation engine test suite is much enhanced.
        - Closed orientable census, closed non-orientable census and
          splitting surface signature census added to example files.
        - PhD thesis submitted on 30 May, 2003!
    ENGINE:
        Overall structure:
            - Using C++-style casts instead of C-style casts.
            - Signedness of chars is explicitly specified where it matters. 
        Class NBoolSet:
            - Using unsigned chars for byte codes.
        Class NCensus:
            - New constant PRUNE_P2_REDUCIBLE.
        Class NFacePair:
            - New class for working with pairs of face numbers.
        Class NFacePairing:
            - Added convenience operator [].
            - Added hasTripleEdge(), hasBrokenDoubleEndedChain(),
              hasOneEndedChainWithDoubleHandle() and associated routines.
            - Renamed private routine isCanonical() to
              isCanonicalInternal(), added public routine isCanonical()
              with no preconditions.
        Class NGluingPerms:
            - Uses new NFacePairing routines to identify certain
              situations in which no solutions are possible.
            - Uses a completely redesigned algorithm in the closed
              prime minimal P2-irreducible case.
            - Added pruning during permutation generation to eliminate
              edges identified with themselves in reverse.
            - Added pruning using low-degree edges in the non-orientable
              P2-irreducible case.
            - Allows a null automorphism list in findAllPerms().
        Class NLayeredLoop:
            - Renamed getIndex() to getLength().
        Class NLayeredSolidTorus:
            - Fixed a bug in isLayeredSolidTorusBase() that generated
              false positives in ideal triangulations.
        Class NNormalSurface:
            - Added routine knownCanCrush().  Currently this routine
              is next to useless; it is expected to be enhanced with
              future releases.
            - Property queries are now const since internal cached
              properties are declared mutable.
        Class NPerm:
            - Using unsigned chars for permutation codes.
        Class NPrismSpec, NPrismSetSurface:
            - New classes for dealing with triangular prisms defined by
              slicing along normal quads in a tetrahedron.  Currently
              these classes do very little.
        Class NSFS:
            - Better recognition of common names; now recognises all
              spaces with finite fundamental group.
        Class NTetFace:
            - Added routine setFirst().
            - Added copy constructor.
            - Operators ++ and -- are now implemented in all forms
              (++x, x++, --x, x--) and all have return values.
        Class NTriangulation:
            - New routine insertLayeredLoop().
            - 0-efficiency testing is done in quad space where possible.
            - Fixed a bug in which getHomologyH1Bdry() gave incorrect
              answers if the skeleton had not already been calculated.
            - New boundary queries hasTwoSphereBoundaryComponents() and
              hasNegativeIdealBoundaryComponents().
            - Renamed insertLensSpace() to insertLayeredLensSpace().
            - Interface-only skeletal query routines are now also
              implemented in the C++ calculation engine.
        Routine prior(), next():
            - Copied from the Boost C++ libraries for easy access to
              prior and following iterators.
    JAVA USER INTERFACE:
        Overall structure:
            - Incorporated engine enhancements listed above.
    UTILITIES:
        regconcat:
            - New utility for combining several data files.
        tricensus:
            - New option --minprimep2 for P2-irreducibility.
            - Explicitly verifies that all face pairings supplied on
              standard input are in canonical form.

Version 3.1  [ 18 October, 2002 ]
    OVERALL:
        - Added calculation engine test suite.
        - Environment variables now take precedence over configuration
          files when running the startup script.
        - Build process now uses standard autoconf/automake structure.
    ENGINE:
        Overall structure:
            - Added support for multiple vertex enumeration engines.
        Class NCensus:
            - Redesigned to do its work through classes NFacePairing and
              NGluingPerms.
            - Added support for arbitrary criterion functions.
            - Added support for splitting a census into pieces.
        Class NCompConstraint, NCompConstraintSet:
            - Added.
        Class NConeRay:
            - Removed in favour of new class NRay.
        Class NFacePairing, NGluingPerms:
            - Added to bear the brunt of census generation.
            - Massive optimisations and rewrites throughout census code.
            - Removed all thread yields, which were causing processes to
              have 0.0% CPU time on some systems.
        Class NIndexedArray:
            - Added routine validate().
        Class NKnot:
            - New (but incomplete) knot/link class.
        Class NLensSpace, NSFS:
            - Added getCommonName().
        Class NNormalSurfaceVector:
            - Replaced isCompatibleWith() with makeEmbeddedConstraints().
        Class NPerm:
            - Routine isIdentity() now implemented in C++ engine.
            - New routine setPerm(int, int).
        Class NTriangulation:
            - Fixed idealToFinite() which was newly broken in Regina 3.0.
            - Routine intelligentSimplify() now tries random 4-4 moves.
            - New routine collapseEdge().
            - Routine simplifyToLocalMinimum() now make boundary moves last
              and does not do book opening at all.
            - Fixed bug in 2-3, 3-2 and 4-4 moves that appears when faces of
              the old tetrahedra are glued to each other.
        Class NRay:
            - Added to replace old class NConeRay.
        Class NVector:
            - Added negate().
        Class NVertexEnumerator, NDoubleDescriptor:
            - Added to bear the brunt of normal surface enumeration and
              to allow different enumeration engines to be plugged in.
            - Caches some frequent calculations, resulting in a startling
              performance increase.
        Routine getVersionString(), getVersionMajor(), getVersionMinor(),
                testEngine():
            - Moved to engine.h and added to the C++ calculation engine.
        Routine reducedMod():
            - Fixed bug in the midpoint case.
        File nfile.h:
            - New file format constants to replace the constants removed
              with regina.h.
        File nhashmap.h, nhashset.h:
            - Added to deal with differing STL extension installations.
        File nknownmanifold.h:
            - Added global 3-manifold recognition routines.
        File nperm.h:
            - New arrays allPermsS2Inv, allPermsS3Inv, allPermsS4Inv.
        File regina.h:
            - Removed along with the constants it defined.
    JAVA USER INTERFACE:
        normal.algorithm.Algorithm:
            - Fixed bug in which isPacketEditable() was enforced even for
              non-modifying algorithms.
        normal.console.JPythonPacketConsole:
            - Optionally creates an additional Jython variable for direct
              access to some preselected packet within the tree.
        normal.mainui.NormalFrame:
            - New Jython consoles create an additional variable for the
              packet currently selected in the visual tree.
        normal.packetui.surfaces.NSFPropertiesEditor:
            - Don't enforce Euler characteristic <= 2 (singular surfaces
              can give other values).
    UTILITIES:
        tricensus:
            - Completely redesigned interface (now command-line based).
            - Supports splitting a census into pieces.
        tricensus-manager:
            - New utility for distributing a census amongst several machines.

Version 3.0  [ 28 June, 2002 ] - The "XML, about bloody time" release.
    OVERALL:
        - Moved from old impenetrable binary data files to new
          compressed XML data files.
        - Introduced various command-line utilities (see UTILITIES below).
        - Removed CORBA engine/interface.  It was too much hassle to
          maintain, and with Regina building on more platforms it has
          lots much of its usefulness.
        - JNI engine no longer requires autogenerated JNI headers.
        - Reference manual much enhanced.
    ENGINE:
        Overall structure:
            - Moved entire calculation engine into namespace regina.
            - The Great STL Port: replaced hand-rolled container classes
              with Standard Template Library classes.
            - Added numerous XML-related routines and classes.
            - Modified to also build under gcc3.
            - Removed configuration macro __MUTE_WARNINGS.
            - Replaced configuration macros __NO_IOS_NOCREATE and
              __NO_RAW_CASTING with their negations __USE_IOS_NOCREATE and
              __USE_RAW_CASTING which are optional in all situations.
            - Added configuration macros __HASH_NAMESPACE and
              __NO_NAMESPACE_ALIASES.
        Class NBoolVector, NDoubleList, NDynamicArray, NHashSet,
                NInfiniteArray, NIntMap, NOrderedPair, NPointerSet,
                NQueue, NSet, NStack, NString, NStringPair and associates:
            - All removed in favour of Standard Template Library classes.
        Class NAngleStructureList, NNormalSurfaceList:
            - New nested classes StructureInserter / SurfaceInserter.
        Class NAugTriSolidTorus, NTriSolidTorus:
            - Supports multiple ways of attaching layered chains.
        Class NFileInfo:
            - Added.
        Class NGroupExpressionTerm:
            - Changed from simple ordered pair to its own full class.
        Class NIndexedArray:
            - Added.
        Class NJNIEnumeration:
            - Added to aid the Java-C++ link.
        Class NLargeInteger:
            - Added third error-detection parameter to constructor
              NLargeInteger(const char*, int).
        Class NLayeredChainPair, NPlugTriSolidTorus:
            - Added for further subcomplex recognition.
        Class NLayeredLoop:
            - Added routine getSeifertStructure().
        Class NLensSpace:
            - Fixed bug causing reductions to be sometimes non-optimal
              (although still correct) - see modularInverse() notes below.
        Class NLocalFileResource:
            - Replaced static members MODE_READ, MODE_WRITE with static
              routines sysModeRead(), sysModeWrite().
        Class NNormalSurface:
            - Added routines isVertexLink() and isThinEdgeLink().
        Class NPacket:
            - Added routines to support arbitrary packet tags.
            - Finally changed getPacketName() to getPacketTypeName().
            - Removed tidyReadPacket().
        Class NPerm:
            - Added isPermCode().
        Class NScript:
            - Changed list of variables to a proper map and removed routines
              getVariableIndex() and removeVariableAt().
            - Insistance on unique variable names; in enforcing this
              routine addVariable() now returns bool.
        Class NSFS:
            - Added routine getHomologyH1().
        Class NSignature, NSigCensus, NSigPartialIsomorphism:
            - Added to deal with splitting surface signatures.
        Class NTriangulation:
            - Uses NIndexedArrays for skeletal elements for fast index lookup.
        File boostutils.h:
            - Added utility classes from the Boost C++ libraries.
        File hashutils.h:
            - Added various hash functions.
        File memutils.h:
            - Added allocation/deallocation functions.
        File stlutils.h:
            - Added extension Standard Template Library utility classes.
        File stringutils.h:
            - Added miscellaneous string manipulation routines.
        File zstream.h:
            - Added compressing and decompressing I/O streams.
        Routine modularInverse():
            - Fixed a rather nasty bug in gcdWithCoeffsInternal() that
              caused modularInverse() to sometimes give wrong answers.
        Routine readFileMagic():
            - Added to provide a format-independent file reader.
    JAVA USER INTERFACE:
        Overall structure:
            - Incorporated engine enhancements listed above.
        normal.console:
            - Added class JPythonPacketConsole.
        normal.engine.implementation.jni.JNIShareableObject:
            - Added static method sameCppPtr() which is necessary with gcc3.
        normal.exports:
            - Now exports to three different Regina data file formats.
        normal.mainui:
            - File information dialog is somewhat more informative.
        normal.mainui.NormalFrame:
            - Now supports opening a Jython console linked to a packet tree.
        normal.mainui.PacketPane:
            - Renamed getUI() to getPacketUI() to avoid clashing with j2sdk1.4.
        normal.options.NormalOptionSet:
            - Default "Display Icon" option changed from true to false.
        normal.packetui:
            - Resizing one coordinate column in various coordinate
              viewers now resizes all coordinate columns.
    UTILITIES:
        regconvert, regfiledump, regfiletype, sigcensus, tricensus:
            - Added.

Version 2.4  [ 4 April, 2002 ]
    OVERALL:
        - Much enhanced documentation.
        - Added SnapPea census and knot/link census to examples.
        - Added functionality changelog (HIGHLIGHTS.txt).
        - Added prepackaged Jython library directory.
    ENGINE:
        Overall structure:
            - Moved engine/imports to engine/foreign.
        Class NAngleStructure, NAngleStructureList, NAngleStructureVector:
            - Added.
        Class NConeRay:
            - Now a new class of its own accord, derived from
              NVectorDense and created to allow vertex solution routines
              to work in contexts outside normal surfaces.
        Class NNormalSurface:
            - Added getName() and setName().
        Class NNormalSurfaceVector:
            - Now derives from NConeRay, to which some routines have moved.
            - Changed declaration of createNonNegativeCone() to return
              cone faces as well as extremal rays.
        Class NPerm:
            - Added toString().
        Class NTriangulation:
            - Uses fewest possible tetrahedra in insertLensSpace().
            - Added insertRehydration(), makeDoubleCover().
        File nperm.h:
            - Added constant arrays orderedPermsS4, orderedPermsS3.
        Routine intersectCone():
            - Works with more generic cones by requiring cone faces to
              be passed as well as extremal rays.
        Routine writeSnapPea():
            - Added.
    JAVA USER INTERFACE:
        Overall structure:
            - Added readline/editline support using Bablok's wrapper classes.
            - Converted option REGINA_JNIDIR to a list of directories.
            - Option REGINA_OPTIONS_GLOBAL defaults to REGINA_HOME if
              /etc/regina does not exist.
        normal.ApplicationShell.CommandLineArguments:
            - Added.
        normal.Shell:
            - Allow filenames to be specified on the command-line.
            - Removed some arguments from getParameter().
            - Added getFileParameters().
        normal.exports:
            - Added class SnapPeaExporter.
        normal.imports:
            - Added class DehydrationImporter.
        normal.mainui:
            - Added more keyboard accelerators.
        normal.mainui.FilePane:
            - Added getFileType() and setFileType().
        normal.mainui.NormalFrame:
            - Added File->Info menu item.
            - Made various routines public so outsiders can manipulate
              the primary frame.
        normal.packetui.surfaces.CoordinateViewer:
            - Inserted editable surface name as first column.
        normal.packetui.triangulation.TriangulationCreator:
            - Creates triangulations from dehydration strings.

Version 2.3  [ 12 December, 2001 ] - The "Farewell Stillwater" release.
    OVERALL:
        - Makefile.options variables IDLTOJAVACLIENT and IDLTOCPPSERVER
          became IDLTOJAVA and IDLTOCPP with slightly more generic meanings.
    ENGINE:
        Overall structure:
            - Modified #includes to treat engine/engine, engine/jni
              and engine/corba as top-level include directories.
            - Removed config.h in favour of PD_MACROS in Makefile.options.
            - Removed configuration macros __NO_INCLUDE_PATHS and __BINARY_IO.
            - Introduced macro MY_ENGINE_OBJECT for CORBA wrapper classes.
            - Macros GET_ENGINE_OBJECT no longer crash when null is passed.
        Class NAugTriSolidTorus, NLayeredChain, NLayeredLoop, NLensSpace,
                NSFS, NSpiralSolidTorus, NTriSolidTorus:
            - New classes.
        Class NDiscSetSurface:
            - Modified parameters for adjacentDisc().
        Class NFace:
            - Added getType(), getSubtype(), isMobiusBand(), isCone().
        Class NHashSet, NHashSetIterator:
            - New classes.
        Class NNormalSurface:
            - Added crush().
            - Added isConnected(), isVertexLink(), isSplitting().
            - Fixed isOrientable() and added isTwoSided().
        Class NPacket:
            - Added makeUniqueLabels().
        Class NPerm:
            - Added operators = and != and constructor NPerm(const NPerm&).
        Class NTriangulation:
            - Added isZeroEfficient(), hasSplittingSurface(),
              knowsZeroEfficient() and knowsSplittingSurface().
            - Added extra condition to shellBoundary() covering two
              boundary faces plus two identified faces.
            - Added extra condition to twoZeroMove(NEdge*, ...) covering
              two boundary faces plus two identified faces.
            - Added fourFourMove().
        File ndisc.h:
            - Added routine discOrientationFollowsEdge().
        File nnormalsurface.h:
            - Added arrays triDiscArcs, quadDiscArcs, octDiscArcs.
        Routine hashMap(T*), hashMap(NString):
            - Added to support new class NHashSet.
        Routine readSnapPea():
            - Sets the new packet label to the SnapPea manifold name.
    JAVA USER INTERFACE:
        Overall structure:
            - Loading/saving local files is now possible even through CORBA!
            - Incorporated engine enhancements listed above.
            - Added Jython operator overloads to a number of classes.
        normal.engine.utilities:
            - Added NLargeInteger to replace java.math.BigInteger so
              Jython scripts can use native mathematical operators with
              arbitrary precision integers.
        normal.exports:
            - Created architecture for exporting to foreign file formats.
            - Added classes Exporter, ReginaExporter, ScriptExporter.
        normal.images:
            - A couple of new icons.
        normal.imports:
            - Redesigned import architecture; replaced old class
              ImportFilePane with new class Importer.
            - Imported packets now have appropriate packet labels (such
              as their names in the imported files).
            - The file dialog is now brought up before anything else is done.
            - Added classes ReginaImporter, ScriptImporter.
        normal.mainui.TopologyPane:
            - Fixed bug where icon was sometimes not displayed.
        normal.packetui:
            - Added a new TopologyPane argument to some routines to
              allow interfaces to manipulate the visual packet tree.
        normal.packetui.triangulation.CompositionViewer:
            - Displays more detailed information.
        normal.packetui.triangulation.SkeletonTableFrame:
            - Displays more details regarding face/vertex type.

Version 2.2  [ 7 October, 2001 ]
    OVERALL:
        - Documentation now DocBook-based; generates HTML and man pages.
        - Documentation now in docs/, not docs/normal/docs/.
        - Builds and runs under windows!
        - Added support for both global and local configuration files;
          configuration files are now called regina.conf.
        - Vastly reworked runtime scripts.
        - Tidied up Makefiles and CVS.
    ENGINE:
        Overall structure:
            - Ported CORBA stuff to omniORB3.
        Class NDoubleList, NDynamicArray:
            - Added operator = to the iterator classes.
        Class NEdge, NFace:
            - Added extra skeletal query routines.
        Class NGroupExpression, NGroupPresentation:
            - New classes.
        Class NLayeredLensSpace, NLayeredSolidTorus, NPillowTwoSphere,
                NSnappedBall, NSnappedTwoSphere:
            - New classes.
        Class NPacket:
            - Changed meaning of second (boolean) parameter to clone().
            - Added getNumberOfDescendants() and getNumberOfChildren();
              renamed totalTreeSize() to getTotalTreeSize().
        Class NTriangulation:
            - Added fundamental group as a new property.
            - Added a two-zero move about a vertex.
        File numbertheory.h:
            - Added modularInverse().
    JAVA USER INTERFACE:
        Overall structure:
            - Reads Regina options from directory $REGINA_OPTIONS_LOCAL
              and reads runtime options from system properties (which
              should be set by startup scripts).
            - Ported from JPython 1.1 to Jython 2.1-alpha1.
            - Now supports custom Jython libraries.
            - Improved support for mnemonics and keyboard accelerators.
            - Fixed tooltips in tables.
        normal.Application:
            - Moved fileExtension member into normal.mainui.FilePane subclasses.
        normal.Shell:
            - Dynamically finds JavaHelp classes so JavaHelp is not
              necessary for compilation.
            - Cleanly handles missing runtime options file.
            - Added a registry of all open Jython consoles.
        normal.algorithm:
            - Added class ElementaryMove.
        normal.console:
            - Major rearrangements; new class JPythonUtils now does most of
              the Jython work.
        normal.console.JPythonConsoleFrame:
            - Stores the root of the associated packet tree.
            - Allows saving the contents of the console to a file.
        normal.engine.implementation.corba.CORBAEngine:
            - Better error handling.
        normal.mainui:
            - Renamed SystemPane to TopologyPane and moved generic file
              editing functionality into FilePane to allow for editing
              different file types.
            - Much all-round cleaning up.
        normal.mainui.LibraryPane:
            - New class; allows editing of Jython libraries.
        normal.mainui.NormalFrame:
            - Moved console ownership routines into normal.Shell.
            - More appropriate enabling/disabling of menu items and buttons.
            - Edit menu hooks into current working file.
        normal.mainui.TopologyPane:
            - Closing a file closes all associated consoles.
            - Fixed the bug where double clicking on a tree item opens
              it three times.
            - Fixed bugs in the various fire... routines.
            - Improved interaction with the packet rename dialog.
            - Fixed the packet renaming bug in the visual tree display.
        normal.mainui.PacketTreeNode:
            - Replaced insertUnwrappedDescendants() with
              verifyDescendants() which actually does what it should; thus
              the refresh button now works properly.
            - Added findChildNodeIndex().
        normal.packetui.PacketUI:
            - Added subtreeWasDeleted().
        normal.packetui.packet.NContainerViewer:
            - Displays tree size statistics.
        normal.packetui.surfaces:
            - Coordinate tables in edge weight space now flag boundary edges.
        normal.packetui.surfaces.Coordinates:
            - Some routines now require the triangulation to be passed.
        normal.packetui.triangulation:
            - Pulled SkeletonTableFrame out into its own standalone class
              and turned it into a dialog.
        normal.packetui.triangulation.NTriangulationEditor:
            - Added triangulation component recognition.

Version 2.1.1a  [ 8 March, 2001 ]
    OVERALL:
        - Set up system for creating distributions.
        - Final tidying up for proper release.

Version 2.1.1
    OVERALL:
        - Added a CORBA interface to the engine.
        - Rearranged Makefiles and directory structure for CVS and
          SourceForge.
    ENGINE:
        Overall structure:
            - Split config.h into config.h and regina.h.
        Class Engine:
            - Formalised and slightly rearranged.
            - Added getVersion...() routines.
        Class NBoolSet:
            - Now passed as characters to and from external interfaces.
              Added getByteCode(), setByteCode() and fromByteCode() for
              this purpose.
        Class NNormalSurfaceList:
            - Added coordinate system FACE_ARCS; renumbered EDGE_WEIGHT.
        Class NPerm:
            - Now passed as characters to and from external interfaces.
        Class NTriangulation:
            - Added routine isStandard().
    JAVA USER INTERFACE:
        Overall structure:
            - Allows running as an applet as well as an application.
            - Class normal.Application now contains just global constants
              and a generic applet/application shell.  Class normal.Shell
              contains top-level Regina runtime routines and routines
              specific to the shell type (applet or application).
            - Made miscellaneous optimisations.
        normal.packetui.census.NCensusCreator:
            - Altered the boundary combo box strings to avoid
              misinterpretation.
        normal.packetui.surfaces.NSurfaceFilterEditor:
            - Fixed the bug in which changes in the filter were not
              always being immediately reflected in the surface list.

Version 2.1.0  [ 18 December, 2000 ]
    (Initial public release.)

Ben Burton (bab@debian.org)
http://regina.sourceforge.net/
<|MERGE_RESOLUTION|>--- conflicted
+++ resolved
@@ -45,7 +45,6 @@
               the same functionality as the old Dim2Triangulation.
             - New dimension-agnostic getFace<subdim>() and
               faceIndex<subdim>() template functions.
-<<<<<<< HEAD
             - Routines getNumberOfSimplices(), getSimplices() and getSimplex()
               have been renamed to size(), simplices() and simplex()
               respectively.  The old names are deprecated but have been
@@ -55,8 +54,6 @@
             - Removed the Perm typedef.  Juse use NPerm<dim+1>.
             - Removed the Simplex typedef.  Just use Simplex<dim>.
             - Removed the Triangulation typedef.  Just use Triangulation<dim>.
-=======
->>>>>>> 068803cb
         Class FaceTraits:
             - New template class to help with writing dimension-agnostic code.
               This class offers typedefs for (subdim)-dimensional faces
@@ -103,7 +100,6 @@
               routine, and set through an optional third argument to setDirs().
             - The homeDir argument to setDirs() may now be the empty string,
               which signals that the directory should not be changed.
-<<<<<<< HEAD
         Class NIsomorphism:
             - Now just a typedef for the new class Isomorphism<3>, which has
               the same functionality as the old NIsomorphism.
@@ -112,16 +108,6 @@
               replaced with the easier-to-type size().
         Class NIsomorphismDirect:
             - Removed this class, which has been deprecated for some time now.
-        Class NGroupExpression, NMarkedAbelianGroup:
-            - Now derive from ShortOutput instead of ShareableObject.
-        Class NGroupPresentation, NHomGroupPresentation
-            - Now derive from Output instead of ShareableObject.
-        Class NHomologicalData:
-            - Now derives from ShortOutput instead of ShareableObject.
-        Class NManifold:
-            - Now derives from Output instead of ShareableObject.
-=======
->>>>>>> 068803cb
         Class NMatrix:
             - The destructor and writeMatrix() are no longer virtual.
             - Now derives from Output, and provides str() and detail()
@@ -141,7 +127,6 @@
             - New routine transferChildren() for bulk tree reorganisation.
         Class NPacketListener:
             - New events childToBeRenamed(), childWasRenamed().
-<<<<<<< HEAD
         Class NPerm:
             - New generic template class for permutations of 2..16 objects.
               The old NPerm3, NPerm4 and NPerm5 classes are now
@@ -169,10 +154,6 @@
             - Removed deprecated global functions from nperm4.h, including
               faceOrdering(), faceDescription(), edgeOrdering(), and
               edgeDescription().
-        Class NPillowTwoSphere, NSnappedTwoSphere:
-            - Now derive from ShortOutput instead of ShareableObject.
-=======
->>>>>>> 068803cb
         Class NPolynomial:
             - New class for working with single-variable polynomials
               over arbitrary rings.
@@ -183,7 +164,6 @@
               and can optionally overwrite the default writeTextLong function.
         Class NSurfaceFilterProperties:
             - New set-based routine setECs().
-<<<<<<< HEAD
         Class NTetrahedron:
             - Now just a typedef for the new class Simplex<3>, which has
               the same functionality as the old NTetrahedron.
@@ -196,8 +176,6 @@
             - You can now safely call unjoin() on a boundary face.
             - Routine joinTo() has been renamed to join().  The old name
               joinTo() has been kept but is now deprecated.
-=======
->>>>>>> 068803cb
         Class NTreeBag, NTreeDecomposition:
             - Classes for computing tree decompositions of graphs
               (including facet pairing graphs of triangulations).
@@ -231,17 +209,12 @@
               faceIndex<subdim>() template functions.
             - New routine niceTreeDecomposition() for constructing and
               caching a nice tree decomposition of the face pairing graph.
-<<<<<<< HEAD
             - Routines getNumberOfSimplices(), getSimplices() and getSimplex()
               have been renamed to size(), simplices() and simplex()
               respectively.  The old names are deprecated but have been
               kept for backward compatibility.
             - Removed deprecated routines addTetrahedron() and
               gluingsHaveChanged().
-        Class NTxICore:
-            - Now derives from Output instead of ShareableObject
-=======
->>>>>>> 068803cb
         Class NVertex:
             - Added a new LinkType enumeration, which encapsulates (and
               replaces) the old link type constants.
@@ -254,9 +227,8 @@
             - Deprecated.  This is no longer a base class for objects that
               are mirrored in external interfaces.  Ultimately, the plan
               is to remove ShareableObject entirely.
-<<<<<<< HEAD
-            - The old string output routines are now provided by the Output
-              template class, which is now a base class for ShareableObject.
+            - The string output routines str() and detail() are now provided
+              by the Output template class instead.
         Class Simplex, SimplexBase:
             - Simplex<dim> is now a generic class that replaces the old
               Dim2Triangle, NTetrahedron and so on.  SimplexBase<dim> is a
@@ -277,10 +249,6 @@
             - New constexpr routine for converting integers into characters.
         Routine nextPowerOfTwo():
             - New constexpr routine for rounding up to a power of two.
-=======
-            - The string output routines str() and detail() are now provided
-              by the Output template class instead.
->>>>>>> 068803cb
         Routine open():
             - Added a variant that takes an input stream (as opposed to
               a filename).
