
Regina - A Normal Surface Theory Calculator

    This file gives a detailed list of changes between releases,
    including all changes to the C++/Python API.

    For just the key highlights, see the (far more readable) file
    HIGHLIGHTS.txt.

<<<<<<< HEAD
Version 5.0  [ (under development) ]

    OVERALL:
        - TODO: List all the new classes and tests relating to 4-manifolds.
    ENGINE:
        Class NCellularData:
            - This is a catch-all class used for any detailed computations
              related to the topology of a 3 or 4-manifold triangulation. 
              So it accepts NTriangulation and Dim4Triangulation as input, 
              and computes various things.  Moreover, the class takes a 
              as much of a least-energy approach to computation as it can. 
              So if you've computed something once, calling for it again 
              results in a look-up, not a recomputation.  Similarly, some
              computations depend on other computations that are looked up
              if available. 
            - The class has several routines. writeTextShort and writeTextLong
              describe everything that has been computed.  These routines do
              not call for any new computations. 
            - cellCount returns the number of cells in various dimensions for
              the implemented coordinate systems. 
            - components returns the number of path-components of various types
              in the manifold, standard boundary or ideal boundary. 
            - eulerChar() returns the Euler characteristic of the underlying
              manifold. 
            - poincarePolynomial returns the Poincare Polynomial of the manifold. 
            - unMarkedGroup is the generic function for requesting unmarked group
              data from the manifold.  This is of interest when you're interested
              in say the isomorphism class of a (co)homology group something related 
              to the manifold, it's boundary, relative boundary, etc. 
            - markedGroup is the same as unMarkedGroup, except the group comes 
              equipped with data that allows you to specify coordinates on the 
              triangulated manifold. 
            - homGroup allows for requesting maps between markedGroups, such as 
              the LES maps, coordinate-change maps, Bocksteins, Poincare duality
              maps. 
            - bilinearForm intersection forms, torsion linking forms, homology
              cohomology pairings, etc. 
            - groupPresentation, fundamental groups, boundary component fundamnetal
              groups, etc. 
            - homGroupPresentation, maps of (ideal) boundary components to the 
              ambient manifold. 
            - signature() returns the signature if the manifold is a 4-manifold.
              Will likely change implementation before 5.0 is ready. 
            - torsionLinkingFormIsHyperbolic returns whether or not the 3-manifold
              has a hyperbolic torsion linking form. Will likely change implementation
              before 5.0 is ready.
        Class NSVPolynomialRing:
            - This is a single-variable polynomial ring with NLargeInteger
              coefficients.  It has standard operations, like multiplication,
              addition, etc.
        Class NBinaryS4:
            - There is a standard embedding of the symmetric group on n letters
              into SO_{n-1}, this is the lift of the symmetric group on
              4 letters to the group spin(3), the spinor group aka the
              3-sphere thought of as the group of unit quaternions.
        Class NGroupExpression:
            - New routine wordLength()
            - New struct NWordSubstitutionData for implementing small
              cancellation theory.
            - New routine dehnAlgorithmSubMetric and applySubstitution for
              small cancellation theory.
            - New routine invert() 
            - New routine addTermsFirst() and addTermsLast()
        Class NGroupPresentation:
            - Completely new intelligentSimplify() routine that uses Dehn's
              small cancellation theory. Also a variant that returns the map 
              from the original presentation to the reduced one.
            - New routine relatorLength() returns the sum of the wordLength()s
              of all relations in the presentation.
        Routine readIsoSigList():
            - Now supports 4-manifold triangulations as well as
              3-manifold triangulations.

    UTILITIES:
        regmerge:
            - New utility for merging several data files.
        tricensus, tricensus-mpi:
            - Can now run a census of 4-manifold triangulations (rather than
              3-manifold triangulations) by passing the argument -4 / --dim4.
        trisetcmp:
            - Now runs through both 3-manifold and 4-manifold triangulations.
              However, subcomplexes must be of the same dimension (i.e.,
              it does not identify when a 3-manifold triangulation appears
              as a subcomplex of a 4-manifold triangulation).
    TEST SUITE:
        - Added very thorough tests for NPerm5.

Version 4.91  [ (under development) ]

    OVERALL:
        - For MacOS users: make sure 32-bit python is called when running
          32-bit fink on a 64-bit machine.
    ENGINE:
        Class NBitmask:
            - Make NBitmask more suitable for use in containers.  Specifically,
              the assignment operator can now be used to initialise an
              uninitialised bitmask or to reset an already-initialised
              bitmask to a different length, and one or both of its
              operands may be invalid.
        Class NBitmask, NBitmask1, NBitmask2:
            - New function lessThan() for lexicographical comparisons.
        Class NDoubleDescription:
            - Removed the inner class LexComp, and replaced it with the new
              global class NPosOrder (see below).  A deprecated typedef
              NDoubleDescription::LexOrder is kept for backward compatibility.
        Class NFacePairing:
            - Function writeDot() can now optionally label graph
              vertices with the corresponding tetrahedron numbers.
            - Added graphviz export routines dot() and dotHeader(), which
              are like writeDot() and writeDotHeader() but return strings
              instead of writing to standard output.
=======
Version 4.91  [ (under development) ]

    ENGINE:
>>>>>>> 133c1ce3
        Class NFacetSpec:
            - New template class that generalises NTetFace to arbitrary
              dimensions.  NTetFace is retained as a convenience typedef,
              but with changes; see the NTetFace notes below.
<<<<<<< HEAD
        Class NGlobalDirs:
            - New routine setDirs() to be used when an application has
              been moved from the cmake-configured installation directory.
        Class NHilbertCD:
            - New class that implements a modified Contejean-Devie algorithm
              for Hilbert basis enumeration, based on the original algorithm in
              "An efficient incremental algorithm for solving systems of
              linear Diophantine equations", Contejean and Devie,
              Inform. and Comput. 113 (1994), 143-172.
        Class NHilbertDual:
            - New class that implements a modified dual algorithm for
              Hilbert basis enumeration, based on the dual algorithm in
              "Normaliz: Algorithms for affine monoids and rational cones",
              W. Bruns and B. Ichim, J. Algebra 324 (2010), 1098-1113.
        Class NHilbertPrimal:
            - New class that enumerates Hilbert bases by decomposing into
              maximal admissible faces and running the primal algorithm from
              Normaliz on each such face.  For details, see
              "Fundamental normal surfaces and the enumeration of Hilbert
              bases", B. Burton, arXiv:1111.7055, November 2011.
        Class NLargeInteger:
            - Made separate constructors and assignment operators for
              arguments of type int, unsigned int, long, and unsigned long.
            - Added ++ and -- operators.
            - Added (long + NLargeInteger) and (long * NLargeInteger) operators.
            - New routines setRaw() and rawData() for interacting directly
              with libgmp and libgmpxx.
        Class NMaxAdmissible:
            - New class for enumerating maximal admissible faces of the
              normal surface solution cone.
        Class NNormalSurface:
            - New routine boundarySlopes() that calculates boundary slopes
              for spun normal surfaces.
        Class NNormalSurfaceList:
            - New routines enumerateFundPrimal() and enumerateFundDual() to
              enumerate fundamental normal surfaces, as well as slower routines
              enumerateFundFullCone() and enumerateFundCD() for comparing
              different enumeration algorithms.
            - New coordinate systems ORIENTED and ORIENTED_QUAD to
              support transverse oriented normal surfaces.
            - New routines beginVectors() and endVectors() and new inner class
              VectorIterator for iterating through raw normal surface vectors.
=======
>>>>>>> 133c1ce3
        Class NPerm3:
            - New routine compareWith() for sorting permutations.
        Class NPerm5:
            - New class describing permutations of five elements.
<<<<<<< HEAD
        Class NPosOrder:
            - Class for sorting hyperplanes during vertex enumeration.
              This is the new name for the old NDoubleDescription::LexComp.
        Class NSnapPeaTriangulation:
            - New routine slopeEquations() that uses code from SnapPy to
              compute boundary slope matrices for cusps.
            - New routine verifyTriangulation() for ensuring that
              SnapPea has not retriangulated unexpectedly.
=======
>>>>>>> 133c1ce3
        Class NTetFace:
            - Now an instance of the arbitrary-dimension template class
              NFacetSpec.  NTetFace is retained as a typedef, but the fields
              have been renamed from tet/face to the more general simp/facet.
<<<<<<< HEAD
        Class XMLPropertyDict:
            - Removed the optional defaultVal argument from lookup();
              the default is now always the empty string.
        Routines perm4to5, perm5to4, perm3to4, perm4to3:
            - New routines for converting between permutation classes.
        Routine makeEmbeddedConstraints():
            - Added to help generate admissibility constraints based on a
              flavour constant, instead of an NNormalSurfaceVector subclass.
    UTILITIES:
        tricensus:
            - Now outputs all face pairings as it runs, instead of periodic
              snapshots of where the census is up to.
=======
        Routines perm4to5, perm5to4, perm3to4, perm4to3:
            - New routines for converting between permutation classes.
>>>>>>> 133c1ce3

Version 4.90  [ 12 September, 2011 ] - First prerelease for version 5.0.

    OVERALL:
        - The graphical user interface has been ported from KDE3 to KDE4.
        - The build system has been ported from autotools to cmake.
        - The built-in portions of the SnapPea kernel have been re-synced
          with the September 2009 version of SnapPea.
    DOCUMENTATION:
        - The users' handbook has undergone a thorough overhaul.  It is
          cleaner, more streamlined, and now full of screenshots.
        - The data file format has been split out of the users' handbook
          and placed in its own separate reference manual.
    ENGINE:
        Typedef AcceptTriangulation:
            - This global typedef has been deprecated.  Please use the
              class typedef NCensus::AcceptTriangulation instead.
        Class BitManipulator, GenericBitManipulator:
            - BitManipulator has new routines firstBit() and lastBit(), which
              return the positions of the first and last true bit respectively.
              This has required the addition of a new non-optimised base class
              GenericBitManipulator, which end users need never use directly.
        Class NAbelianGroup:
            - Routine addRank() now takes a signed integer, so that you
              can subtract from the rank as well as add to it.
            - Two new constructors to compute the homology of a chain complex
              with integer or mod-p coefficients.  Thanks to Ryan Budney.
        Class NAngleStructureList:
            - There is now an option to enumerate only taut angle structures,
              which is significantly faster than enumerating all vertex angle
              structures.  As a result, enumerate() now takes three arguments,
              there is a new routine isTautOnly(), and the data file format
              for angle structure lists contains a new element "angleparams".
            - Renamed allowsStrict() and allowsTaut() to spansStrict() and
              spansTaut().  The old routines are now deprecated but have been
              preserved (for now) for backward compatibility.
        Class NAngleStructureVector:
            - Removed clone().  Just use the copy constructor instead.
        Class NBitmask, NBitmask1, NBitmask2:
            - New operators ^= (XOR), -= (set difference) and = (assignment).
            - New routine truncate(), which truncates a bitmask to a given
              number of bits by setting all subsequent bits to zero.
            - New routines firstBit() and lastBit(), which return the
              positions of the first and last true bit respectively.
            - New convenience typedefs NBitmaskLen8, NBitmaskLen16,
              NBitmaskLen32 and NBitmaskLen64 for fast-and-small bitmasks
              of predetermined sizes.
        Class NCensus:
            - New class typedef NCensus::AcceptTriangulation to replace the
              old global typedef AcceptTriangulation.
        Class NDiscSetTetData:
            - Added assertions in data() to ensure that the given disc
              type and number are valid.  These can be circumvented by
              compiling with -DNDEBUG.
        Class NDoubleDescription:
            - Method enumerateExtremalRays() no longer has the "base" argument
              (which was used for cloning vectors); instead the method takes a
              new template argument specifying a vector class, and new vectors
              are created using the corresponding class constructors.
            - Improved the speed of adjacency testing by using an
              NTrieSet instead of a linear search through all vertices.
              See the NNormalSurfaceList notes below for further information.
            - Method enumerateExtremalRays() now takes an optional argument
              initialRows, allowing the user to force certain hyperplanes
              to be processed first.
        Class NExampleTriangulation:
            - New routine bingsHouse() returning the dual triangulation to
              Bing's house with two rooms.
            - Renamed seifertWeber() to weberSeifert(), for consistency with
              the original paper.  The old routine is now deprecated, but has
              being preserved (for the time being) for backward compatibility.
        Class NFacePairing:
            - Fixed the human-readable output for boundary faces in toString().
              Previously boundary faces were displayed as "n:0"; now they
              are displayed as "bdry".
        Class NFastRay:
            - Merged into the NRay class; see the NRay and NVector changes for
              details.  Because typedefs cannot be templated, there is no
              legacy typedef; instead NFastRay has been removed completely.
        Class NFastVector:
            - Merged into the NVector class; see the NVector changes for
              details.  Because typedefs cannot be templated, there is no
              legacy typedef; instead NFastVector has been removed completely.
        Class NGlobalDirs:
            - New routine data() to return the internal data directory.
        Class NGroupPresentation:
            - Fixed a memory leak in intelligentSimplify().
        Class NIsomorphism:
            - New routine applyInPlace() to directly modify a triangulation.
            - Routine apply() now copies tetrahedron descriptions as
              well as gluings (and so does the new routine applyInPlace()).
        Class NLayeredSurfaceBundle:
            - In isLayeredTorusBundle(), extend the search for possible
              cores to 11 and 12 tetrahedra.
        Class NLargeInteger:
            - New routines randomBoundedByThis(), randomBinary() and
              randomCornerBinary() for pseudo-random number generation.
            - Faster (GMP-native) implementation of swap().
        Class NMarkedAbelianGroup, NHomMarkedAbelianGroup:
            - Both of these classes have much richer interfaces than before,
              and some old routines have now been deprecated.  See the class
              documentation for full details.  Thanks to Ryan Budney.
        Class NMarkedVector:
            - Added swap() to swap the contents of two vectors.
        Class NNormalSurface:
            - New routines isCompressingDisc() and isIncompressible() for
              testing incompressibility.
            - Fixed a memory leak in crush().
        Class NNormalSurfaceList:
            - Sped up enumeration (again), this time by using a
              trie-like structure for adjacency testing.  For the
              Weber-Seifert space this improves speed threefold (roughly).
              Many thanks to Jonathan Shewchuk for encouraging me to
              focus on the adjacency testing bottleneck.
            - New filtering routines filterForLocallyCompatiblePairs() and
              filterForDisjointPairs().
            - New routine filterForPotentiallyIncompressible() to assist with
              bulk incompressibility testing; see arXiv:0909.4625 for details.
            - New routine allowsSpun() to easily identify coordinate systems
              that support spun normal surfaces.
        Class NNormalSurfaceVector:
            - Due to the changes in the NVector hierarchy, clone() is
              now introduced as a virtual function of NNormalSurfaceVector
              (not NVector), and it now returns an NNormalSurfaceVector*.
        Class NPacket:
            - In the python interface, makeOrphan() now returns the packet
              itself and the ownership becomes the responsibility of whoever
              takes this return value.  If nobody takes this return value
              then the packet and its descendants are automatically destroyed.
            - ChangeEventBlock has been renamed to ChangeEventSpan, it
              fires both packetToBeChanged() and packetWasChanged() (on
              construction and destruction respectively), and the
              optional boolean argument is gone (events are now fired always).
              The old class name ChangeEventBlock remains as a
              deprecated typedef for ChangeEventSpan.
            - The protected routine fireChangedEvent() has been removed.  The
              only way to fire a "packet changed" event now is to declare a
              local ChangeEventSpan.
        Class NPacketListener:
            - All events (except for destruction) now come with both future
              and past events: packetToBeChanged() and packetWasChanged(),
              childToBeAdded() and childrenWereAdded(), and so on.
        Class NPerm:
            - Renamed to NPerm4.  The C++ header has also moved from
              triangulation/nperm.h to maths/nperm4.h .  Both the old
              class name and the old header are now deprecated.
            - There are many other changes; see the NPerm4 notes below.
        Class NPerm3:
            - New class describing permutations of three elements.  This
              is extremely fast, using lookup tables for all calculations.
        Class NPerm4:
            - This is the new name for the old class NPerm (see above).
            - New routines S4Index() and orderedS4Index() for reverse
              lookups into the arrays NPerm4::S4 and NPerm4::orderedS4.
            - The constructor that takes an internal permutation code is
              now private, and is replaced by a new static routine
              NPerm4::fromPermCode().  This new routine is easier to
              spot and grep for.
            - The internal permutation codes have changed.  As a result,
              NPerm4 operations are significantly faster.  The old codes
              are now referred to as "first-generation", and the new codes
              are referred to as "second-generation".
            - Routines getPermCode(), setPermCode(), isPermCode() and
              fromPermCode() continue to refer to first-generation codes.
              These old routines are not recommended, since they now incur
              additional overhead.  To replace them, the new (and faster)
              routines getPermCode2(), setPermCode2(), isPermCode2() and
              fromPermCode2() work with second-generation codes instead.
            - The XML data file format continues to use first-generation
              permutation codes (for backward compatibility).
        Class NRational:
            - New STL-compatible routine swap().
        Class NRay:
            - Like the vector hierarchy, NFastRay and NRay are now merged
              into a single NRay class.  The result is that NRay is now
              cleaner and faster, but methods are no longer virtual.
              See the NVector class notes for full details of the changes
              (including important changes in the parent NVector class).
            - Removed the old intersect() function, which was based on
              virtual methods.
        Class NScript:
            - Fixed a bug that lost script variables when reading ancient
              binary files (i.e., files created before Regina 3.0, around
              mid-2002).  This bug only showed up on some compilers.
        Class NSnapPeaCensusManifold, NSnapPeaCensusTri:
            - Routines getHomologyH1() (for both classes) and construct()
              (for NSnapPeaCensusManifold) are now implemented for all SnapPea
              census manifolds/triangulations, not just the smallest few.
        Class NSnapPeaTriangulation:
            - Kernel messages are now disabled by default.
        Class NSurfaceSet, NSurfaceSubset:
            - New routine allowsSpun() to easily identify coordinate systems
              that support spun normal surfaces.
        Class NTetrahedron:
            - Tetrahedra should now always belong to a triangulation, from
              creation until destruction.  In particular:
              + Tetrahedra should be created by calling
                NTriangulation::newTetrahedron(), which will insert them
                into a triangulation immediately.  There is no need to
                call NTriangulation::addTetrahedron() any more.
              + NTetrahedron::joinTo() now recursively adds adjacent
                tetrahedra to the relevant triangulation (but if you use
                NTriangulation::newTetrahedron() as described above then
                this is fast and changes nothing).
            - Users no longer need to call NTriangulation::gluingsHaveChanged()
              after gluing or ungluing tetrahedron faces; this is now handled
              automatically.
            - The NTetrahedron constructors are now deprecated in favour
              of NTriangulation::newTetrahedron(), as described above.
            - New routine getVertexMapping(), which facilitates a
              consistent orientation around the given vertex for the
              three remaining vertices in each tetrahedron.
            - Added assertions in joinTo() and unjoin() to ensure that
              the preconditions are met.  These can be circumvented by
              compiling with -DNDEBUG.
            - Routines that need the triangulation skeleton (e.g., getVertex(),
              getEdgeMapping(), orientation(), etc.) will now compute the
              skeleton automatically if this has not already been done.
            - New routine getTriangulation() to return the enclosing
              triangulation.
        Class NTriangulation:
            - Add new routines newTetrahedron() and
              newTetrahedron(const std::string&).  This is now the
              preferred way of creating tetrahedra (see the NTetrahedron
              notes above).  The old addTetrahedron() is now deprecated.
            - Users no longer need to call gluingsHaveChanged(), which
              is likewise deprecated.  Again, see the NTetrahedron notes above.
            - Routines removeTetrahedron() and removeTetrahedronAt() now
              destroy the tetrahedron immediately and return nothing.
            - New routines hasCompressingDisc() and hasSimpleCompressingDisc()
              to search for compressing discs; see arXiv:0909.4625 for details.
            - The "legality conditions" on closeBook() are now simpler, since
              some of the conditions were automatic consequences of others.
              Practically, nothing has changed (i.e., the new conditions will
              be satisfied if and only if the old conditions were satisfied).
            - The "legality conditions" on twoOneMove() were originally too
              conservative, and are now weaker.  In particular, the endpoints
              of the edge may now both be boundary.  Practically, this means
              that 2-1 moves may now be legal where they were not legal before.
            - New static routine rehydrate() to rehydrate a new triangulation
              from a Callahan-Hildebrand-Weeks dehydration string.  This is a
              more convenient version of insertRehydration().
            - New routines isoSig() and fromIsoSig() for detecting and hashing
              combinatorial isomorphism classes of triangulations.
            - New routines isOriented() and orient() to relabel tetrahedron
              vertices for consistent orientation.  Thanks to Matthias Goerner.
            - New routines isOrdered() and order() to relabel tetrahedron
              vertices so that they are ordered consistently across adjacent
              faces.  Thanks again to Matthias Goerner.
            - New routines swapContents() and moveContentsTo() for
              moving tetrahedra between triangulations.
            - Fixed a memory leak in shellBoundary().
        Class NTrieSet:
            - A new class for storing and querying a large number of sets,
              where the elements of these sets are taken from a small universe.
              The underlying data structure is essentially a trie of bitmasks.
        Class NVector:
            - Streamlined the vector hierarchy by merging NFastVector and
              NVectorDense into a single NVector class, and removing NVectorUnit
              and NVectorMatrix entirely.  The result is that NVector
              is now cleaner and faster, but methods are no longer virtual.
              See the NVector class notes for full details of the changes.
            - Removed the old virtual clone() and makeLinComb() methods.
        Class NVectorDense:
            - Merged into the NVector class; see the NVector changes for
              details.  Because typedefs cannot be templated, there is no
              legacy typedef; instead NFastVector has been removed completely.
        Class NVectorMatrix, NVectorUnit:
            - Removed.  Use NVector instead.
        Class NVertexEmbedding:
            - New routine getVertices(), which facilitates a consistent
              orientation for the three remaining vertices in each tetrahedron.
        Class XMLPropertyDict:
            - The interface for this class is now much more restricted.
              The class now derives from std::map instead of stdhash::hash_map,
              and it allows access to only a few inherited members of std::map.
        Routine metricalSmithNormalForm():
            - New alternative Smith normal form routine that is better for
              working with extremely large matrices.  Thanks to Ryan Budney.
        Routine readIsoSigList():
            - New routine that reads a text file filled with isomorphism
              signatures and returns a container filled with triangulations.
        Routine readSnapPea():
            - Allows additional text on the first line following the
              "% Triangulation" marker (thanks to Matthias Goerner).
        Routine torsionAutInverse():
            - New routine for inverting automorphisms, thanks to Ryan Budney.
        Routines writeCSVStandard(), writeCSVEdgeWeight():
            - Changed the text that is written to the "boundary" field,
              to be consistent with changes to the user interface.
              Possible values are now "spun", "real" or "none".
        File surfaces/flavourregistry.h:
            - The final "pre_test" argument (which is never used) has been
              removed.  As a result, REGISTER_FLAVOUR now takes five arguments,
              not six.
    USER INTERFACE:
        - Ported from KDE3 to KDE4.  Finally!
        - The user interface has had a thorough overhaul, and includes
          many usability updates to help new users find their way around.
          Overall, the behaviour is generally cleaner and more sensible.
          A full list of changes is omitted for reasons of space and sanity.
        - There is now an option to enable or disable diagnostic
          messages from the SnapPea kernel.
    UTILITIES:
        tricensus, tricensus-mpi:
            - New option -s to output lists of isomorphism signatures instead
              of the much larger Regina data files.
        tricensus-mpi-status:
            - Now finishes with a running total of all triangulations found.
            - Compressed logs (using gzip or bzip2) are now supported.
              Requires the perl module IO::Uncompress::AnyUncompress.
        tricensus-manager:
            - Removed, since tricensus-mpi is a much better alternative.
    TEST SUITE:
        - Some slower but more detailed tests are now optional, and are
          disabled by default.  To switch these tests on, set the
          environment variable REGINA_DETAILED_TESTS to any non-empty value.
        - New tests for file I/O using both modern XML and legacy binary
          file formats.
        - More detailed tests for bitmask operations.
    BUILD ENVIRONMENT:
        - Dropped support for ancient hacks like std::ios::no_create and
          the boost.python make_constructor hack.
        - Iconv is now mandatory, not optional.

Version 4.6  [ 16 May, 2009 ]

    OVERALL:
        - Deprecated everything relating to the non-standard STL/g++ classes
          hash_set and hash_map, for the sake of portability.
        - Added a "deprecation guide" to the website, with a table listing
          the outdated routines/classes/etc. to be removed in Regina 5.0 and
          the corresponding new routines/classes/etc. that replace them.
    ENGINE:
        Class HashPointer, HashString:
            - Deprecated, along with everything else relating to the hash_set
              and hash_map classes.  See the "overall" notes above.
        Class NBoundaryComponent, NComponent, NEdge, NFace, NVertex:
            - All constructors for skeletal objects are now private, since
              only the triangulation skeletal routines should be creating them.
            - Cleaned up some of the more obscure parts of the documentation.
        Class NCensus:
            - Removed findAllCompletions(), which (as the documentation
              points out) is an empty shell of a routine that has never been
              implemented and quite possibly never will.
        Class NDiscType:
            - New class for specifying a normal or almost normal disc type.
        Class NDoubleDescription, NDoubleDescriptor:
            - The old NDoubleDescriptor class has been renamed, and is now
              called NDoubleDescription.  This is merely for consistency
              with documentation and papers; the functionality of the class
              has not changed.  The old name (NDoubleDescriptor) is
              deprecated, but for the time being a typedef is provided
              for backward compatibility.
        Class NEdge:
            - Added new static arrays NEdge::edgeNumber and NEdge::edgeVertex
              to replace the old global arrays regina::edgeNumber,
              regina::edgeStart end regina::edgeEnd.  The old global
              arrays are now deprecated (see below).
            - Added a new static array NEdge::ordering to replace the old
              global routine regina::edgeOrdering().  The old routine is
              now deprecated (see below).
        Class NFace:
            - Added a new static array NFace::ordering to replace the old
              global routine regina::faceOrdering().  The old routine is
              now deprecated (see below).
        Class NFacePairing:
            - Added a missing precondition to isCanonical(), which requires
              that the face pairing be connected.
            - Changed the output format of toString() to make it clearer
              which faces are boundary faces.
        Class NFastRay:
            - New fast but inflexible ray class; this builds on NFastVector
              in the same way that the slower NRay builds on NVector.
        Class NGluingPermSearcher, NCompactSearcher, NClosedPrimeMinSearcher:
            - Overhauled the census code so that some of the optimisations
              used in the closed minimal irreducible / P^2-irreducible census
              can be made available to more general censuses.  In particular,
              the modified union-find for vertex and edge links is now
              available to any census that insists on compact (finite)
              3-manifolds.  For details of these optimisations, see
              "Enumeration of non-orientable 3-manifolds using face-pairing
              graphs and union-find", B. A. Burton, Discrete Comput. Geom. 38
              (2007), no. 3, 527--571.
        Class NIndexedArray:
            - Deprecated, along with everything else relating to the hash_set
              and hash_map classes.  For a replacement, try the NMarkedVector
              class, which is smaller and faster but requires modification
              of the data type being stored.
        Class NIsomorphism, NIsomorphismDirect, NIsomorphismIndexed:
            - NIsomorphism has been enhanced to add all of the functionality
              of the old NIsomorphismDirect class, so NIsomorphism is now a
              fully-fledged isomorphism class in its own right.
            - NIsomorhpismDirect has been deprecated, since this is now an
              empty subclass of NIsomorphism with no extra functionality.
              Programmers can change their code to use NIsomorphism instead.
            - NIsomorphismIndexed has been removed entirely.  Python users
              will not be affected, since this class was never available to
              them.  C++ programmers can now use NIsomorphism in conjunction
              with the NPerm::S4 array instead.
        Class NLargeInteger:
            - The old header utilities/nmpi.h is now deprecated.  Please use
              the new header maths/nlargeinteger.h instead.
        Class NMatrix2:
            - The old header utilities/nmatrix2.h is now deprecated.  Please
              use the new header maths/nmatrix2.h instead.
        Class NNormalSurface:
            - Finally implemented cutAlong()!
            - New routine isEmpty() for identifying empty surfaces.
            - New routine sameSurface() for comparing two normal surfaces.
            - New routines locallyCompatible() and disjoint() for testing
              intersections between normal surfaces.
            - New routine getOctPosition() for locating the non-zero
              octagonal coordinate in an almost normal surface.
            - New routine rawVector() that gives direct read-only access to
              the underlying vector in case this is needed.
            - Removed canCrush() and knownCanCrush(), which are both
              placeholders for routines that have never been implemented.
              The corresponding <cancrush> element has been removed from
              the data file format (though old files that happen to contain
              it will load without problems).
            - Added an optional argument to findVtxOctAlmostNormalSphere()
              that lets the user choose between working in standard and
              quadrilateral-octagon coordinates.
        Class NNormalSurfaceList:
            - Implemented quadrilateral-octagon coordinates for almost normal
              surfaces (the relevant flavour constant is AN_QUAD_OCT).
              See arXiv:0904.3041 for details.
            - Added routines quadToStandard(), standardToQuad(),
              quadOctToStandardAN() and standardANToQuadOct() to convert
              between different solution sets.  See arXiv:0901.2629 for
              details of the underlying algorithms.
            - Changed enumerate() in standard coordinates so that, if
              possible, it enumerates in quadrilateral coordinates first
              and then converts between solution sets (see above).  This
              typically runs orders of magnitude faster.  Similarly for
              standard almost normal coordinates.
            - New routines enumerateStandardDirect() and
              enumerateStandardANDirect() to allow people to circumvent the
              above changes to enumerate() and instead use the old direct
              enumeration from Regina 4.5.1.
            - Almost normal surface enumeration no longer strips out surfaces
              with more than one octagonal *disc* (though it still avoids
              surfaces with more than one octagonal disc *type*).  This
              change is necessary for conversion between quad-oct and
              standard almost normal space, and is also necessary if we
              wish to enumerate *all* almost normal surfaces (as opposed
              to just all *vertex* almost normal surfaces).
            - Added a new coordinate flavour AN_LEGACY to reflect almost
              normal surface lists created with Regina 4.5.1 or earlier,
              where surfaces with more than one octagon were stripped out
              (see above).
        Class NPerm:
            - New routines trunc2() and trunc3() to build a truncated
              version of a permutation string.
            - New arrays NPerm::S4, NPerm::invS4, NPerm::orderedS4,
              NPerm::S3, NPerm::invS3, NPerm::orderedS3, NPerm::S2 and
              NPerm::invS2.  These replace the old (and now deprecated)
              arrays regina::allPermsS4, regina::allPermsS4Inv,
              regina::orderedPermsS4, and so on.
            - Deprecated the setPerm() routines; these are unnecessary
              because NPerm objects are very small and can just be copied
              around using the assignment operator.
        Class NPermItS4:
            - Deprecated, since all this class does is wrap a trivial loop.
              Just loop through the elements of NPerm::S4 directly.
        Class NPillowTwoSphere, NSnappedTwoSphere:
            - Removed reduceTriangulation() and getReducedTriangulation(),
              both of which are empty shells of routines that have never
              been implemented and quite possibly never will.
        Class NRational:
            - Added new routines getTeX() and writeTeX() for TeX-friendly
              output (thanks Ryan!).
            - The old header utilities/nrational.h is now deprecated.  Please
              use the new header maths/nrational.h instead.
        Class NTetrahedron:
            - Renamed getAdjacentTetrahedron(), getAdjacentTetrahedronGluing()
              and getAdjacentFace() to adjacentTetrahedron(), adjacentGluing()
              and adjacentFace(), which should be easier on the fingers.
              The old names are still available for backward compatibility,
              but they are now deprecated and will be removed in Regina 5.0.
            - Proofreading and clarification for some of the older and more
              opaque parts of the documentation.
        Class NTriangulation:
            - New routines isBall() and knowsBall() for recognising the
              3-dimensional ball.
            - New elementary move closeBook().
            - Completely overhauled collapseEdge().  The eligiblity checks for
              this routine are now correct and not overly conservative, which
              makes this routine both useful and safe.  The big warning is
              now gone from the collapseEdge() documentation as a result.
            - Routine simplifyToLocalMinimum() now collapses edges, which
              makes a big difference for multiple-vertex triangulations.
            - Routine intelligentSimplify() now uses book opening moves to
              create new opportunities for collapsing edges (which makes a
              big difference for bounded triangulations), and also uses
              book closing moves to reduce the number of boundary faces
              once nothing else can be done.
            - Routine isThreeSphere() now works in quadrilateral-octagon
              coordinates instead of standard almost normal coordinates.
              See arXiv:0904.3041 for details.
            - Removed crushMaximalForest(), which (as the documentation has
              pointed out since the first release) has never worked properly,
              and which is therefore never actually used.
            - Fixed crashes in twoOneMove(), twoZeroMove(NVertex*, ...)
              and shellBoundary().  These crashes were triggered by certain
              types of non-minimal triangulations with boundary.
            - Fixed a couple of nasty bugs in shellBoundary(), which had the
              potential to give incorrect results when simplifying
              triangulations with boundary.
            - Fixed bugs in several simplification routines when working
              with invalid triangulations; these sometimes "simplified"
              invalid edges to become valid edges.
            - New routine reorderTetrahedraBFS() for renumbering tetrahedra
              in a more sensible fashion.
            - Routines isZeroEfficient() and hasSplittingSurface() now
              operate on a clone of the triangulation, to avoid triggering
              changes to the packet tree.
        Routine edgeOrdering(), faceOrdering():
            - Deprecated these routines, in favour of the new NEdge::ordering[]
              and NFace::ordering[] lookup tables.
        Routine edgeDescription(), faceDescription():
            - Deprecated these routines, in favour of the new NPerm::trunc2()
              and NPerm::trunc3() routines.
        Routine writeResUsage():
            - New helper routine to assist with diagnostics and measurements
              of performance.
        Global arrays allPermsS4, allPermsS4Inv, orderedPermsS4, allPermsS3,
                allPermsS3Inv, orderedPermsS3, allPermsS2, allPermsS2Inv:
            - All of these arrays are now deprecated.  Please use the new
              arrays NPerm::S4, NPerm::invS4, NPerm::orderedS4, and so on.
        Global arrays edgeNumber, edgeStart, edgeEnd:
            - Deprecated; users are advised to switch to the new arrays
              NEdge::edgeNumber and NEdge::edgeVertex instead.
        Namespace stdhash:
            - Deprecated, along with everything else relating to the hash_set
              and hash_map classes.  See the "overall" notes above.
    USER INTERFACE:
        - The elementary moves dialog now has additional "Close book"
          and "Collapse edge" options.
        - Items in the triangulation composition list can now be copied
          into the clipboard via the right mouse button.  Amongst other
          things, this makes extracting the dehydration string much simpler.
        - In the triangulation viewer, the Surfaces panel now has a new
          "3-ball?" entry beneath the current "3-sphere?" entry.
        - The normal surface list viewer now has two additional tabs: one to
          summarise all surfaces in the list (which is now the default tab),
          and one to list pairwise compatibilities between surfaces.
        - The normal surface list viewer now has an additional "Cut Along"
          menu item.  The shortcut letter for "Crush" has changed as well.
        - Warn the user before enumerating immersed and/or singular normal
          surfaces, in case the "embedded surfaces only" box was unchecked
          by accident.  Moreover, refuse to enumerate immersed and/or
          singular *almost* normal surfaces, since this feature was designed
          for use with normal surfaces only.
        - The surface coordinate viewer now lists the location of the almost
          normal disc(s) alongside the other high-level surface properties.
        - Normal surfaces are now individually numbered within surface lists,
          which should make it easier to keep track of which is which.
        - Added "Troubleshooting" and "Handbook won't open?" entries to
          the Help menu, to make it easier to find solutions if things break.
        - The "Python Reference" entry in the Help menu should now work
          even when konqueror is not installed.
        - Fixed a bug whereby small triangulations occasionally became
          read-only after a user visited the Surfaces panel.
        - Added a scrollbar to the Cellular Info pane in case the window
          is small.
    TEST SUITE:
        - Added very thorough tests for NPerm.
        - Additional tests for triangulation simplification and Euler
          characteristic.
        - New tests for the recognition of families of standard triangulations
          and manifolds.
        - New tests that enumerate automorphisms of triangulations and
          test for subcomplexes.
        - Added exhaustive testing for 3-sphere and 3-ball recognition.
        - Added exhaustive testing for conversions between normal surface
          solution sets in different coordinate systems.
    BUILD ENVIRONMENT:
        - Installing into a staging area (i.e., building packages) now works
          fine even if older versions of the Regina development libraries are
          installed (this used to cause relinking problems on some systems).

Version 4.5.1  [ 28 October, 2008 ]

    CENSUS:
        - Replaced the old plain-text Notation packets with detailed PDF
          packets in the closed orientable / non-orientable censuses.
          These new Notation packets explain the manifold names and
          parameters precisely, and include supporting diagrams.
        - Renamed some census manifolds to avoid arbitrary (a), (b) suffixes.
          In the 11-tetrahedron closed orientable census:
            Hyp_2.13401634 (Z_14) (a)  ->  Hyp_2.13401634 (Z_14, geod = 0.4606)
            Hyp_2.13401634 (Z_14) (b)  ->  Hyp_2.13401634 (Z_14, geod = 0.3684)
            (These have also been reordered in the overall list of manifolds.)
          In the 11-tetrahedron closed non-orientable census:
            SFS [M] U m003 (a)  ->  SFS [M] U m003 (Z + Z_5)
            SFS [M] U m003 (b)  ->  SFS [M] U m003 (Z + Z_10)
          These changes are only stop-gaps until hyperbolic manfiolds are
          dealt with properly (i.e., expect the names to change again).
    ENGINE:
        Class NBitmask, NBitmask1, NBitmask2, BitManipulator:
            - New classes for manipulating bitmasks.  NBitmask is for bitmasks
              of arbitrary length, whereas NBitmask1 and NBitmask2 are
              optimised for situations where the length is known to be small.
              BitManipulator makes it easier to offer optimised template
              specialisations.
        Class NCompConstraint, NCompConstraintSet:
            - Removed.  Compatibility constraints now refer to facets of
              the original cone, not coordinate positions (hence the
              rename, since the semantics have changed in a fundamental way).
              Individual compatibility constraints are now straight sets of
              integers, and the deque-based NCompConstraintSet has been
              replaced with the new vector-based class NEnumConstraintList.
        Class NDoubleDescriptor:
            - Streamlined the vertex enumeration routine, which is now
              much, much faster.  See arXiv:0808.4050 for a full list of
              improvements.
            - The vertex enumeration routine now takes its arguments in
              a different form, and more importantly now insists that
              the original cone is in fact the non-negative orthant.
              To ensure that python/C++ users notice that things have changed,
              this routine has been renamed from enumerateVertices() to
              enumerateExtremalRays().
            - Major overhaul of the documentation, which is now (hopefully)
              much clearer.
        Class NEnumConstraintList:
            - Added to replace the old NCompConstraintSet class.  See
              the notes above on NCompConstraintSet for details.
        Class NFastVector:
            - New vector class that is less flexible than NVector but
              more streamlined, largely because it has no virtual functions.
        Class NGraphTriple:
            - Fixed a bug in writeTeXName() that listed incorrect entries for
              the first matrix.  This does not affect any census data that
              has been published or shipped with earlier versions of Regina.
        Class NLargeInteger:
            - Fixed lcm() to do the right thing in the case of lcm(0,0).
        Class NMatrixInt:
            - New integer-specific routines divRowExact(), divColExact(),
              gcdRow(), gcdCol(), reduceRow() and reduceCol().
        Class NMatrixField:
            - Removed this class, since it is never used and since it does not
              actively address the accuracy problems raised by real numbers.
        Class NNormalSurfaceVector:
            - Removed createNonNegativeCone() from subclasses (which is
              no longer required after the vertex enumeration overhaul),
              and added makeZeroVector() (which is now required).
        Class NPDF:
            - A new packet type that allows PDF documents to be stored
              directly as packets inside Regina data files.
        Routines base64Length(), isBase64(), base64Encode(), base64Decode():
            - New routines for base64 encoding and decoding, taken and
              modified from the gnulib library.
        Routines createNonNegativeCone(), makeZeroVector():
            - Removed global routine createNonNegativeCone() and replaced it
              with the new global makeZeroVector(), in line with the changes
              to NNormalSurfaceVector listed above.
        Routine gcd():
            - Now takes longs instead of unsigned longs, and guarantees
              that the gcd returned will be non-negative.
        Routine lcm():
            - Added to the collection of basic number theory routines.
        Routines readPDF(), writePDF():
            - New routines for importing and exporting PDF packets to
              real PDF files.
        Routines rowBasis(), rowBasisAndOrthComp():
            - Added to find the rank of an integer matrix and bases for its
              row space and orthogonal complement.
    USER INTERFACE:
        - PDF documents can now be embedded within data files as PDF packets.
          Added import, export and creation facilities, plus a PDF packet
          viewer that uses either an embedded KPart (such as kpdf or
          kghostview's embedded viewer) or an external application (such
          as xpdf or evince) according to the user's preferences.
    TEST SUITE:
        - Added new tests for normal surfaces that exploit generic properties
          of layered loops; these tests push to 50 tetrahedra, and can
          easily be extended further as surface enumeration becomes faster.
        - Added additional tests for normal surfaces and angle strutures
          that compare solutions coordinate by coordinate (instead of
          counting solutions and looking for large-scale properties).

Version 4.5  [ 17 May, 2008 ]

    OVERALL:
        - Regina finally pays attention to character encodings:
            + All strings in the calculation engine are assumed to be UTF-8,
              except for filenames which should be in whatever local encoding
              the operating system expects.
            + Regina's XML data files store their data in UTF-8, as does the
              python configuration file ~/.regina-libs.
            + The various user interfaces ensure that the correct character
              encodings are always used, and translate between encodings
              where required.
            + Users who pass strings directly to the calculation engine
              (through the python or C++ interface) must ensure that
              their strings are either UTF-8 or just plain ASCII.
        - Builds under gcc 4.3.
        - Supports building out-of-tree (e.g., making separate builds in
          debug/ and release/ subdirectories).
    ENGINE:
        Class Locale, IConvBuffer, IConvStream:
            - New classes in the regina::i18n namespace for working with
              internationalisation and character encodings.
        Class NExampleTriangulation:
            - New routine seifertWeber() to build the Seifert-Weber
              dodecahedral space.
        Class NFileInfo:
            - Made the XML identification routines more robust, so that
              they work even if extra parameters (such as encoding or
              standalone declarations) are present in the XML prologue.
        Class NGlobalDirs:
            - New class for easy access to system installation directories
              for various components of Regina.
        Class NMarkedVector, NMarkedElement:
            - New class for a vector with fast reverse lookups.  This
              is more memory efficient than NIndexedArray, but requires
              modifications to the data type being stored.
        Class NPacket, NPacketListener:
            - Fires packetWasRenamed() when packet tags are added or removed.
              Note that packet tags still cannot be accessed through the GUI
              except for via the python bindings.
            - Made the event handling code more robust; this fixes a
              couple of crashes in the GUI that occured when packets were
              deleted from the tree while they were still in use elsewhere.
        Class NTriangulation:
            - Streamlined the implementation, cutting ~ 1/3 of the memory
              usage and improving speed also.  As a result:
                + Tetrahedra and skeletal components are now stored using
                  NMarkedVector, not NIndexedArray.  As a result the return
                  types of getTetrahedra(), getVertices(), etc. have changed.
                + The old reverse lookup routines getTetrahedronIndex(),
                  getVertexIndex(), etc. are now deprecated.  The new routines
                  tetrahedronIndex(), vertexIndex(), etc. are even faster,
                  but have new preconditions requiring the given tetrahedron,
                  vertex, etc. to belong to the triangulation.
        Class NXMLElementReader:
            - New routine usingParser() that passes the current parser to the
              top-level element reader.
        Class XMLParserCallback:
            - Callback routine start_document() now takes a single argument
              that points to the current XMLParser.
        Routine readXMLFile(), readFileMagic():
            - Assumes that any Regina data files created by version 4.4 or
              earlier use a LATIN-1 encoding (which is what the old GUI used
              by default), and that any data files created by version 4.5 or
              later use UTF-8.
        Routine versionUsesUTF8():
            - Added to assist code that works with files on a low-level basis.
        Routines writeCSVStandard(), writeCSVEdgeWeight():
            - New routines for exporting normal surface lists to plain-text
              CSV files (which can then be imported into a spreadsheet or
              database).
    USER INTERFACE:
        - Normal surface lists can now be exported to plain-text CSV files
          (which can then be imported into a spreadsheet or database).
        - The default SnapPea filename filter is now *.tri instead of just *.
        - Several imports and exports (e.g., to/from python scripts and C++
          source) now allow the user to select an explicit character encoding.
        - Added the Seifert-Weber dodecahedral space to the list of example
          triangulations that can be created.
        - When adding a new library in Regina's python settings, the file
          dialog now opens in the pylib/ directory where sample libraries
          are installed.
        - Application icons are now listed under hicolor instead of crystalsvg,
          which should make them easier for other desktop environments to find.
    PYTHON:
        - Use docstrings for the helper routines in pylib/, so documentation
          for these routines can be accessed from within python at runtime.
        - Added loadCensus.py as a new collection of optional helper routines
          in pylib/.  These make it easy to load census data files from within
          python.
    UTILITIES:
        regfiledump, trisetcmp:
            - Now respects the default locale; any international characters
              in packet labels or packet contents are displayed using the
              correct character set (e.g., LATIN-1 for Western European users).

Version 4.4  [ 25 November, 2007 ] - The "hug a Mac today" release.

    OVERALL:
        - Builds and runs happily on MacOS!  Requires Fink to be installed.
        - Tidied up the directory hierarchy a little.  The old engine/engine/
          is now just engine/, and the old engine/doc-files/ is now
          engine/doxygen/.
        - Thanks to Ryan Budney for his many contributions to this release!
    CENSUS:
        - Expanded the closed non-orientable census to 11 tetrahedra.
        - Expanded the closed orientable census to 11 tetrahedra, and
          split it into three data files.  The 9-tetrahedron and
          10-tetrahedron files are shipped with Regina as before (as
          closed-or-census.rga and closed-or-census-large.rga); the
          11-tetrahedron file is extremely large and must be downloaded
          separately from the Regina website.
        - Modified the closed orientable census files to use more
          consistent choices of monodromy matrices for torus bundles.
        - Clarified the matrix notation used with graph manifolds.
    ENGINE:
        Class NClosedPrimeMinSearcher:
            - Census generation is much faster for larger numbers of
              tetrahedra, due to new tests for high-genus vertex links.
            - Also made census generation more efficient by pruning on
              high-degree edges (as well as the usual low-degree edges).
        Class NDoubleDescriptor:
            - Now a standalone class, since the base NVertexEnumerator
              has been removed.
            - Made all member functions static.  Objects of this class
              can no longer be created.
        Class NFacePairing:
            - Modified writeDot() to behave well with ancient versions
              of Graphviz.
        Class NHomologicalData:
            - New class for computing all sorts of detailed homological
              information for a manifold; thanks to Ryan Budney for this.
        Class NLargeInteger:
            - New routine divisionAlg() for using the division algorithm.
            - New routine legendre() for calculating Legendre symbols.
        Class NMatrix:
            - New == and != operators for element-by-element comparison.
        Class NMatrixInt:
            - Added a set() routine to the python interface for setting
              matrix elements (which was previously not possible in python).
            - Made matrix multiplication available in the python interface.
            - Added a python-only variant of initialise() that fills a
              matrix given a complete list of elements.
        Class NMatrixRing:
            - New routine det() for fast calculation of matrix determinants.
            - New convenience routine isIdentity().
            - Changed the return type of operator * from a raw pointer to a
              std::auto_ptr, to make it easier to multiply matrices inside
              temporary expressions.
            - Added a new multiplyAs() template routine that multiplies but
              (unlike operator *) returns a subclass of NMatrixRing.
        Class NMarkedAbelianGroup, NHomMarkedAbelianGroup:
            - New classes for working with groups defined by chain
              complexes; thanks to Ryan Budney for these.
        Class NPacket:
            - New routine reparent() to simplify ownership issues when
              using Python scripting.
        Class NPerm:
            - Micro-optimised routines that are called extremely frequently,
              such as sign().
        Class NPrimes:
            - New class that provides a more sophisticated infrastructure
              for prime factorisation than the old factorise() and
              primesUpTo() routines.
        Class NRational:
            - New routine abs() for calculating absolute value.
            - New routine doubleApprox() for converting to a real number.
        Struct NSatAnnulus:
            - New routine attachLST() to help with Seifert fibred spaces.
        Class NSFSpace:
            - Updated reduce() to make the best possible decisions on
              whether to reflect all fibres in cases where this is
              possible (previously it made faster decisions but
              occasionally missed some more subtle reductions).
            - Enhanced construct() to support the triangulation of all
              Seifert fibred spaces over the 2-sphere without punctures
              or reflector boundaries.
        Class NTetrahedron:
            - New routine orientation() for tracking orientation.
        Class NTorusBundle:
            - Greatly improved monodromy matrix reduction, to the point
              where equivalent torus bundles should give equal matrices.
            - Fixed a bug in the matrix reduction for non-symmetric
              matrices in non-orientable manifolds (sometimes the
              transpose matrix was obtained instead of the correct matrix).
        Class NTriangulation:
            - New routine layerOn() for performing layerings.
            - New routine dehydrate() for extracting Callahan-Hildebrand-Weeks
              dehydration strings.
            - Optimised the skeletal calculations, which now run *much* faster.
            - Renamed getEulerCharacteristic() to getEulerCharTri(), since for
              ideal triangulations this differs from the Euler characteristic
              of the corresponding compact manifold.  The old name is kept as
              an alias but is now deprecated.
            - Added a new routine getEulerCharManifold(), which *does* calculate
              the Euler characteristic of the corresponding compact manifold.
            - Fixed a crash in splitIntoComponents() that occurred when
              the triangulation skeleton had not yet been calculated.
        Class NVertexEnumerator:
            - Removed.  This abstract class existed to support multiple
              vertex enumeration algorithms, but in reality we're only
              using double descriptor anyway.  The virtual template
              member functions caused problems with g++-4.2, which was
              the final push.  NDoubleDescriptor is now a standalone class.
        Routine smithNormalForm():
            - New five-argument version that not only calculates the Smith
              normal form but also returns appropriate change of basis
              matrices; thanks to Ryan Budney.
        Routines columnEchelonForm() and preImageOfLattice():
            - New routines for working with matrices and homomorphisms;
              thanks again to Ryan Bydney.
        Routines factorise(), primesUpTo():
            - Deprecated in favour of routines from the new NPrimes class.
        Routine clonePtr():
            - New routine to assist copy constructors for classes that
              compute data on demand.
    USER INTERFACE:
        - New Algebra -> Cellular Info tab containing a variety of new
          homological data for triangulations; thanks to Ryan Budney.
        - Graphs now look better when drawn using an old Graphviz 1.x
          (previously the graphs were only tested under Graphviz 2.x).
        - Better infrastructure for determining the status of the
          current Graphviz installation.  For version 1.x, Regina now
          insists on using dot, since the old neato 1.x cannot handle
          multiple edges.
        - Removed the Crush column from normal surface lists, since it has
          never contained any information beyond "N/A" or "Unknown".
        - The Regina reference manual is now called the Regina handbook,
          for consistency with other KDE applications.
    PYTHON:
        - The regina-python tool has new options -i/--interactive (run a
          script and leave the interpreter open) and -n/--nolibs (do not
          load any of the normal user libraries).
    UTILITIES:
        trisetcmp:
            - Now outputs more appropriate messages when subcomplex testing
              (previously the same messages were used for both subcomplex
              testing and isomorphism testing).
    TEST SUITE:
        - Added a new test suite for python bindings, in addition to the
          usual C++ test suite that is already present.
        - Added tests for the NPerm class.
        - Added tests for vertex link calculations.
        - Added tests for the orientable double cover of a triangulation.
        - Added tests for the new NPrimes class.
        - Added division algorithm tests for NLargeInteger.
        - Added tests for the new NHomologicalData class.
        - Added tests for triangulation dehydrations and rehydrations.
        - Initial work on tests for the NRational class.
    BUILD ENVIRONMENT:
        - Updated libtool from version 1.5a to 1.5.22 with Debian patches
          (required for MacOS support).

Version 4.3.1  [ 5 May, 2006 ]

    ENGINE:
        Class NClosedPrimeMinSearcher:
            - Improved speed by adding additional face pairing graph
              tests; see math.GT/0604584 for details.
            - Made a very slight improvement in speed by testing for
              extremely high degree edges.
            - Fixed memory leak (the destructor was not deallocating some
              internal arrays).
            - Minor changes to the behaviour of mergeEdgeClasses()
              (might return only some flags instead of all flags).
        Class NFacePairing:
            - New constructor for building the face pairing of an
              existing triangulation.
            - New routines hasOneEndedChainWithStrayBigon() and
              hasTripleOneEndedChain() for testing for more types of
              graphs that cannot appear in a closed census.
            - New routines hasSingleStar(), hasDoubleStar() and
              hasDoubleSquare() for investigating larger face pairing graphs.
            - New routines writeDot() and writeDotHeader() to assist
              with graph visualisation.
        Routine readOrb():
            - New routine for importing Orb / Casson triangulations;
              thanks to Ryan Budney for contributing this import filter.
        Routine readSnapPea():
            - Verifies that the first line of the file is "% Triangulation",
              instead of simply testing for the '%' and ignoring the rest.
    USER INTERFACE:
        - Now displays face pairing graphs in the triangulation viewer, using
          Graphviz for the rendering (see the Skeleton tab).  This required
          splitting the main Skeleton tab into two smaller child tabs.
        - New configuration options for the Graphviz executable and the
          default Skeleton child tab.
        - No longer crashes when attempting to clone the root packet
          (it simply displays an error message instead).
        - Added a workaround for the icon problems that arise when using
          GNU/Linux distributions with buggy icon themes.
        - Added 48x48 and 64x64 icons for Regina and its data files.
    TEST SUITE:
        - New tests for recognising bad and otherwise interesting subgraphs
          within face pairing graphs.

Version 4.3  [ 27 March, 2006 ]

    OVERALL:
        - Expanded the closed non-orientable census to 10 tetrahedra.
        - Expanded the closed orientable census to 10 tetrahedra, and
          split it into two data files (large and small).
        - Updated postal address for the Free Software Foundation.
        - Bibliographic updates for the reference manual.
        - Fixed some harmless compiler warnings, and tightened syntax
          to adhere to the requirements of gcc 4.1.
    ENGINE:
        Class LessDeref:
            - New utility class for working with pointers in the Standard
              Template Library.
        Class NGluingPerms, NGluingPermSearcher, NClosedPrimeMinSearcher:
            - Significant overhaul.
            - Moved gluing permutation search routines into new classes
              NGluingPermSearcher and NClosedPrimeMinSearcher.
            - Supports partial depth-based searching (by passing a
              non-negative depth parameter to the new runSearch() routine).
            - Tracks both vertex and edge links using a modified union
              find structure to prune more braches of the search tree
              where possible.  This makes an incredible difference to the
              census running time.  Pruning takes place on non-orientable
              vertex links, too many or too few vertices or edges, low
              degree or invalid edges, conical faces, and L(3,1) spines.
        Class NGraphLoop, NGraphPair, NGraphTriple:
            - New families of graph manifolds.
        Class NKnot:
            - Removed this unwritten placeholder class.
        Class NLayering:
            - New class to help follow through layerings of tetrahedra
              within a triangulation.
        Class NLayeredSolidTorus:
            - New routine formsLayeredSolidTorusTop() for finding an LST
              from the top end instead of the bottom.
            - New routine transform() for following through an isomorphism.
        Class NLayeredTorusBundle, NTxICore, NTxIDiagonalCore, NTxIParallelCore:
            - Added for recognition of layered surface bundles.
        Class NListOnCall:
            - New class for expensive and rarely used hard-coded lists.
        Class NManifold:
            - Routine writeTeXName() no longer provides wrapping dollar signs.
            - New operator < for ordering manifolds deterministically.
        Class NMatrix2:
            - New specialised class for working with 2-by-2 integer matrices.
        Class NPacket, NPacketListener:
            - New NPacket routine sortChildren().
            - Packet listeners are now unregistered immediately *before*
              packetToBeDestroyed() is called.  This avoids unpleasantries
              when a listener tries to unregister itself during this call.
        Class NPerm:
            - The assignment operator now returns a reference instead of void.
        Class NSatAnnulus, NSatBlock, NSatRegion, NBlockedSFS, NBlockedSFSLoop,
                  NBlockedSFSPair, NBlockedSFSTriple, NPluggedTorusBundle,
                  plus subclasses and other support structures:
            - New classes for recognising and describing Seifert fibred spaces
              and other graph manifolds that are built using saturated blocks.
        Class NSFS, NExceptionalFibre:
            - Removed; see below.
        Class NSFSpace, NSFSFibre:
            - Complete overhaul of the Seifert fibred space classes.
            - Now more general, supporting both orientable and
              non-orientable 3-manifolds as well as base orbifolds with
              reflector boundary components.
            - Classes have been renamed from the old NSFS / NExceptionalFibre
              to make it clear that large-scale changes have taken place.
        Class NSFSAltSet:
            - New class for finding alternative simple representations of
              the same bounded Seifert fibred space.
        Class NSnapPeaTriangulation:
            - Added a boolean argument to the constructor that permits the
              SnapPea kernel to work with closed triangulations if the user
              really wants to allow it.
        Class NStandardTri:
            - Routine writeTeXName() no longer provides wrapping dollar signs.
        Class NTorusBundle:
            - New class of 3-manifolds describing torus bundles over the
              circle.
        Class NTriangulation:
            - Combined isomorphism and subcomplex testing routines into
              a single all-in-one routine to avoid excessive code reuse.
            - Added new subcomplex testing routine findAllSubcomplexesIn(),
              in which all matches (not just the first) are returned.
            - Routines getTetrahedronIndex(), getComponentIndex(),
              getBoundaryComponentIndex(), getFaceIndex(), getEdgeIndex()
              and getVertexIndex() now returned signed instead of unsigned
              longs, so that -1 can be returned if the object could not
              be found.
    USER INTERFACE:
        - Added a configuration option that allows the SnapPea kernel to
          work with closed triangulations.
        - Fixed the crash when deleting a triangulation that is currently the
          target of an isomorphism/subcomplex test.
        - Fixed a crash that sometimes occurs in large files when deleting
          a triangulation that is currently being viewed.
        - Fixed extremely slow updates in the triangulation composition tab
          for very large data files.
        - Text and script packets now open with the cursor at the top
          instead of the bottom.
    PYTHON:
        Class NSnapPeaTriangulation:
            - Offers the additional zero-argument routine volumeWithPrecision()
              as a way of returning the precision of the volume calculation.
    UTILITIES:
        tricensus-mpi:
            - Significant overhaul.
            - Now supports finer-grained subsearches via --depth.
            - Better logging.
            - Only writes .rga data files for cases in which at least
              one triangulation was found.
            - New option --dryrun for a quick overview of the search space.
        tricensus-mpi-status:
            - New tool for parsing tricensus-mpi logs.
        trisetcmp:
            - Support subcomplex testing as well as isomorphism testing.
    TEST SUITE:
        - Don't enforce precision limits for degenerate snappea volume
          testing, to allow for flexibility in floating point behaviours
          of different chipsets.
        - Added tests for NIsomorphism.

Version 4.2.1  [ 18 September, 2005 ]

    OVERALL:
        - Added a chapter on imports and exports to the reference manual.
        - Expanded the closed non-orientable census to eight tetrahedra.
    ENGINE:
        Overall structure:
            - Fixed "regina-engine-config --cflags", which wrote includes
              for Regina's dependencies but not for Regina itself (sigh).
        Class NIsomorphism:
            - New routine random() for generating random isomorphisms.
            - New routine apply() for permuting the tetrahedra and
              vertices/faces of an existing triangulation.
            - New routine isIdentity() for testing for identity isomorphisms.
        Routine writeSnapPea():
            - Add a precondition that the triangulation has no boundary faces.
    USER INTERFACE:
        - Refuse to export a triangulation to SnapPea format if it
          has boundary faces.
    UTILITIES:
        trisetcmp:
            - New utility for comparing two different sets of triangulations.

Version 4.2  [ 7 July, 2005 ]

    ENGINE:
        Overall structure:
            - Included portions of the SnapPea kernel!  Thanks again to
              Jeff Weeks for his support.
            - Added a regina-engine-config script to make it easier to
              build Regina's calculation engine into other applications.
        Class NExampleTriangulation:
            - Added to facilitate construction of several different
              ready-made sample triangulations.
        Class NFacePairing:
            - New routine hasWedgedDoubleEndedChain.
        Class NLayeredSolidTorus:
            - New routine isLayeredSolidTorus for classifying an entire
              triangulation component.
        Class NPacketListener:
            - Added an extra boolean argument to childWasRemoved() to indicate
              the situation in which the parent is also being destroyed.
        Class NSnapPeaCensusManifold, NSnapPeaCensusTri:
            - Added to aid recognition of very small SnapPea census
              triangulations.
        Class NSnapPeaTriangulation:
            - Added to give Regina triangulations access to the SnapPea kernel.
        Class NTriangulation:
            - New routine finiteToIdeal() for extending a triangulation.
            - New routines insertConstruction() and dumpConstruction() to
              make it easier to hard-code triangulations in source code.
            - Fixed vertex link calculations, which were previously
              incorrect if a triangulation contained invalid edges.
            - Fixed bug in twoZeroMove() which caused a crash in some cases
              involving triangulations with boundary.
        Class NTrivialTri:
            - Added recognition of one-tetrahedron balls.
    USER INTERFACE:
        - Include several example triangulations in the triangulation
          creation dialog.
        - Allow exporting a triangulation to C++ source.
        - Renamed "Ideal to Finite" as "Truncate Ideal Vertices" in the menu.
        - Include a padlock in the corner of a packet icon if the packet
          is uneditable.
        - Tighter thread safety in the GUI.  This is required because some
          calculations (such as surface enumeration) run in a separate thread.
        - Worked around a Qt bug that caused a crash when pressing a key in
          a table of normal surfaces or matching equations.
        - Fixed a bug in which GAP output was unparseable due to GAP
          inserting spaces where Regina was not expecting them.
    UTILITIES:
        tricensus-mpi:
            - New census manager for use on MPI-enabled clusters.
    TEST SUITE:
        - Added tests for SnapPea calculations.
        - Further additions to the triangulation tests, in particular
          involving invalid and non-standard triangulations.
        - Beginning of a series of tests for elementary moves.
    BUILD ENVIRONMENT:
        - Updated libtool to version 1.5a.  Hopefully this will make
          things better for Darwin/Fink.
        - Requires KDE >= 3.2, so that the XDG applications directory can
          be used for the desktop file.
        - Verifies in the configure script that shared libraries are
          enabled where necessary (i.e., in the KDE and Python interfaces).
        - Better magic in the configure script for finding the correct
          boost.python libraries.
        - Fixed a bug in the configure script whereby -g stripping was
          too agressive, resulting in a compile failure for the python
          interface under some environments.

Version 4.1.3  [ 25 July, 2004 ]

    OVERALL:
        - Included the closed hyperbolic census of Hodgson and Weeks.
        - Made explicit in the reference manual introduction where the
          example files can be found.
    PYTHON:
        - For most objects, == now works like C++ pointer equality
          instead of Python object equality.  That is, it tests whether
          the Python wrappers point to the same C++ object, not whether
          the Python wrappers are in fact the same wrapper.
        - Fixed scripting in the GUI, which was broken with python 2.3
          (indented blocks were treated as complete after just one line).
        - Added a sample python session illustrating progress reporting.
    USER INTERFACE:
        - Added an "Open Example" menu item for easy access to the
          sample files.
        - Allow the choice of text editor component to be configured.
        - Several fixes to make Regina work properly with the vimpart,
          including work-arounds for bugs in the vimpart itself.
        - Fixed the massive resource drain while editing a script's
          variable table in a heavily populated data file.
        - Fixed crashes that occured when deleting packets while a
          drop-down packet chooser is in use elsewhere.
        - Tightened up the handling of read-only mode for internal
          components.  Also removed some loopholes that allowed editing
          of uneditable packets.
        - Improved handling of keyboard focus.
        - Changed "Python Reference" to point to the modules index
          instead of the title page.

Version 4.1.2  [ 14 June, 2004 ]
    OVERALL:
        - Updated configure scripts so that the python interface builds
          out of the box on a larger number of platforms (specifically Red Hat
          and Fedora Core are now supported).  Many thanks to Craig Macintyre
          for his patience and assistance with this.
        - More updates to the troubleshooting section; overhauled the
          README.txt and website to hopefully make everything clearer
          and the important information easier to find.
        - Added a suggested form for citing Regina.
        - Updated INSTALL.txt to reflect current --prefix guessing.
    ENGINE:
        Class NTriangulation:
            - Added simplifiedFundamentalGroup() to allow external bodies
              such as GAP to simplify group presentations.
    USER INTERFACE:
        - Allow users to simplify fundamental groups using GAP.
        - Added "Education" to the categories for the desktop file, since
          KDE seems adamant about having no separate maths/science menu.
          Anything is better than showing up in Lost & Found. :)
        - Fixed compile error when building against an STL-enabled Qt
          (thanks to Robert Myers for spotting this one).

Version 4.1.1  [ 24 April, 2004 ]
    USER INTERFACE:
        - Fixed compile error when building against Python 2.3.
        - Added "What's This?" button to main/packet window decorations.

Version 4.1  [ 7 March, 2004 ]
    OVERALL:
        - Further enhancements to the reference manual, including more
          detailed explanations in the main body as well as a new index.
    ENGINE:
        Class NNormalSurface:
            - New routine doubleSurface().
            - Added findNonTrivialSphere() and findVtxOctAlmostNormalSphere()
              to support 0-efficiency algorithms.
        Class NProgress:
            - Added timing utilities getRealTime() and totalCPUTime().
        Class NTriangulation:
            - New 0-efficiency / decomposition routines splitIntoComponents(),
              connectedSumDecomposition(), isThreeSphere(), knowsThreeSphere()
              and makeZeroEfficient().
            - New Seifert fibred space constructions insertAugTriSolidTorus()
              and insertSFSOverSphere().
    USER INTERFACE:
        - Actions specific to each packet type now appear in their own
          context-specific menus, i.e., a "Triangulation" menu appears
          when a triangulation is open, etc.
        - Added "Please Wait" dialogs during slow operations.
        - Thorough "What's This?" support and tooltips offered across the
          entire user interface.
        - New tip-of-the-day support.
        - More icons for triangulation actions.
        - Updated the .desktop file and mimetype tests to work correctly
          with KDE 3.2.
    UTILITIES:
        tricensus:
            - Fixed bug in which --genpairs created empty output files.
    TEST SUITE:
        - Added tests for connected sum decomposition.

Version 4.0.1  [ 26 January, 2004 ]
    OVERALL:
        - The ./configure script now takes a guess at the correct --prefix,
          runs sanity tests upon it and insists upon Qt >= 3.2.
        - Regina now ships with pregenerated manpages to avoid the need
          for docbook-utils and its complicated dependencies.
        - The troubleshooting section of the reference manual now
          includes compile-time problems and discusses the test suite.
    USER INTERFACE:
        Class GridListViewItem:
            - Added to centralise support for list views with grids.
            - Fixed a compile error with Qt versions 3.1 and earlier.

Version 4.0  [ 20 December, 2003 ]
    ENGINE:
        Class NAngleStructureList:
            - Enumeration routine now takes an optional progress manager
              and can run in a separate thread.
        Class NGroupPresentation:
            - Improved simplification of group presentations.
        Class NNormalSurface:
            - Using NProperty to store calculable properties.
            - Using NTriBool instead of 1/-1/0 for orientability,
              two-sidedness and connectedness.
        Class NNormalSurfaceList:
            - Enumeration routine now takes an optional progress manager
              and can run in a separate thread.
        Class NProgress:
            - Removed isCancellable() since this is not really necessary;
              an operation may simply choose not to poll for cancellation
              requests.
            - Removed isChanged() and made the changed flag protected so
              subclasses can modify it directly.
            - Requires subclasses to adjust the changed flag on all
              public access/update routines.
            - Made cancel() const so that reading threads can use it.
        Class NProgressNumber:
            - New convenience routine incCompleted().
            - New lookup routine getNumericState().
        Class NTriBool:
            - Added for representing three-way booleans.
        Class NVectorMatrix, NVectorUnit:
            - Modification routines throw exceptions if called.
    USER INTERFACE:
        Class NAngleStructureCreator:
            - Displays progress and allows cancellation.
        Class NNormalSurfaceCreator:
            - Displays progress and allows cancellation.
        Class ProgressDialogNumeric:
            - Added for displaying progress using regina::NProgressNumber.
        Class PythonConsole:
            - Added Help menu for displaying scripting documentation.
        Class ReginaMain:
            - Added Python reference to Help menu.
        Class PythonManager:
            - New static routine openPythonReference() for displaying
              calculation engine documentation.
    TEST SUITE:
        - Added tests for angle structure enumeration and analysis.
        - Expanded normal surface tests to include trivial triangulations.
        - Added tests for fundamental group calculation and recognition.

Version 3.97  [ 24 November, 2003 ] - Final prerelease for version 4.0.
    OVERALL:
        - Ships with the 7-tetrahedron closed non-orientable census.
        - Compile-time configuration uses different tests for pthread, since
          the old tests were broken on some systems.
        - Added a Python caveats section to the reference manual.
    ENGINE:
        Class NEdge, NVertex:
            - Added getDegree() as an alias for getNumberOfEmbeddings().
        Class NGluingPerms:
            - Incorporate new results that allow us to discard more face
              pairings in a non-orientable census (see math.GT/0307382:v2).
        Class NLayeredSolidTorus:
            - Added routine flatten() to flatten a layered solid torus
              to a Mobius band.
        Class NMutex::MutexLock:
            - Added reference constructor as well as a pointer constructor.
        Class NNormalSurface, NNormalSurfaceVector:
            - Added routine isCentral() to test for central surfaces.
        Class NSimpleSurfaceBundle, NTrivialTri:
            - Added for recognition of trivial non-orientable triangulations.
    USER INTERFACE:
        Overall structure:
            - Split out common shell/part material into the separate
              library libregina-kdecommon.
            - Integrated python scripting into the graphical user interface.
              This is contained within libregina-kdecommon and is accessible
              through the main menu/toolbar and through the script editor.
            - Avoid using flat buttons where possible.
        Class ExportDialog:
            - New routine validate() to detect when there are no packets
              suitable for export.
        Class ExtTabCtl, PacketTabbedUI, PacketTabbedViewerTab:
            - Allow changing the current tab (this required a new extension
              class to KTabCtl).
        Class ImportDialog, NewPacketDialog:
            - New routine validate() to detect when there are no
              suitable parent packets.
        Class NNormalSurfaceCreator:
            - Allow the default coordinate system to be configured.
        Class NScriptUI, NTextUI:
            - Fixed problems with word wrapping and line endings in
              the embedded text editor.
        Class NTriangulationUI, NTriAlgebraUI:
            - Allow the initially visible tabs to be configured.
        Class NTriGluingsUI:
            - Implemented census lookup for triangulations.
            - Fixed a bug in the updating of tetrahedron labels when other
              tetrahedra are removed from a triangulation.
        Class PacketChooser:
            - New routine hasPackets() to detect empty packet choosers.
        Class ReginaPart:
            - Make File/Save fall back to File/Save-As for new files.
            - Make File/Save-As respect the automatic file extension setting
              and also check whether the selected file already exists.
        Class ReginaPreferences, ReginaPrefSet:
            - Many new configuration options.  In addition to those
              mentioned above, census data files and Python options can
              also be configured.
    TEST SUITE:
        - Added tests for normal surface enumeration and analysis.

Version 3.96  [ 31 October, 2003 ] - Second prerelease for version 4.0.
    OVERALL:
        - Added surface filter documentation to the reference manual,
          which brings it completely up to date with the GUI.
    ENGINE:
        Overall structure:
            - Yet more routines made const.
        Class NAbelianGroup:
            - Added global comparisons isTrivial() and operator ==.
        Class NMutex:
            - Now uses inner class MutexLock for locking and unlocking.
        Class NProperty, NPropertyBase, StoreValue, StoreConstPtr,
                StoreManagedPtr:
            - New classes for management of calculable object properties.
        Class NPropertyHolder:
            - Moved most of its functionality directly into NFile and
              replaced what was left with the new class NFilePropertyReader.
        Class NTriangulation:
            - Turaev-Viro invariants are now cached; this includes a new
              routine allCalculatedTuraevViro().
        Class ShareableObject:
            - Now derives from regina::boost::noncopyable.
    USER INTERFACE:
        Class NTriAlgebraUI:
            - Redesigned the algebra viewer to make it easier to read.
            - Incorporatd Turaev-Viro invariants into the UI.
        Class NTriCompositionUI:
            - Incorporated isomorphism / subcomplex testing into the UI.
            - Fixed crash when refreshing.
        Class PacketTabbedViewerTab:
            - Added to support tabbed UIs within tabbed UIs.
        Class ReginaPart:
            - Make the main window splitter remember its place when packet
              panes are changed.
    TEST SUITE:
        - Added tests for trivial triangulations and property handling.

Version 3.95  [ 12 October, 2003 ] - Prelease for version 4.0.
    GRAPHICAL USER INTERFACE:
        - Rewrote the entire user interface in C++ using the KDE
          libraries.  The result is much faster, cleaner and easier to
          maintain.  The old Java user interface is gone!  The user
          interface can be started by running "regina-kde".
    PYTHON:
        - Python scripting rewritten to use standard Python, not Jython.
          A python session can be started by running "regina-python".
        - The Python API has changed to be much more faithful to the C++
          calculation engine, especially with respect to global and static
          routines and constants.
        - All classes now sit directly within the module regina.
    ENGINE:
        Overall structure:
            - Fixed minor memory leaks.
            - Made more routines const.
            - Beginning to incorporate std::auto_ptr.
        Class Engine:
            - Removed since this is no longer necessary with the new
              python bindings.
        Class NAngleStructureList:
            - Made the enumerating constructor private and added the
              public replacement enumerate().
        Class NAugTriSolidTorus:
            - Changed to fit into the new NStandardTriangulation structure.
        Class NFacePairings:
            - Fixed bug in isCanonical().
        Class NGluingPerms:
            - Further optimisations for non-orientable census generation.
        Class NGroupPresentation:
            - Slightly improved group recognition.
        Class NHandlebody:
            - Added as a new 3-manifold class.
        Class NIsomorphism:
            - Allows an isomorphism with 0 tetrahedra.
            - Now derives from ShareableObject.
            - Supports boundary incomplete isomorphisms as well as
              complete isomorphisms.
            - Changed return types of const lookup routines from
              const T& to just T.
        Class NL31Pillow:
            - New class for identifying particular L(3,1) triangulations.
        Class NLargeInteger:
            - Added constructor and assignment taking a const std::string&.
            - Routine stringValue() now returns a std::string, not a char*.
        Class NLensSpace:
            - Changed to fit into the new NManifold structure.
        Class NLayeredChain:
            - Changed to fit into the new NStandardTriangulation structure.
        Class NLayeredLensSpace:
            - Changed to fit into the new NStandardTriangulation structure.
        Class NLayeredLoop:
            - Changed to fit into the new NStandardTriangulation structure.
        Class NLayeredSolidTorus:
            - Changed to fit into the new NStandardTriangulation structure.
            - Renamed isLayeredSolidTorusBase() to
              formsLayeredSolidTorusBase().
        Class NManifold:
            - New class to represent a 3-manifold irrespective of its
              triangulation.
        Class NNormalSurfaceList:
            - Made the enumerating constructor private and added the
              public replacement enumerate().
        Class NPacket, NPacketListener:
            - The NPacket destructor now orphans the packet if this has
              not already been done.
            - Added event listening for packets, including new class
              NPacketListener, new routines NPacket::listen(),
              NPacket::isListening() and NPacket::unlisten() and new
              class NPacket::ChangeEventBlock.
            - New NPacket routines moveUp(), moveDown(), moveToFirst()
              and moveToLast().
            - Reclassified member variables from protected to private.
        Class NPerm:
            - Routines edgeDescription() and faceDescription()
              implemented in the calculation engine.
        Class NPlugTriSolidTorus:
            - Changed to fit into the new NStandardTriangulation structure.
        Class NSFS:
            - Changed to fit into the new NManifold structure.
            - New overloaded routine insertFibre(long, long).
            - No longer allows illegal (0,k) fibres to be added.
            - More common names recognised.
        Class NSnappedBall:
            - Changed to fit into the new NStandardTriangulation structure.
            - Renamed isSnappedBall() to formsSnappedBall().
        Class NSpiralSolidTorus:
            - Changed to fit into the new NStandardTriangulation structure.
            - Renamed isSpiralSolidTorus() to formsSpiralSolidTorus().
        Class NStandardTriangulation:
            - New class to represent a standard triangulation.
        Class NTriSolidTorus:
            - Changed to fit into the new NStandardTriangulation structure.
            - Renamed isTriSolidTorus() to formsTriSolidTorus().
        Class NTriangulation:
            - New routine turaevViro() to calculate Turaev-Viro invariants.
            - Changed isIsomorphicTo() to return an entire isomorphism,
              not just whether an isomorphism exists.
            - New routine isContainedIn() to test for boundary
              incomplete isomorphisms.
        Routine isKnownSFS():
            - Removed in favour of
              NStandardTriangulation::isStandardTriangulation().
        File dehydration.h:
            - New routine readDehydrationList().
        File nsnappea.h:
            - Renamed to snappea.h.
        File stringutils.h:
            - Added routines startsWith() and stripWhitespace().

Version 3.2  [ 22 June, 2003 ] - The post-thesis release!
    OVERALL:
        - Added file format documentation to reference manual.
        - Calculation engine test suite is much enhanced.
        - Closed orientable census, closed non-orientable census and
          splitting surface signature census added to example files.
        - PhD thesis submitted on 30 May, 2003!
    ENGINE:
        Overall structure:
            - Using C++-style casts instead of C-style casts.
            - Signedness of chars is explicitly specified where it matters. 
        Class NBoolSet:
            - Using unsigned chars for byte codes.
        Class NCensus:
            - New constant PRUNE_P2_REDUCIBLE.
        Class NFacePair:
            - New class for working with pairs of face numbers.
        Class NFacePairing:
            - Added convenience operator [].
            - Added hasTripleEdge(), hasBrokenDoubleEndedChain(),
              hasOneEndedChainWithDoubleHandle() and associated routines.
            - Renamed private routine isCanonical() to
              isCanonicalInternal(), added public routine isCanonical()
              with no preconditions.
        Class NGluingPerms:
            - Uses new NFacePairing routines to identify certain
              situations in which no solutions are possible.
            - Uses a completely redesigned algorithm in the closed
              prime minimal P2-irreducible case.
            - Added pruning during permutation generation to eliminate
              edges identified with themselves in reverse.
            - Added pruning using low-degree edges in the non-orientable
              P2-irreducible case.
            - Allows a null automorphism list in findAllPerms().
        Class NLayeredLoop:
            - Renamed getIndex() to getLength().
        Class NLayeredSolidTorus:
            - Fixed a bug in isLayeredSolidTorusBase() that generated
              false positives in ideal triangulations.
        Class NNormalSurface:
            - Added routine knownCanCrush().  Currently this routine
              is next to useless; it is expected to be enhanced with
              future releases.
            - Property queries are now const since internal cached
              properties are declared mutable.
        Class NPerm:
            - Using unsigned chars for permutation codes.
        Class NPrismSpec, NPrismSetSurface:
            - New classes for dealing with triangular prisms defined by
              slicing along normal quads in a tetrahedron.  Currently
              these classes do very little.
        Class NSFS:
            - Better recognition of common names; now recognises all
              spaces with finite fundamental group.
        Class NTetFace:
            - Added routine setFirst().
            - Added copy constructor.
            - Operators ++ and -- are now implemented in all forms
              (++x, x++, --x, x--) and all have return values.
        Class NTriangulation:
            - New routine insertLayeredLoop().
            - 0-efficiency testing is done in quad space where possible.
            - Fixed a bug in which getHomologyH1Bdry() gave incorrect
              answers if the skeleton had not already been calculated.
            - New boundary queries hasTwoSphereBoundaryComponents() and
              hasNegativeIdealBoundaryComponents().
            - Renamed insertLensSpace() to insertLayeredLensSpace().
            - Interface-only skeletal query routines are now also
              implemented in the C++ calculation engine.
        Routine prior(), next():
            - Copied from the Boost C++ libraries for easy access to
              prior and following iterators.
    JAVA USER INTERFACE:
        Overall structure:
            - Incorporated engine enhancements listed above.
    UTILITIES:
        regconcat:
            - New utility for combining several data files.
        tricensus:
            - New option --minprimep2 for P2-irreducibility.
            - Explicitly verifies that all face pairings supplied on
              standard input are in canonical form.

Version 3.1  [ 18 October, 2002 ]
    OVERALL:
        - Added calculation engine test suite.
        - Environment variables now take precedence over configuration
          files when running the startup script.
        - Build process now uses standard autoconf/automake structure.
    ENGINE:
        Overall structure:
            - Added support for multiple vertex enumeration engines.
        Class NCensus:
            - Redesigned to do its work through classes NFacePairing and
              NGluingPerms.
            - Added support for arbitrary criterion functions.
            - Added support for splitting a census into pieces.
        Class NCompConstraint, NCompConstraintSet:
            - Added.
        Class NConeRay:
            - Removed in favour of new class NRay.
        Class NFacePairing, NGluingPerms:
            - Added to bear the brunt of census generation.
            - Massive optimisations and rewrites throughout census code.
            - Removed all thread yields, which were causing processes to
              have 0.0% CPU time on some systems.
        Class NIndexedArray:
            - Added routine validate().
        Class NKnot:
            - New (but incomplete) knot/link class.
        Class NLensSpace, NSFS:
            - Added getCommonName().
        Class NNormalSurfaceVector:
            - Replaced isCompatibleWith() with makeEmbeddedConstraints().
        Class NPerm:
            - Routine isIdentity() now implemented in C++ engine.
            - New routine setPerm(int, int).
        Class NTriangulation:
            - Fixed idealToFinite() which was newly broken in Regina 3.0.
            - Routine intelligentSimplify() now tries random 4-4 moves.
            - New routine collapseEdge().
            - Routine simplifyToLocalMinimum() now make boundary moves last
              and does not do book opening at all.
            - Fixed bug in 2-3, 3-2 and 4-4 moves that appears when faces of
              the old tetrahedra are glued to each other.
        Class NRay:
            - Added to replace old class NConeRay.
        Class NVector:
            - Added negate().
        Class NVertexEnumerator, NDoubleDescriptor:
            - Added to bear the brunt of normal surface enumeration and
              to allow different enumeration engines to be plugged in.
            - Caches some frequent calculations, resulting in a startling
              performance increase.
        Routine getVersionString(), getVersionMajor(), getVersionMinor(),
                testEngine():
            - Moved to engine.h and added to the C++ calculation engine.
        Routine reducedMod():
            - Fixed bug in the midpoint case.
        File nfile.h:
            - New file format constants to replace the constants removed
              with regina.h.
        File nhashmap.h, nhashset.h:
            - Added to deal with differing STL extension installations.
        File nknownmanifold.h:
            - Added global 3-manifold recognition routines.
        File nperm.h:
            - New arrays allPermsS2Inv, allPermsS3Inv, allPermsS4Inv.
        File regina.h:
            - Removed along with the constants it defined.
    JAVA USER INTERFACE:
        normal.algorithm.Algorithm:
            - Fixed bug in which isPacketEditable() was enforced even for
              non-modifying algorithms.
        normal.console.JPythonPacketConsole:
            - Optionally creates an additional Jython variable for direct
              access to some preselected packet within the tree.
        normal.mainui.NormalFrame:
            - New Jython consoles create an additional variable for the
              packet currently selected in the visual tree.
        normal.packetui.surfaces.NSFPropertiesEditor:
            - Don't enforce Euler characteristic <= 2 (singular surfaces
              can give other values).
    UTILITIES:
        tricensus:
            - Completely redesigned interface (now command-line based).
            - Supports splitting a census into pieces.
        tricensus-manager:
            - New utility for distributing a census amongst several machines.

Version 3.0  [ 28 June, 2002 ] - The "XML, about bloody time" release.
    OVERALL:
        - Moved from old impenetrable binary data files to new
          compressed XML data files.
        - Introduced various command-line utilities (see UTILITIES below).
        - Removed CORBA engine/interface.  It was too much hassle to
          maintain, and with Regina building on more platforms it has
          lots much of its usefulness.
        - JNI engine no longer requires autogenerated JNI headers.
        - Reference manual much enhanced.
    ENGINE:
        Overall structure:
            - Moved entire calculation engine into namespace regina.
            - The Great STL Port: replaced hand-rolled container classes
              with Standard Template Library classes.
            - Added numerous XML-related routines and classes.
            - Modified to also build under gcc3.
            - Removed configuration macro __MUTE_WARNINGS.
            - Replaced configuration macros __NO_IOS_NOCREATE and
              __NO_RAW_CASTING with their negations __USE_IOS_NOCREATE and
              __USE_RAW_CASTING which are optional in all situations.
            - Added configuration macros __HASH_NAMESPACE and
              __NO_NAMESPACE_ALIASES.
        Class NBoolVector, NDoubleList, NDynamicArray, NHashSet,
                NInfiniteArray, NIntMap, NOrderedPair, NPointerSet,
                NQueue, NSet, NStack, NString, NStringPair and associates:
            - All removed in favour of Standard Template Library classes.
        Class NAngleStructureList, NNormalSurfaceList:
            - New nested classes StructureInserter / SurfaceInserter.
        Class NAugTriSolidTorus, NTriSolidTorus:
            - Supports multiple ways of attaching layered chains.
        Class NFileInfo:
            - Added.
        Class NGroupExpressionTerm:
            - Changed from simple ordered pair to its own full class.
        Class NIndexedArray:
            - Added.
        Class NJNIEnumeration:
            - Added to aid the Java-C++ link.
        Class NLargeInteger:
            - Added third error-detection parameter to constructor
              NLargeInteger(const char*, int).
        Class NLayeredChainPair, NPlugTriSolidTorus:
            - Added for further subcomplex recognition.
        Class NLayeredLoop:
            - Added routine getSeifertStructure().
        Class NLensSpace:
            - Fixed bug causing reductions to be sometimes non-optimal
              (although still correct) - see modularInverse() notes below.
        Class NLocalFileResource:
            - Replaced static members MODE_READ, MODE_WRITE with static
              routines sysModeRead(), sysModeWrite().
        Class NNormalSurface:
            - Added routines isVertexLink() and isThinEdgeLink().
        Class NPacket:
            - Added routines to support arbitrary packet tags.
            - Finally changed getPacketName() to getPacketTypeName().
            - Removed tidyReadPacket().
        Class NPerm:
            - Added isPermCode().
        Class NScript:
            - Changed list of variables to a proper map and removed routines
              getVariableIndex() and removeVariableAt().
            - Insistance on unique variable names; in enforcing this
              routine addVariable() now returns bool.
        Class NSFS:
            - Added routine getHomologyH1().
        Class NSignature, NSigCensus, NSigPartialIsomorphism:
            - Added to deal with splitting surface signatures.
        Class NTriangulation:
            - Uses NIndexedArrays for skeletal elements for fast index lookup.
        File boostutils.h:
            - Added utility classes from the Boost C++ libraries.
        File hashutils.h:
            - Added various hash functions.
        File memutils.h:
            - Added allocation/deallocation functions.
        File stlutils.h:
            - Added extension Standard Template Library utility classes.
        File stringutils.h:
            - Added miscellaneous string manipulation routines.
        File zstream.h:
            - Added compressing and decompressing I/O streams.
        Routine modularInverse():
            - Fixed a rather nasty bug in gcdWithCoeffsInternal() that
              caused modularInverse() to sometimes give wrong answers.
        Routine readFileMagic():
            - Added to provide a format-independent file reader.
    JAVA USER INTERFACE:
        Overall structure:
            - Incorporated engine enhancements listed above.
        normal.console:
            - Added class JPythonPacketConsole.
        normal.engine.implementation.jni.JNIShareableObject:
            - Added static method sameCppPtr() which is necessary with gcc3.
        normal.exports:
            - Now exports to three different Regina data file formats.
        normal.mainui:
            - File information dialog is somewhat more informative.
        normal.mainui.NormalFrame:
            - Now supports opening a Jython console linked to a packet tree.
        normal.mainui.PacketPane:
            - Renamed getUI() to getPacketUI() to avoid clashing with j2sdk1.4.
        normal.options.NormalOptionSet:
            - Default "Display Icon" option changed from true to false.
        normal.packetui:
            - Resizing one coordinate column in various coordinate
              viewers now resizes all coordinate columns.
    UTILITIES:
        regconvert, regfiledump, regfiletype, sigcensus, tricensus:
            - Added.

Version 2.4  [ 4 April, 2002 ]
    OVERALL:
        - Much enhanced documentation.
        - Added SnapPea census and knot/link census to examples.
        - Added functionality changelog (HIGHLIGHTS.txt).
        - Added prepackaged Jython library directory.
    ENGINE:
        Overall structure:
            - Moved engine/imports to engine/foreign.
        Class NAngleStructure, NAngleStructureList, NAngleStructureVector:
            - Added.
        Class NConeRay:
            - Now a new class of its own accord, derived from
              NVectorDense and created to allow vertex solution routines
              to work in contexts outside normal surfaces.
        Class NNormalSurface:
            - Added getName() and setName().
        Class NNormalSurfaceVector:
            - Now derives from NConeRay, to which some routines have moved.
            - Changed declaration of createNonNegativeCone() to return
              cone faces as well as extremal rays.
        Class NPerm:
            - Added toString().
        Class NTriangulation:
            - Uses fewest possible tetrahedra in insertLensSpace().
            - Added insertRehydration(), makeDoubleCover().
        File nperm.h:
            - Added constant arrays orderedPermsS4, orderedPermsS3.
        Routine intersectCone():
            - Works with more generic cones by requiring cone faces to
              be passed as well as extremal rays.
        Routine writeSnapPea():
            - Added.
    JAVA USER INTERFACE:
        Overall structure:
            - Added readline/editline support using Bablok's wrapper classes.
            - Converted option REGINA_JNIDIR to a list of directories.
            - Option REGINA_OPTIONS_GLOBAL defaults to REGINA_HOME if
              /etc/regina does not exist.
        normal.ApplicationShell.CommandLineArguments:
            - Added.
        normal.Shell:
            - Allow filenames to be specified on the command-line.
            - Removed some arguments from getParameter().
            - Added getFileParameters().
        normal.exports:
            - Added class SnapPeaExporter.
        normal.imports:
            - Added class DehydrationImporter.
        normal.mainui:
            - Added more keyboard accelerators.
        normal.mainui.FilePane:
            - Added getFileType() and setFileType().
        normal.mainui.NormalFrame:
            - Added File->Info menu item.
            - Made various routines public so outsiders can manipulate
              the primary frame.
        normal.packetui.surfaces.CoordinateViewer:
            - Inserted editable surface name as first column.
        normal.packetui.triangulation.TriangulationCreator:
            - Creates triangulations from dehydration strings.

Version 2.3  [ 12 December, 2001 ] - The "Farewell Stillwater" release.
    OVERALL:
        - Makefile.options variables IDLTOJAVACLIENT and IDLTOCPPSERVER
          became IDLTOJAVA and IDLTOCPP with slightly more generic meanings.
    ENGINE:
        Overall structure:
            - Modified #includes to treat engine/engine, engine/jni
              and engine/corba as top-level include directories.
            - Removed config.h in favour of PD_MACROS in Makefile.options.
            - Removed configuration macros __NO_INCLUDE_PATHS and __BINARY_IO.
            - Introduced macro MY_ENGINE_OBJECT for CORBA wrapper classes.
            - Macros GET_ENGINE_OBJECT no longer crash when null is passed.
        Class NAugTriSolidTorus, NLayeredChain, NLayeredLoop, NLensSpace,
                NSFS, NSpiralSolidTorus, NTriSolidTorus:
            - New classes.
        Class NDiscSetSurface:
            - Modified parameters for adjacentDisc().
        Class NFace:
            - Added getType(), getSubtype(), isMobiusBand(), isCone().
        Class NHashSet, NHashSetIterator:
            - New classes.
        Class NNormalSurface:
            - Added crush().
            - Added isConnected(), isVertexLink(), isSplitting().
            - Fixed isOrientable() and added isTwoSided().
        Class NPacket:
            - Added makeUniqueLabels().
        Class NPerm:
            - Added operators = and != and constructor NPerm(const NPerm&).
        Class NTriangulation:
            - Added isZeroEfficient(), hasSplittingSurface(),
              knowsZeroEfficient() and knowsSplittingSurface().
            - Added extra condition to shellBoundary() covering two
              boundary faces plus two identified faces.
            - Added extra condition to twoZeroMove(NEdge*, ...) covering
              two boundary faces plus two identified faces.
            - Added fourFourMove().
        File ndisc.h:
            - Added routine discOrientationFollowsEdge().
        File nnormalsurface.h:
            - Added arrays triDiscArcs, quadDiscArcs, octDiscArcs.
        Routine hashMap(T*), hashMap(NString):
            - Added to support new class NHashSet.
        Routine readSnapPea():
            - Sets the new packet label to the SnapPea manifold name.
    JAVA USER INTERFACE:
        Overall structure:
            - Loading/saving local files is now possible even through CORBA!
            - Incorporated engine enhancements listed above.
            - Added Jython operator overloads to a number of classes.
        normal.engine.utilities:
            - Added NLargeInteger to replace java.math.BigInteger so
              Jython scripts can use native mathematical operators with
              arbitrary precision integers.
        normal.exports:
            - Created architecture for exporting to foreign file formats.
            - Added classes Exporter, ReginaExporter, ScriptExporter.
        normal.images:
            - A couple of new icons.
        normal.imports:
            - Redesigned import architecture; replaced old class
              ImportFilePane with new class Importer.
            - Imported packets now have appropriate packet labels (such
              as their names in the imported files).
            - The file dialog is now brought up before anything else is done.
            - Added classes ReginaImporter, ScriptImporter.
        normal.mainui.TopologyPane:
            - Fixed bug where icon was sometimes not displayed.
        normal.packetui:
            - Added a new TopologyPane argument to some routines to
              allow interfaces to manipulate the visual packet tree.
        normal.packetui.triangulation.CompositionViewer:
            - Displays more detailed information.
        normal.packetui.triangulation.SkeletonTableFrame:
            - Displays more details regarding face/vertex type.

Version 2.2  [ 7 October, 2001 ]
    OVERALL:
        - Documentation now DocBook-based; generates HTML and man pages.
        - Documentation now in docs/, not docs/normal/docs/.
        - Builds and runs under windows!
        - Added support for both global and local configuration files;
          configuration files are now called regina.conf.
        - Vastly reworked runtime scripts.
        - Tidied up Makefiles and CVS.
    ENGINE:
        Overall structure:
            - Ported CORBA stuff to omniORB3.
        Class NDoubleList, NDynamicArray:
            - Added operator = to the iterator classes.
        Class NEdge, NFace:
            - Added extra skeletal query routines.
        Class NGroupExpression, NGroupPresentation:
            - New classes.
        Class NLayeredLensSpace, NLayeredSolidTorus, NPillowTwoSphere,
                NSnappedBall, NSnappedTwoSphere:
            - New classes.
        Class NPacket:
            - Changed meaning of second (boolean) parameter to clone().
            - Added getNumberOfDescendants() and getNumberOfChildren();
              renamed totalTreeSize() to getTotalTreeSize().
        Class NTriangulation:
            - Added fundamental group as a new property.
            - Added a two-zero move about a vertex.
        File numbertheory.h:
            - Added modularInverse().
    JAVA USER INTERFACE:
        Overall structure:
            - Reads Regina options from directory $REGINA_OPTIONS_LOCAL
              and reads runtime options from system properties (which
              should be set by startup scripts).
            - Ported from JPython 1.1 to Jython 2.1-alpha1.
            - Now supports custom Jython libraries.
            - Improved support for mnemonics and keyboard accelerators.
            - Fixed tooltips in tables.
        normal.Application:
            - Moved fileExtension member into normal.mainui.FilePane subclasses.
        normal.Shell:
            - Dynamically finds JavaHelp classes so JavaHelp is not
              necessary for compilation.
            - Cleanly handles missing runtime options file.
            - Added a registry of all open Jython consoles.
        normal.algorithm:
            - Added class ElementaryMove.
        normal.console:
            - Major rearrangements; new class JPythonUtils now does most of
              the Jython work.
        normal.console.JPythonConsoleFrame:
            - Stores the root of the associated packet tree.
            - Allows saving the contents of the console to a file.
        normal.engine.implementation.corba.CORBAEngine:
            - Better error handling.
        normal.mainui:
            - Renamed SystemPane to TopologyPane and moved generic file
              editing functionality into FilePane to allow for editing
              different file types.
            - Much all-round cleaning up.
        normal.mainui.LibraryPane:
            - New class; allows editing of Jython libraries.
        normal.mainui.NormalFrame:
            - Moved console ownership routines into normal.Shell.
            - More appropriate enabling/disabling of menu items and buttons.
            - Edit menu hooks into current working file.
        normal.mainui.TopologyPane:
            - Closing a file closes all associated consoles.
            - Fixed the bug where double clicking on a tree item opens
              it three times.
            - Fixed bugs in the various fire... routines.
            - Improved interaction with the packet rename dialog.
            - Fixed the packet renaming bug in the visual tree display.
        normal.mainui.PacketTreeNode:
            - Replaced insertUnwrappedDescendants() with
              verifyDescendants() which actually does what it should; thus
              the refresh button now works properly.
            - Added findChildNodeIndex().
        normal.packetui.PacketUI:
            - Added subtreeWasDeleted().
        normal.packetui.packet.NContainerViewer:
            - Displays tree size statistics.
        normal.packetui.surfaces:
            - Coordinate tables in edge weight space now flag boundary edges.
        normal.packetui.surfaces.Coordinates:
            - Some routines now require the triangulation to be passed.
        normal.packetui.triangulation:
            - Pulled SkeletonTableFrame out into its own standalone class
              and turned it into a dialog.
        normal.packetui.triangulation.NTriangulationEditor:
            - Added triangulation component recognition.

Version 2.1.1a  [ 8 March, 2001 ]
    OVERALL:
        - Set up system for creating distributions.
        - Final tidying up for proper release.

Version 2.1.1
    OVERALL:
        - Added a CORBA interface to the engine.
        - Rearranged Makefiles and directory structure for CVS and
          SourceForge.
    ENGINE:
        Overall structure:
            - Split config.h into config.h and regina.h.
        Class Engine:
            - Formalised and slightly rearranged.
            - Added getVersion...() routines.
        Class NBoolSet:
            - Now passed as characters to and from external interfaces.
              Added getByteCode(), setByteCode() and fromByteCode() for
              this purpose.
        Class NNormalSurfaceList:
            - Added coordinate system FACE_ARCS; renumbered EDGE_WEIGHT.
        Class NPerm:
            - Now passed as characters to and from external interfaces.
        Class NTriangulation:
            - Added routine isStandard().
    JAVA USER INTERFACE:
        Overall structure:
            - Allows running as an applet as well as an application.
            - Class normal.Application now contains just global constants
              and a generic applet/application shell.  Class normal.Shell
              contains top-level Regina runtime routines and routines
              specific to the shell type (applet or application).
            - Made miscellaneous optimisations.
        normal.packetui.census.NCensusCreator:
            - Altered the boundary combo box strings to avoid
              misinterpretation.
        normal.packetui.surfaces.NSurfaceFilterEditor:
            - Fixed the bug in which changes in the filter were not
              always being immediately reflected in the surface list.

Version 2.1.0  [ 18 December, 2000 ]
    (Initial public release.)

Ben Burton (bab@debian.org)
http://regina.sourceforge.net/
<|MERGE_RESOLUTION|>--- conflicted
+++ resolved
@@ -7,7 +7,6 @@
     For just the key highlights, see the (far more readable) file
     HIGHLIGHTS.txt.
 
-<<<<<<< HEAD
 Version 5.0  [ (under development) ]
 
     OVERALL:
@@ -119,16 +118,10 @@
             - Added graphviz export routines dot() and dotHeader(), which
               are like writeDot() and writeDotHeader() but return strings
               instead of writing to standard output.
-=======
-Version 4.91  [ (under development) ]
-
-    ENGINE:
->>>>>>> 133c1ce3
         Class NFacetSpec:
             - New template class that generalises NTetFace to arbitrary
               dimensions.  NTetFace is retained as a convenience typedef,
               but with changes; see the NTetFace notes below.
-<<<<<<< HEAD
         Class NGlobalDirs:
             - New routine setDirs() to be used when an application has
               been moved from the cmake-configured installation directory.
@@ -162,6 +155,8 @@
         Class NNormalSurface:
             - New routine boundarySlopes() that calculates boundary slopes
               for spun normal surfaces.
+            - New routines getOrientedTriangleCoord() and
+              getOrientedQuadCoord() for transversely oriented normal surfaces.
         Class NNormalSurfaceList:
             - New routines enumerateFundPrimal() and enumerateFundDual() to
               enumerate fundamental normal surfaces, as well as slower routines
@@ -171,13 +166,19 @@
               support transverse oriented normal surfaces.
             - New routines beginVectors() and endVectors() and new inner class
               VectorIterator for iterating through raw normal surface vectors.
-=======
->>>>>>> 133c1ce3
+            - New routine allowsOriented(), indicating whether the underlying
+              coordinate system supports transverse orientations.
+        Class NNormalSurfaceVector:
+            - New routines getOrientedTriangleCoord() and
+              getOrientedQuadCoord() for transversely oriented normal surfaces.
+            - New routine allowsOriented(), indicating whether the underlying
+              coordinate system supports transverse orientations.
+        Class NNormalSurfaceVectorOriented, NNormalSurfaceVectorOrientedQuad:
+            - New coordinate systems for transversely oriented normal surfaces.
         Class NPerm3:
             - New routine compareWith() for sorting permutations.
         Class NPerm5:
             - New class describing permutations of five elements.
-<<<<<<< HEAD
         Class NPosOrder:
             - Class for sorting hyperplanes during vertex enumeration.
               This is the new name for the old NDoubleDescription::LexComp.
@@ -186,13 +187,13 @@
               compute boundary slope matrices for cusps.
             - New routine verifyTriangulation() for ensuring that
               SnapPea has not retriangulated unexpectedly.
-=======
->>>>>>> 133c1ce3
+        Class NSurfaceSet:
+            - New routine allowsOriented(), indicating whether the underlying
+              coordinate system supports transverse orientations.
         Class NTetFace:
             - Now an instance of the arbitrary-dimension template class
               NFacetSpec.  NTetFace is retained as a typedef, but the fields
               have been renamed from tet/face to the more general simp/facet.
-<<<<<<< HEAD
         Class XMLPropertyDict:
             - Removed the optional defaultVal argument from lookup();
               the default is now always the empty string.
@@ -201,14 +202,13 @@
         Routine makeEmbeddedConstraints():
             - Added to help generate admissibility constraints based on a
               flavour constant, instead of an NNormalSurfaceVector subclass.
+        Macro REGISTER_FLAVOUR:
+            - Now requires an additional argument, indicating whether
+              the coordinate system supports transverse orientations.
     UTILITIES:
         tricensus:
             - Now outputs all face pairings as it runs, instead of periodic
               snapshots of where the census is up to.
-=======
-        Routines perm4to5, perm5to4, perm3to4, perm4to3:
-            - New routines for converting between permutation classes.
->>>>>>> 133c1ce3
 
 Version 4.90  [ 12 September, 2011 ] - First prerelease for version 5.0.
 
