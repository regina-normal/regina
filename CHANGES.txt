
Regina - A Normal Surface Theory Calculator

    This file gives a detailed list of changes between releases,
    including all changes to the C++/Python API.

    For just the key highlights, see the (far more readable) file
    HIGHLIGHTS.txt.

Version 4.95  [ (under development) ]

    GENERAL:
        - Updated the bundled copy of Normaliz to version 2.10.1 (27 June 2013).
        - All 2-faces of a triangulation are now called "triangles" (not
          just "faces" as before).  This is to avoid ambiguity in dimension.
    ENGINE:
        Class Dim2Component:
            - New routines getNumberOfSimplices() and getSimplex(), which are
              dimension-agnostic aliases for getNumberOfTriangles() and
              getTriangle().
            - New template routine getNumberOfFaces<dim>(), which is a
              dimension-agnostic routine for counting faces of any dimension.
        Class Dim2Triangulation:
            - Now inherits from the new helper class NGenericTriangulation<2>.
            - New routine isoSigComponentSize() for extracting the number of
              triangles from a signature (inherited from NGenericTriangulation).
        Class NBoundaryComponent:
            - Renamed getFace() and getNumberOfFaces() to getTriangle()
              and getNumberOfTriangles().  The old names are deprecated but
              have been kept for backward compatibility.
        Class NComponent:
            - Renamed getFace() and getNumberOfFaces() to getTriangle()
              and getNumberOfTriangles().  The old names are deprecated but
              have been kept for backward compatibility.
        Class NFace:
            - Renamed to NTriangle.  The old name is deprecated but has
              been kept as a typedef for backward compatibility.
        Class NFaceEmbedding:
            - Renamed the class to NTriangleEmbedding, and renamed getFace()
              to getTriangle().  The old names are deprecated but have been
              kept for backward compatibility.
        Class NGenericTriangulation:
            - New template helper class that allows different triangulation
              classes to share the same implementations of member functions.
              Currently this class implements isoSig() and fromIsoSig().
        Class NNormalSurface, NNormalSurfaceVector:
            - Renamed getFaceArcs() to getTriangleArcs().  The old name is
              deprecated but has been kept for backward compatibility.
        Class NNormalSurfaceList:
            - Re-enabled enumeration using NS_HILBERT_FULLCONE, which previously
              returned an empty list.  Users will not be affected unless
              they were explicitly asking for this much slower algorithm.
        Enum NormalCoords:
            - Renamed NS_FACE_ARCS to NS_TRIANGLE_ARCS.  The old name is
              deprecated but has been kept for backward compatibility.
        Class NPerm3, NPerm4, NPerm5:
            - New dimension-agnostic aliases orderedSn, SnIndex() and
              orderedSnIndex().  These all reference existing arrays/routines
              involving S3, S4 or S5 in NPerm3, NPerm4 and NPerm5 respectively.
        Class NPillowTwoSphere:
            - Renamed getFace() and getFaceMapping() to getTriangle()
              and getTriangleMapping().  The old names are deprecated but
              have been kept for backward compatibility.
        Class NTetrahedron:
            - Renamed getFace() and getFaceMapping() to getTriangle()
              and getTriangleMapping().  The old names are deprecated but
              have been kept for backward compatibility.
        Class NTriangulation:
            - New routines getNumberOfSimplices() and getSimplex(), which are
              dimension-agnostic aliases for getNumberOfTetrahedra() and
              getTetrahedron().
            - New template routine getNumberOfFaces<dim>(), which is a
              dimension-agnostic routine for counting faces of any dimension.
            - Now inherits from the new helper class NGenericTriangulation<3>.
            - New routine isoSigComponentSize() for extracting the number of
              triangles from a signature (inherited from NGenericTriangulation).
            - Renamed FaceIterator, faceIndex(), getFace(), getFaces(),
              getNumberOfFaces() and hasBoundaryFaces(), where "face"
              now becomes "triangle".  The old names are deprecated but
              have been kept for backward compatibility.
        Class NVertex:
            - Added buildLinkDetail(), which returns details of how triangles
              of the vertex link are embedded within individual tetrahedra.
        Headers dimtraits.h, nfacetspec.h, ngenericisomorphism.{h,tcc}:
            - Moved from triangulation/ to generic/.  The old header locations
              are now deprecated.  They have been kept for backward
              compatibility, but simply include the new headers instead.
<<<<<<< HEAD
    UTILITIES:
        regmerge:
            - New utility for merging several data files.
=======
        Headers *.tcc:
            - All *.tcc headers have been renamed as *-impl.h, to play
              better with development IDEs.  The old header names are now
              deprecated but have likewise been kept for backward compatibility.
>>>>>>> 0c20dfd5

Version 4.94  [ 24 September, 2013 ]

    GENERAL:
        - Old-style binary files are no longer supported.  These have not been
          in use for over a decade.  If you have an old-style binary file that
          you need to use, install Regina 4.93 and use the regconvert tool.
        - Widespread alignment of integer sizes throughout the code.
          Many integers have changed from int to long, or from unsigned to
          unsigned long (or size_t), throughout the API.
        - Fixed some minor memory leaks.
    ENGINE:
        Class NAbelianGroup, NGroupExpression, NGroupExpressionTerm,
                NGroupPresentation:
            - Removed writeToFile(NFile&) and readFromFile(NFile&, ...),
              which were used for old-style binary files.
        Class NAngleStructure:
            - Removed writeToFile(NFile&) and readFromFile(NFile&, ...),
              which were used for old-style binary files.
        Class NAngleStructureList:
            - More frequent and robust cancellation checking during
              enumeration of vertex angle structures.
        Class BanConstraintBase, BanNone, BanBoundary, BanTorusBoundary:
            - New constraint classes for use with the new tree traversal code
              for enumerating normal surfaces.  See NTreeTraversal for details.
        Class Dim2Census, Dim2EdgePairing, Dim2GluingPerms,
                Dim2GluingPermSearcher:
            - New classes for building a census of 2-manifold triangulations.
        Class Dim2TriangleEdge:
            - New convenience typedef for NFacetSpec<2>.
        Class Dim2Triangulation:
            - New 2-manifold triangulation class.  This is a new packet
              type that can be independently stored in data files.
        Class Dim2BoundaryComponent, Dim2Component, Dim2Edge, Dim2EdgeEmbedding,
                  Dim2Isomorphism, Dim2Triangle, Dim2Vertex,
                  Dim2VertexEmbedding, NXMLDim2TriangulationReader:
            - New classes to support Dim2Triangulation.
        Class Dim2ExampleTriangulation:
            - New class for building common 2-manifold triangulation.
              Includes support for every possible 2-manifold.
        Class DimTraits:
            - New template class to assist with dimension-agnostic code.
        Class Flags:
            - New template class for forming bitwise combinations of
              flags based on enumeration values.
        Class HashPointer, HashString:
            - Removed, after being deprecated for a very long time now.
        Class IntOfSize:
            - New template class for using native integer types whose sizes
              are not determined until compile time.
        Class LPConstraintBase, LPConstraintSubspace, LPConstraintNone,
                LPConstraintEuler, LPConstraintNonSpun:
            - New constraint classes for use with the new tree traversal code
              for enumerating normal surfaces.  See NTreeTraversal for details.
        Class LPData, LPInitialTableaux, LPMatrix:
            - New classes that implement the dual simplex method, for use with
              the new tree traversal code for enumerating normal surfaces.
              See NTreeTraversal for details.
        Class NAbelianGroup:
            - New convenience routines isZ() and isZn().
        Class NBlockedSFS:
            - Now supports Seifert fibred spaces with boundary.
        Class NCensus:
            - The NProgressManager* argument has been removed from formCensus().
              If you are doing serious census generation, use the command-line
              utility tricensus (or tricensus-mpi) instead.
        Class NClosedPrimeMinSearcher, NCompactSearcher:
            - Improved the way in which cones and L(3,1) spines are
              detected and pruned during census enumeration.
            - Improved the way in which too many high degree edges are
              detected and pruned during census enumeration.
        Class NDoubleDescription:
            - More frequent polling for cancellation.
            - The progress tracker passed to enumerateExtremalRays() is now of
              class NProgresstracker, not NProgressNumber.
        Class NEdge:
            - New convenience routine getTriangulation().
        Class NEnumConstraintList:
            - This now holds unsigned longs, not unsigned ints, for
              consistency with the integer types used for NVector indexing.
        Class NFace:
            - New convenience routine getTriangulation().
        Class NFacePairing:
            - Now derives from the template base class NGenericFacetPairing<3>.
            - Renamed getNumberOfTetrahedra() to size().  The old name
              is deprecated, and will be removed in a future release.
        Class NFile, NFilePropertyReader:
            - Removed these classes, which were used for old-style binary files.
        Class NFileInfo:
            - Removed TYPE_BINARY, which was used for old-style binary files.
        Class NGenericFacetPairing:
            - New template base class that contains dimension-agnostic
              code for representing face/facet pairings.
        Class NGenericIsomorphism:
            - New template base class that contains dimension-agnostic
              code for representing isomorphisms between triangulations.
        Class NGroupExpression:
            - New routines wordLength(), erase(), cycleLeft(), cycleRight(),
              invert(), writeTeX(), and a version of writeText()
              that takes an extra argument to control the output style.
        Class NGroupPresentation:
            - Finally intelligentSimplify() really is intelligent.  It
              now uses Dehn simplification / small cancellation theory.
            - New routine intelligentSimplify(NHomGroupPresentation*)
              for keeping track of how the group was simplified.
            - New routines relatorLength(), abelianlisation(),
              markedAbelianisation(), writeTeX(), toTeX(),
              writeTextCompact() and toStringCompact().
            - More readable output from writeTextLong().
            - New assignment operator (=).
        Class NHilbertCD:
            - The NProgressMessage* argument to enumerateHilbertBasis()
              has been removed, since in reality the current algorithm offers
              no sensible progress tracking or cancellation polling.
        Class NHilbertDual:
            - More frequent polling for cancellation.
            - The progress tracker passed to enumerateHilbertBasis() is now of
              class NProgressTracker, not NProgressNumber.
        Class NHilbertPrimal:
            - The progress tracker passed to enumerateHilbertBasis() is now of
              class NProgressTracker, not NProgressMessage.
        Class NHomGroupPresentation:
            - New class to represent homomorphisms between groups.
        Class NHomMarkedAbelianGroup:
            - New routine torsionSubgroup().
        Class NHomologicalData:
            - Removed all dependencies on the old NIndexedArray.
        Class NIndexedArray:
            - Removed, after being deprecated for a very long time now.
        Class NInteger:
            - NInteger is a typedef for the new template class
              NIntegerBase<false>, which offers fast arbitrary precision
              integers but does not support infinity.
        Class NIntegerBase:
            - This is a new template class that supercedes (and is based on)
              the old NLargeInteger.  The boolean template argument indicates
              whether the class supports infinity as an allowed value.
            - Heavily rewritten from the old NLargeInteger: this class works
              with native C/C++ integers for as long as possible, and only
              switche to GMP when it becomes unavoidable.  This makes the code
              enormously faster (rough testing suggests a roughly 7x speedup).
            - Made the destructor non-virtual to avoid the unwanted class
              overhead that comes with polymorphism.
            - Added new routines that were not in the old NLargeInteger,
              including isZero(), sign(), gcdWith(), lcmWith(), and
              nativeValue<bytes>().
        Class NIsomorphism:
            - Now a subclass of NGenericIsomorphism<3>, with inherited
              dimension-agnostic aliases for several routines.
        Class NLargeInteger:
            - NLargeInteger is now a typedef for the new template class
              NIntegerBase<true>, and maintains backward compatibility.
            - Performance is much, much faster; see NIntegerBase for details.
        Class NLocalFileResource, NRandomAccessResource:
            - Removed these classes, which were used for old-style binary files.
        Class NMarkedAbelianGroup:
            - New routines torsionSubgroup() and torsionInclusion().
        Class NMatrix:
            - New routine isZero().
        Class NNativeInteger:
            - New template class that wraps native integer types with very
              little overhead and offers an interface compatible with NInteger.
        Class NNativeLong:
            - A convenience typedef for the new class NNativeInteger<long>.
        Class NNormalSurface:
            - Routine boundarySlopes() now requires that the
              triangulation is oriented (otherwise SnapPea will relabel
              tetrahedron vertices and the matrix returned will be null).
            - Routines findNonTrivialSphere() and findVtxOctAlmostNormalSphere()
              are deprecated.  Use NTriangulation::hasNonTrivialSphereOrDisc()
              and NTriangulation::hasOctagonalAlmostNormalSphere() instead.
            - Removed writeToFile(NFile&) and readFromFile(NFile&, ...),
              which were used for old-style binary files.
        Class NNormalSurfaceList:
            - New routines which() and algorithm() now retain details of
              which surfaces where enumerated and how this was done.
            - Now uses the new tree traversal method as a preferred
              enumeration algorithm where possible.  This is a significant
              improvement upon the old double description method.  See
              NTreeEnumeration and arXiv:1010.6200 for details.
            - The coordinate flavours (STANDARD, QUAD, etc.) are deprecated,
              and have changed from integers to NormalCoords enum types.
              Instead of these, use the NormalCoords enum values directly
              (NS_STANDARD, NS_QUAD, etc.).  For both C++ and Python users,
              these enum values are available directly in the namespace scope.
            - More frequent and robust cancellation checking during
              enumeration of vertex surfaces.
            - The old enumeration routines have been deprecated.  These
              include enumerate(NTriangulation*, int, bool, NProgressManager*),
              enumerateStandardDirect(), enumerateStandardANDirect(),
              enumerateFundPrimal(), enumerateFundDual(),
              enumerateFundCD() and enumerateFundFullCone().
              Users should now use the "universal" enumeration routine
              enumerate(NTriangulation*, NormalCoords, NormalList, NormalAlg,
              NProgressTracker*), which offers sensible default as well
              as fine-grained control over the underlying algorithms.
            - In all enumeration routines that take progress trackers, the
              old-style NProgressManager* arguments have been replaced with
              NProgressTracker* arguments, which are more flexible and
              more streamlined.
            - The routine getFlavour() is now renamed to flavour().
              The old getFlavour() is still available but deprected.
            - This class no longer inherits from NSurfaceSet (which has been
              removed).  As a result, getShareableObject() is no longer
              necessary and has likewise been removed.
        Enum NormalCoords:
            - A new enumeration that contains constants for different normal
              surface coordinate systems.  Include "surfaces/normalcoords.h".
        Class NormalFlavour:
            - Template classes that store traits of the various normal
              surface coordinate systems.  These are used with the new
              forFlavour() template functions.
        Enum NormalListFlags, Class NormalList:
            - Flags that specify which normal surfaces a particular list
              represents within a given triangulation.
        Enum NormalAlgFlags, Class NormalAlg:
            - Flags that specify details and parameters of normal surface
              enumeration algorithms.
        Class NPacket:
            - Fix crash when sortChildren() is run on the root packet.
            - Removed writePacket(NFile&) and readPacket(NFile&), which
              were used for old-style binary files.
        Class NPerm3, NPerm4, NPerm5:
            - New dimension-agnostic alias Sn that refers to S3, S4 and S5 in
              NPerm3, NPerm4 and NPerm5 respectively.
            - New dimension-agnostic alias Sn_1 that refers to S2, S3 and S4 in
              NPerm3, NPerm4 and NPerm5 respectively.
            - New dimension-agnostic enum constants nPerms and nPerms_1 that
              contain the number of permutations in Sn and Sn_1 respectively.
            - New construtors that take an array of images.
            - NPerm3 and NPerm5 now have a copy of S2 (which NPerm4 already
              had).  Likewise, NPerm5 now has a copy of S3, orderedS3,
              S4 and orderedS4 (which NPerm4 again already had).
            - NPerm4::invS2 and NPerm4::invS3 are deprecated: the former
              is unnecessary, and the latter is identical to NPerm3::invS3.
            - NPerm3 now has a transposition constructor: NPerm3(a,b).
        Class NProgress, NProgressFinished, NProgressManager,
                NProgressMessage, NProgressNumber, NProgressStateNumeric:
            - Deprecated in favour of the new NProgressTracker (see below).
        Class NProgressTracker:
            - A new unified and streamlined progress tracking mechanism that
              replaces the old suite of NProgress classes (i.e.,
              NProgressManager and the NProgress class hierarchy).
        Class NQitmask1, NQitmask2:
            - Fast classes for working with 0/1/2/3 "qits", i.e., "base 4 bits".
        Class NSatBlock:
            - Routine nextBoundaryAnnulus() has acquired an extra boolean
              argument, which allows us to choose between "next" and "previous".
        Class NSatRegion:
            - Routine createSFS() no longer need to be given the number
              of boundary components, and now supports Klein bottle
              boundaries.  The old two-argument version is now deprecated.
        Class NSnapPeaTriangulation:
            - Updated the SnapPea kernel to the one shipped with SnapPy 1.8.0.
            - New routine toRegina() to extract the underlying SnapPea
              triangulation, or to see exactly how SnapPea has relabelled
              and/or retriangulated.
            - New routine canonize() to produce the canonical retriangulation
              of the canonical cell decomposition.
        Class NSurfaceFilter:
            - Removed writeFilter(NFile&) and readFilter(NFile&, ...),
              which were used for old-style binary files.
        Class NSurfaceSet:
            - Removed.  The corresponding functionality has been moved directly
              into the subclasses NNormalSurfaceList and NSurfaceSubset.
        Class NSurfaceSubset:
            - No longer inherits from NSurfaceSet (which has been removed).
              As a result, getShareableObject() is no longer necessary and
              has likewise been removed.
            - The constructor now takes a reference to an NNormalSurfaceList,
              not an NSurfaceSet.
        Class NTetrahedron:
            - New dimension-agnostic aliases adjacentSimplex() and
              adjacentFacet().  These are identical to adjacentTetrahedron()
              and adjacentFace() respectively, and can help with
              writing code that works with more than one dimension.
        Class NTreeTraversal, NTreeEnumeration, NTreeSingleSolution:
            - New class for enumerating vertex normal surfaces and
              locating a single vertex normal surface under some linear
              constraint (such as positive Euler characteristic).  These are a
              significant improvement upon the old double description method.
              For details see arXiv:1010.6200 and arXiv:1211.1079 respectively.
        Class NTriangulation:
            - New routine drillEdge() to drill out a regular
              neighbourhood of an edge.
            - New optimised routines hasNonTrivialSphereOrDisc() and
              hasOctagonalAlmostNormalSphere() that use linear programming
              where possible to avoid a full enumeration of vertex surfaces.
              See arXiv:1211.1079 for details.
            - Some routines are now *much* faster for larger triangulations,
              thanks to the new linear programming code (arXiv:1211.1079).
              These include isZeroEfficient(), isThreeSphere(), isSolidTorus(),
              connectedSumDecomposition(), and makeZeroEfficient().
            - Rewrote barycentricSubdivision(): the code is now clearer,
              but note that the precise labelling of the new tetrahedra has
              changed from earlier versions of Regina.
            - Routine insertTriangulation() now works in the case where
              a triangulation tries to insert itself.
            - New dimension-agnostic aliases getNumberOfSimplices(),
              getSimplices(), getSimplex(), simplexIndex(), newSimplex(),
              removeSimplex(), removeSimplexAt() and removeAllSimplices().
              These are identical to the corresponding routines for
              operating on tetrahedra, and can help with writing code that
              works with more than one dimension.
            - Fixed isZeroEfficient(), which was reporting incorrect results
              for ideal triangulations.
            - Removed the old (and slow) getTetrahedronIndex(), getFaceIndex()
              and so on.  Use tetrahedronIndex(), faceIndex(), etc. instead.
            - All routines that took stdhash::hash_set arguments now take
              std::set arguments instead.
        Class NTritmask1, NTritmask2:
            - Fast classes for working with 0/1/2 trits, i.e., "ternary bits".
        Class NTypeTrie:
            - A fast data structure for storing zero/non-zero patterns in
              vertex normal surfaces.  This supports the new tree
              traversal enumeration code; see NTreeTraversal for details.
        Class NVertex:
            - New routine buildLink() to triangulate the vertex link.
            - New convenience routine getTriangulation().
        Class ZBuffer:
            - Updated xsgetn() to support n larger than UINT_MAX.
        Routine base64Decode(), base64Encode():
            - Replace the old GPL-licensed implementation with a different
              MIT-licensed implementation.  Functionality is the same.
        Routine forFlavour():
            - New template functions that offer a typesafe way of iterating
              through cases of different normal coordinate systems without
              abusing the C++ preprocessor.  These should be used instead of
              the old (and now deprecated) REGISTER_FLAVOUR macros.  Variants
              of forFlavour() are offered for different function types.
        Routine readFromFile(), writeToFile():
            - Removed, since these were used with old-style binary files.
        Routine readOrb():
            - Updated to correctly read the modern (and more verbose)
              Orb file format.  Thanks to Lorenzo Losa for the patch.
        Typedef NFacePairingIsoList, UseFacePairing:
            - These typedefs have been renamed as NFacePairing::IsoList
              and NFacePairing::Use respectively.  The old typedefs are
              deprecated, and will be removed in some future release.
        Header flavourregistry.h:
            - The old REGISTER_FLAVOUR macros are now deprecated, and will
              eventually be removed.  The preferred way to iterate through
              coordinate flavours is the new forFlavour() template functions.
        Header hashmap.h, hashset.h, hashutils.h:
            - Removed, after being deprecated for a very long time now.
        Header nlargeinteger.h:
            - Deprecated in favour of the new ninteger.h.
    USER INTERFACE:
        In addition to incorporating the new mathematical changes above:
            - The preference dialog is somewhat simpler now.
              + Some preferences are gone, and instead Regina simply remembers
                your last selection (e.g., default tabs for various viewers).
              + Some preferences have just been removed from the dialog (e.g.,
                the calculations thresholds), though users who really need
                these can still access them through the configuration file.
            - The elementary move dialog contains richer information
              about where the moves can take place, and stays open so that
              you can perform several moves one after another.
    UTILITIES:
        regconvert:
            - The option -b (for old-style binary files) is no longer supported.
        regina-python:
            - Enabled tab completion, courtesy of readline and rlcompleter.
            - The --quiet option no longer lists libraries as they are loaded.
        tricensus:
            - Now takes an optional argument -2/--dim2 to enumerate
              2-manifold triangulations.
            - Now takes an optional argument -c/--subcontainers to store
              triangulations in subcontainers according to face pairings.
    TEST SUITE:
        - Greatly expanded the tests for NLargeInteger and NInteger,
          which are now extremely thorough.
        - New and more thorough NTriangulation tests for barycentric
          subdivision, drilling edges, 0-efficiency testing, 3-sphere
          recognition, connected sum decomposition, solid torus recognition,
          and comparing H1 with the abelianised fundamental group.
        - New NNormalSurfaceList tests for comparing the results of different
          vertex / fundamental surface enumeration algorithms.  Also,
          exhaustive tests over census data now include ideal triangulations.
        - New enumeration tests for Dim2EdgePairing and Dim2Census.
        - New tests for permutation databases Sk and orderedSk.
        - New tests for base64 conversion.
        - Expanded tests for the NRational class.
        - Expanded enumeration tests for facet pairing classes to
          include pairings with boundary facets.

Version 4.93  [ 30 May, 2012 ]

    ENGINE:
        Class NAngleStructure:
            - New routine isVeering() to test for veering structures.
            - Flags (taut/strict/veering) are no longer stored in data files.
        Class NBlockedSFSLoop, NBlockedSFSTriple, NPluggedTorusBundle:
            - Corrected an off-by-one error in computing the genus of certain
              non-orientable base orbifolds for Seifert fibred pieces.
              This only affects census manifolds with >= 12 tetrahedra;
              in particular, no existing census data is affected.
        Class NExampleTriangulation:
            - New routine weeks() to build the Weeks manifold.
        Class NNormalSurface:
            - Routines isOrientable(), isTwoSided() and isConnected() now
              return bool instead of NTriBool.  This helps avoid unintended
              errors in scripts, but be warned: these properties can only be
              computed for compact surfaces (not spun normal surfaces).
            - Routines isIncompressible() and isCompressingDisc() likewise
              now return bool instead of NTriBool.
        Class NTriangulation:
            - New routines isSolidTorus() and knowsSolidTorus()
              for "one-click unknot recognition".
            - Routine hasCompressingDisc() now returns bool instead of NTriBool.
        Class NTriBool:
            - Deprecated.  This class has been replaced with ordinary (two-way)
              bool throughout Regina, and will be removed in a future release.
        Routine writeRecogniser():
            - Added to support sending triangulations to Matveev's
              3-manifold recogniser software.
    USER INTERFACE:
        - Restored File -> Save and File ->Save As, which were missing from
          the main menu in version 4.92.
        - In the triangulation viewer, the old "Surfaces" tab has been renamed
          as the "Recognition" tab, and includes high-level algorithms such as
          3-sphere recognition as well as "opportunistic" combinatorial
          recognition.
        - Replaced the python icon with a generic terminal icon.
        - GUI python consoles now set the variable "item", not "selected".
          This is easier to type, and avoids the misconception that selecting
          a different packet in the tree might change the variable (which it
          doesn't).  The variable "selected" is also set for backward
          compability, though this will be removed in a future release.
        - GUI python consoles will now set item=None if there is
          nothing selected in the packet tree.
        - Simplified the cut/copy/paste behaviour in graphical Python consoles.
        - The knot/link census is now explicitly called the *hyperbolic*
          knot/link census, since non-hyperbolic knots or links are excluded.
    DOCUMENTATION:
        - Layout and navigation improvements in the user handbook.
    TEST SUITE:
        - Added several tests related to Hakenness testing.

Version 4.92  [ 12 April, 2012 ] - The "hello Windows!" release.

    INSTALLATION:
        - Regina now builds and runs under Windows!
        - MacOS users now have a drag-and-drop app bundle, and do not
          need fink at runtime.
        - Linux (and indeed all) users no longer need KDE, since the user
          interface is now Qt-only.
    ENGINE:
        Class NBitmask:
            - Make NBitmask more suitable for use in containers.  Specifically,
              the assignment operator can now be used to initialise an
              uninitialised bitmask or to reset an already-initialised
              bitmask to a different length, and one or both of its
              operands may be invalid.
        Class NBitmask, NBitmask1, NBitmask2:
            - New function lessThan() for lexicographical comparisons.
        Class NDoubleDescription:
            - Removed the inner class LexComp, and replaced it with the new
              global class NPosOrder (see below).  A deprecated typedef
              NDoubleDescription::LexOrder is kept for backward compatibility.
        Class NFacePairing:
            - Function writeDot() can now optionally label graph
              vertices with the corresponding tetrahedron numbers.
            - Added graphviz export routines dot() and dotHeader(), which
              are like writeDot() and writeDotHeader() but return strings
              instead of writing to standard output.
        Class NFacetSpec:
            - New template class that generalises NTetFace to arbitrary
              dimensions.  NTetFace is retained as a convenience typedef,
              but with changes; see the NTetFace notes below.
        Class NGlobalDirs:
            - New routine setDirs() to be used when an application has
              been moved from the cmake-configured installation directory.
        Class NHilbertCD:
            - New class that implements a modified Contejean-Devie algorithm
              for Hilbert basis enumeration, based on the original algorithm in
              "An efficient incremental algorithm for solving systems of
              linear Diophantine equations", Contejean and Devie,
              Inform. and Comput. 113 (1994), 143-172.
        Class NHilbertDual:
            - New class that implements a modified dual algorithm for
              Hilbert basis enumeration, based on the dual algorithm in
              "Normaliz: Algorithms for affine monoids and rational cones",
              W. Bruns and B. Ichim, J. Algebra 324 (2010), 1098-1113.
        Class NHilbertPrimal:
            - New class that enumerates Hilbert bases by decomposing into
              maximal admissible faces and running the primal algorithm from
              Normaliz on each such face.  For details, see
              "Fundamental normal surfaces and the enumeration of Hilbert
              bases", B. Burton, arXiv:1111.7055, November 2011.
        Class NLargeInteger:
            - Made separate constructors and assignment operators for
              arguments of type int, unsigned int, long, and unsigned long.
            - Added ++ and -- operators.
            - Added (long + NLargeInteger) and (long * NLargeInteger) operators.
            - New routines setRaw() and rawData() for interacting directly
              with libgmp and libgmpxx.
        Class NMaxAdmissible:
            - New class for enumerating maximal admissible faces of the
              normal surface solution cone.
        Class NNormalSurface:
            - New routine boundarySlopes() that calculates boundary slopes
              for spun normal surfaces.
            - New routines getOrientedTriangleCoord() and
              getOrientedQuadCoord() for transversely oriented normal surfaces.
        Class NNormalSurfaceList:
            - New routines enumerateFundPrimal() and enumerateFundDual() to
              enumerate fundamental normal surfaces, as well as slower routines
              enumerateFundFullCone() and enumerateFundCD() for comparing
              different enumeration algorithms.
            - New coordinate systems ORIENTED and ORIENTED_QUAD to
              support transverse oriented normal surfaces.
            - New routines beginVectors() and endVectors() and new inner class
              VectorIterator for iterating through raw normal surface vectors.
            - New routine allowsOriented(), indicating whether the underlying
              coordinate system supports transverse orientations.
        Class NNormalSurfaceVector:
            - New routines getOrientedTriangleCoord() and
              getOrientedQuadCoord() for transversely oriented normal surfaces.
            - New routine allowsOriented(), indicating whether the underlying
              coordinate system supports transverse orientations.
        Class NNormalSurfaceVectorOriented, NNormalSurfaceVectorOrientedQuad:
            - New coordinate systems for transversely oriented normal surfaces.
        Class NPacket:
            - Fixed potential crash in fireDestructionEvent().
        Class NPerm3:
            - New routine compareWith() for sorting permutations.
        Class NPerm5:
            - New class describing permutations of five elements.
        Class NPosOrder:
            - Class for sorting hyperplanes during vertex enumeration.
              This is the new name for the old NDoubleDescription::LexComp.
        Class NSnapPeaTriangulation:
            - New routine slopeEquations() that uses code from SnapPy to
              compute boundary slope matrices for cusps.
            - New routine verifyTriangulation() for ensuring that
              SnapPea has not retriangulated unexpectedly.
        Class NSurfaceSet:
            - New routine allowsOriented(), indicating whether the underlying
              coordinate system supports transverse orientations.
        Class NTetFace:
            - Now an instance of the arbitrary-dimension template class
              NFacetSpec.  NTetFace is retained as a typedef, but the fields
              have been renamed from tet/face to the more general simp/facet.
        Class XMLPropertyDict:
            - Removed the optional defaultVal argument from lookup();
              the default is now always the empty string.
        Routines perm4to5, perm5to4, perm3to4, perm4to3:
            - New routines for converting between permutation classes.
        Routine makeEmbeddedConstraints():
            - Added to help generate admissibility constraints based on a
              flavour constant, instead of an NNormalSurfaceVector subclass.
        Routines writeCSVStandard, writeCSVEdgeWeight:
            - Included boundary slopes of spun-normal surfaces in CSV output.
        Macro REGISTER_FLAVOUR:
            - Now requires an additional argument, indicating whether
              the coordinate system supports transverse orientations.
    USER INTERFACE:
        - Ported from KDE to Qt-only.
        - Moved from a single monolithic window to lots of small windows
          (one for the tree, one for each open packets). The old
          interface can be re-enabled through Regina's preferences.
        - Continued the user interface overhaul, again with many more
          improvements that give cleaner and more sensible behaviour
          (too many changes to list individually).
        - Graphical Python consoles now execute "from regina import *"
          automatically.
    UTILITIES:
        regina-python:
            - Now executes "from regina import *" automatically.  You
              can suppress this with the argument --noautoimport.
            - For MacOS users: make sure 32-bit python is called when running
              32-bit fink on a 64-bit machine.
        tricensus:
            - Now outputs all face pairings as it runs, instead of periodic
              snapshots of where the census is up to.

Version 4.91: Internal development version.

Version 4.90  [ 12 September, 2011 ] - First prerelease for version 5.0.

    OVERALL:
        - The graphical user interface has been ported from KDE3 to KDE4.
        - The build system has been ported from autotools to cmake.
        - The built-in portions of the SnapPea kernel have been re-synced
          with the September 2009 version of SnapPea.
    DOCUMENTATION:
        - The users' handbook has undergone a thorough overhaul.  It is
          cleaner, more streamlined, and now full of screenshots.
        - The data file format has been split out of the users' handbook
          and placed in its own separate reference manual.
    ENGINE:
        Typedef AcceptTriangulation:
            - This global typedef has been deprecated.  Please use the
              class typedef NCensus::AcceptTriangulation instead.
        Class BitManipulator, GenericBitManipulator:
            - BitManipulator has new routines firstBit() and lastBit(), which
              return the positions of the first and last true bit respectively.
              This has required the addition of a new non-optimised base class
              GenericBitManipulator, which end users need never use directly.
        Class NAbelianGroup:
            - Routine addRank() now takes a signed integer, so that you
              can subtract from the rank as well as add to it.
            - Two new constructors to compute the homology of a chain complex
              with integer or mod-p coefficients.  Thanks to Ryan Budney.
        Class NAngleStructureList:
            - There is now an option to enumerate only taut angle structures,
              which is significantly faster than enumerating all vertex angle
              structures.  As a result, enumerate() now takes three arguments,
              there is a new routine isTautOnly(), and the data file format
              for angle structure lists contains a new element "angleparams".
            - Renamed allowsStrict() and allowsTaut() to spansStrict() and
              spansTaut().  The old routines are now deprecated but have been
              preserved (for now) for backward compatibility.
        Class NAngleStructureVector:
            - Removed clone().  Just use the copy constructor instead.
        Class NBitmask, NBitmask1, NBitmask2:
            - New operators ^= (XOR), -= (set difference) and = (assignment).
            - New routine truncate(), which truncates a bitmask to a given
              number of bits by setting all subsequent bits to zero.
            - New routines firstBit() and lastBit(), which return the
              positions of the first and last true bit respectively.
            - New convenience typedefs NBitmaskLen8, NBitmaskLen16,
              NBitmaskLen32 and NBitmaskLen64 for fast-and-small bitmasks
              of predetermined sizes.
        Class NCensus:
            - New class typedef NCensus::AcceptTriangulation to replace the
              old global typedef AcceptTriangulation.
        Class NDiscSetTetData:
            - Added assertions in data() to ensure that the given disc
              type and number are valid.  These can be circumvented by
              compiling with -DNDEBUG.
        Class NDoubleDescription:
            - Method enumerateExtremalRays() no longer has the "base" argument
              (which was used for cloning vectors); instead the method takes a
              new template argument specifying a vector class, and new vectors
              are created using the corresponding class constructors.
            - Improved the speed of adjacency testing by using an
              NTrieSet instead of a linear search through all vertices.
              See the NNormalSurfaceList notes below for further information.
            - Method enumerateExtremalRays() now takes an optional argument
              initialRows, allowing the user to force certain hyperplanes
              to be processed first.
        Class NExampleTriangulation:
            - New routine bingsHouse() returning the dual triangulation to
              Bing's house with two rooms.
            - Renamed seifertWeber() to weberSeifert(), for consistency with
              the original paper.  The old routine is now deprecated, but has
              being preserved (for the time being) for backward compatibility.
        Class NFacePairing:
            - Fixed the human-readable output for boundary faces in toString().
              Previously boundary faces were displayed as "n:0"; now they
              are displayed as "bdry".
        Class NFastRay:
            - Merged into the NRay class; see the NRay and NVector changes for
              details.  Because typedefs cannot be templated, there is no
              legacy typedef; instead NFastRay has been removed completely.
        Class NFastVector:
            - Merged into the NVector class; see the NVector changes for
              details.  Because typedefs cannot be templated, there is no
              legacy typedef; instead NFastVector has been removed completely.
        Class NGlobalDirs:
            - New routine data() to return the internal data directory.
        Class NGroupPresentation:
            - Fixed a memory leak in intelligentSimplify().
        Class NIsomorphism:
            - New routine applyInPlace() to directly modify a triangulation.
            - Routine apply() now copies tetrahedron descriptions as
              well as gluings (and so does the new routine applyInPlace()).
        Class NLayeredSurfaceBundle:
            - In isLayeredTorusBundle(), extend the search for possible
              cores to 11 and 12 tetrahedra.
        Class NLargeInteger:
            - New routines randomBoundedByThis(), randomBinary() and
              randomCornerBinary() for pseudo-random number generation.
            - Faster (GMP-native) implementation of swap().
        Class NMarkedAbelianGroup, NHomMarkedAbelianGroup:
            - Both of these classes have much richer interfaces than before,
              and some old routines have now been deprecated.  See the class
              documentation for full details.  Thanks to Ryan Budney.
        Class NMarkedVector:
            - Added swap() to swap the contents of two vectors.
        Class NNormalSurface:
            - New routines isCompressingDisc() and isIncompressible() for
              testing incompressibility.
            - Fixed a memory leak in crush().
        Class NNormalSurfaceList:
            - Sped up enumeration (again), this time by using a
              trie-like structure for adjacency testing.  For the
              Weber-Seifert space this improves speed threefold (roughly).
              Many thanks to Jonathan Shewchuk for encouraging me to
              focus on the adjacency testing bottleneck.
            - New filtering routines filterForLocallyCompatiblePairs() and
              filterForDisjointPairs().
            - New routine filterForPotentiallyIncompressible() to assist with
              bulk incompressibility testing; see arXiv:0909.4625 for details.
            - New routine allowsSpun() to easily identify coordinate systems
              that support spun normal surfaces.
        Class NNormalSurfaceVector:
            - Due to the changes in the NVector hierarchy, clone() is
              now introduced as a virtual function of NNormalSurfaceVector
              (not NVector), and it now returns an NNormalSurfaceVector*.
        Class NPacket:
            - In the python interface, makeOrphan() now returns the packet
              itself and the ownership becomes the responsibility of whoever
              takes this return value.  If nobody takes this return value
              then the packet and its descendants are automatically destroyed.
            - ChangeEventBlock has been renamed to ChangeEventSpan, it
              fires both packetToBeChanged() and packetWasChanged() (on
              construction and destruction respectively), and the
              optional boolean argument is gone (events are now fired always).
              The old class name ChangeEventBlock remains as a
              deprecated typedef for ChangeEventSpan.
            - The protected routine fireChangedEvent() has been removed.  The
              only way to fire a "packet changed" event now is to declare a
              local ChangeEventSpan.
        Class NPacketListener:
            - All events (except for destruction) now come with both future
              and past events: packetToBeChanged() and packetWasChanged(),
              childToBeAdded() and childrenWereAdded(), and so on.
        Class NPerm:
            - Renamed to NPerm4.  The C++ header has also moved from
              triangulation/nperm.h to maths/nperm4.h .  Both the old
              class name and the old header are now deprecated.
            - There are many other changes; see the NPerm4 notes below.
        Class NPerm3:
            - New class describing permutations of three elements.  This
              is extremely fast, using lookup tables for all calculations.
        Class NPerm4:
            - This is the new name for the old class NPerm (see above).
            - New routines S4Index() and orderedS4Index() for reverse
              lookups into the arrays NPerm4::S4 and NPerm4::orderedS4.
            - The constructor that takes an internal permutation code is
              now private, and is replaced by a new static routine
              NPerm4::fromPermCode().  This new routine is easier to
              spot and grep for.
            - The internal permutation codes have changed.  As a result,
              NPerm4 operations are significantly faster.  The old codes
              are now referred to as "first-generation", and the new codes
              are referred to as "second-generation".
            - Routines getPermCode(), setPermCode(), isPermCode() and
              fromPermCode() continue to refer to first-generation codes.
              These old routines are not recommended, since they now incur
              additional overhead.  To replace them, the new (and faster)
              routines getPermCode2(), setPermCode2(), isPermCode2() and
              fromPermCode2() work with second-generation codes instead.
            - The XML data file format continues to use first-generation
              permutation codes (for backward compatibility).
        Class NRational:
            - New STL-compatible routine swap().
        Class NRay:
            - Like the vector hierarchy, NFastRay and NRay are now merged
              into a single NRay class.  The result is that NRay is now
              cleaner and faster, but methods are no longer virtual.
              See the NVector class notes for full details of the changes
              (including important changes in the parent NVector class).
            - Removed the old intersect() function, which was based on
              virtual methods.
        Class NScript:
            - Fixed a bug that lost script variables when reading ancient
              binary files (i.e., files created before Regina 3.0, around
              mid-2002).  This bug only showed up on some compilers.
        Class NSnapPeaCensusManifold, NSnapPeaCensusTri:
            - Routines getHomologyH1() (for both classes) and construct()
              (for NSnapPeaCensusManifold) are now implemented for all SnapPea
              census manifolds/triangulations, not just the smallest few.
        Class NSnapPeaTriangulation:
            - Kernel messages are now disabled by default.
        Class NSurfaceSet, NSurfaceSubset:
            - New routine allowsSpun() to easily identify coordinate systems
              that support spun normal surfaces.
        Class NTetrahedron:
            - Tetrahedra should now always belong to a triangulation, from
              creation until destruction.  In particular:
              + Tetrahedra should be created by calling
                NTriangulation::newTetrahedron(), which will insert them
                into a triangulation immediately.  There is no need to
                call NTriangulation::addTetrahedron() any more.
              + NTetrahedron::joinTo() now recursively adds adjacent
                tetrahedra to the relevant triangulation (but if you use
                NTriangulation::newTetrahedron() as described above then
                this is fast and changes nothing).
            - Users no longer need to call NTriangulation::gluingsHaveChanged()
              after gluing or ungluing tetrahedron faces; this is now handled
              automatically.
            - The NTetrahedron constructors are now deprecated in favour
              of NTriangulation::newTetrahedron(), as described above.
            - New routine getVertexMapping(), which facilitates a
              consistent orientation around the given vertex for the
              three remaining vertices in each tetrahedron.
            - Added assertions in joinTo() and unjoin() to ensure that
              the preconditions are met.  These can be circumvented by
              compiling with -DNDEBUG.
            - Routines that need the triangulation skeleton (e.g., getVertex(),
              getEdgeMapping(), orientation(), etc.) will now compute the
              skeleton automatically if this has not already been done.
            - New routine getTriangulation() to return the enclosing
              triangulation.
        Class NTriangulation:
            - Add new routines newTetrahedron() and
              newTetrahedron(const std::string&).  This is now the
              preferred way of creating tetrahedra (see the NTetrahedron
              notes above).  The old addTetrahedron() is now deprecated.
            - Users no longer need to call gluingsHaveChanged(), which
              is likewise deprecated.  Again, see the NTetrahedron notes above.
            - Routines removeTetrahedron() and removeTetrahedronAt() now
              destroy the tetrahedron immediately and return nothing.
            - New routines hasCompressingDisc() and hasSimpleCompressingDisc()
              to search for compressing discs; see arXiv:0909.4625 for details.
            - The "legality conditions" on closeBook() are now simpler, since
              some of the conditions were automatic consequences of others.
              Practically, nothing has changed (i.e., the new conditions will
              be satisfied if and only if the old conditions were satisfied).
            - The "legality conditions" on twoOneMove() were originally too
              conservative, and are now weaker.  In particular, the endpoints
              of the edge may now both be boundary.  Practically, this means
              that 2-1 moves may now be legal where they were not legal before.
            - New static routine rehydrate() to rehydrate a new triangulation
              from a Callahan-Hildebrand-Weeks dehydration string.  This is a
              more convenient version of insertRehydration().
            - New routines isoSig() and fromIsoSig() for detecting and hashing
              combinatorial isomorphism classes of triangulations.
            - New routines isOriented() and orient() to relabel tetrahedron
              vertices for consistent orientation.  Thanks to Matthias Goerner.
            - New routines isOrdered() and order() to relabel tetrahedron
              vertices so that they are ordered consistently across adjacent
              faces.  Thanks again to Matthias Goerner.
            - New routines swapContents() and moveContentsTo() for
              moving tetrahedra between triangulations.
            - Fixed a memory leak in shellBoundary().
        Class NTrieSet:
            - A new class for storing and querying a large number of sets,
              where the elements of these sets are taken from a small universe.
              The underlying data structure is essentially a trie of bitmasks.
        Class NVector:
            - Streamlined the vector hierarchy by merging NFastVector and
              NVectorDense into a single NVector class, and removing NVectorUnit
              and NVectorMatrix entirely.  The result is that NVector
              is now cleaner and faster, but methods are no longer virtual.
              See the NVector class notes for full details of the changes.
            - Removed the old virtual clone() and makeLinComb() methods.
        Class NVectorDense:
            - Merged into the NVector class; see the NVector changes for
              details.  Because typedefs cannot be templated, there is no
              legacy typedef; instead NFastVector has been removed completely.
        Class NVectorMatrix, NVectorUnit:
            - Removed.  Use NVector instead.
        Class NVertexEmbedding:
            - New routine getVertices(), which facilitates a consistent
              orientation for the three remaining vertices in each tetrahedron.
        Class XMLPropertyDict:
            - The interface for this class is now much more restricted.
              The class now derives from std::map instead of stdhash::hash_map,
              and it allows access to only a few inherited members of std::map.
        Routine metricalSmithNormalForm():
            - New alternative Smith normal form routine that is better for
              working with extremely large matrices.  Thanks to Ryan Budney.
        Routine readIsoSigList():
            - New routine that reads a text file filled with isomorphism
              signatures and returns a container filled with triangulations.
        Routine readSnapPea():
            - Allows additional text on the first line following the
              "% Triangulation" marker (thanks to Matthias Goerner).
        Routine torsionAutInverse():
            - New routine for inverting automorphisms, thanks to Ryan Budney.
        Routines writeCSVStandard(), writeCSVEdgeWeight():
            - Changed the text that is written to the "boundary" field,
              to be consistent with changes to the user interface.
              Possible values are now "spun", "real" or "none".
        File surfaces/flavourregistry.h:
            - The final "pre_test" argument (which is never used) has been
              removed.  As a result, REGISTER_FLAVOUR now takes five arguments,
              not six.
    USER INTERFACE:
        - Ported from KDE3 to KDE4.  Finally!
        - The user interface has had a thorough overhaul, and includes
          many usability updates to help new users find their way around.
          Overall, the behaviour is generally cleaner and more sensible.
          A full list of changes is omitted for reasons of space and sanity.
        - There is now an option to enable or disable diagnostic
          messages from the SnapPea kernel.
    UTILITIES:
        tricensus, tricensus-mpi:
            - New option -s to output lists of isomorphism signatures instead
              of the much larger Regina data files.
        tricensus-mpi-status:
            - Now finishes with a running total of all triangulations found.
            - Compressed logs (using gzip or bzip2) are now supported.
              Requires the perl module IO::Uncompress::AnyUncompress.
        tricensus-manager:
            - Removed, since tricensus-mpi is a much better alternative.
    TEST SUITE:
        - Some slower but more detailed tests are now optional, and are
          disabled by default.  To switch these tests on, set the
          environment variable REGINA_DETAILED_TESTS to any non-empty value.
        - New tests for file I/O using both modern XML and legacy binary
          file formats.
        - More detailed tests for bitmask operations.
    BUILD ENVIRONMENT:
        - Dropped support for ancient hacks like std::ios::no_create and
          the boost.python make_constructor hack.
        - Iconv is now mandatory, not optional.

Version 4.6  [ 16 May, 2009 ]

    OVERALL:
        - Deprecated everything relating to the non-standard STL/g++ classes
          hash_set and hash_map, for the sake of portability.
        - Added a "deprecation guide" to the website, with a table listing
          the outdated routines/classes/etc. to be removed in Regina 5.0 and
          the corresponding new routines/classes/etc. that replace them.
    ENGINE:
        Class HashPointer, HashString:
            - Deprecated, along with everything else relating to the hash_set
              and hash_map classes.  See the "overall" notes above.
        Class NBoundaryComponent, NComponent, NEdge, NFace, NVertex:
            - All constructors for skeletal objects are now private, since
              only the triangulation skeletal routines should be creating them.
            - Cleaned up some of the more obscure parts of the documentation.
        Class NCensus:
            - Removed findAllCompletions(), which (as the documentation
              points out) is an empty shell of a routine that has never been
              implemented and quite possibly never will.
        Class NDiscType:
            - New class for specifying a normal or almost normal disc type.
        Class NDoubleDescription, NDoubleDescriptor:
            - The old NDoubleDescriptor class has been renamed, and is now
              called NDoubleDescription.  This is merely for consistency
              with documentation and papers; the functionality of the class
              has not changed.  The old name (NDoubleDescriptor) is
              deprecated, but for the time being a typedef is provided
              for backward compatibility.
        Class NEdge:
            - Added new static arrays NEdge::edgeNumber and NEdge::edgeVertex
              to replace the old global arrays regina::edgeNumber,
              regina::edgeStart end regina::edgeEnd.  The old global
              arrays are now deprecated (see below).
            - Added a new static array NEdge::ordering to replace the old
              global routine regina::edgeOrdering().  The old routine is
              now deprecated (see below).
        Class NFace:
            - Added a new static array NFace::ordering to replace the old
              global routine regina::faceOrdering().  The old routine is
              now deprecated (see below).
        Class NFacePairing:
            - Added a missing precondition to isCanonical(), which requires
              that the face pairing be connected.
            - Changed the output format of toString() to make it clearer
              which faces are boundary faces.
        Class NFastRay:
            - New fast but inflexible ray class; this builds on NFastVector
              in the same way that the slower NRay builds on NVector.
        Class NGluingPermSearcher, NCompactSearcher, NClosedPrimeMinSearcher:
            - Overhauled the census code so that some of the optimisations
              used in the closed minimal irreducible / P^2-irreducible census
              can be made available to more general censuses.  In particular,
              the modified union-find for vertex and edge links is now
              available to any census that insists on compact (finite)
              3-manifolds.  For details of these optimisations, see
              "Enumeration of non-orientable 3-manifolds using face-pairing
              graphs and union-find", B. A. Burton, Discrete Comput. Geom. 38
              (2007), no. 3, 527--571.
        Class NIndexedArray:
            - Deprecated, along with everything else relating to the hash_set
              and hash_map classes.  For a replacement, try the NMarkedVector
              class, which is smaller and faster but requires modification
              of the data type being stored.
        Class NIsomorphism, NIsomorphismDirect, NIsomorphismIndexed:
            - NIsomorphism has been enhanced to add all of the functionality
              of the old NIsomorphismDirect class, so NIsomorphism is now a
              fully-fledged isomorphism class in its own right.
            - NIsomorhpismDirect has been deprecated, since this is now an
              empty subclass of NIsomorphism with no extra functionality.
              Programmers can change their code to use NIsomorphism instead.
            - NIsomorphismIndexed has been removed entirely.  Python users
              will not be affected, since this class was never available to
              them.  C++ programmers can now use NIsomorphism in conjunction
              with the NPerm::S4 array instead.
        Class NLargeInteger:
            - The old header utilities/nmpi.h is now deprecated.  Please use
              the new header maths/nlargeinteger.h instead.
        Class NMatrix2:
            - The old header utilities/nmatrix2.h is now deprecated.  Please
              use the new header maths/nmatrix2.h instead.
        Class NNormalSurface:
            - Finally implemented cutAlong()!
            - New routine isEmpty() for identifying empty surfaces.
            - New routine sameSurface() for comparing two normal surfaces.
            - New routines locallyCompatible() and disjoint() for testing
              intersections between normal surfaces.
            - New routine getOctPosition() for locating the non-zero
              octagonal coordinate in an almost normal surface.
            - New routine rawVector() that gives direct read-only access to
              the underlying vector in case this is needed.
            - Removed canCrush() and knownCanCrush(), which are both
              placeholders for routines that have never been implemented.
              The corresponding <cancrush> element has been removed from
              the data file format (though old files that happen to contain
              it will load without problems).
            - Added an optional argument to findVtxOctAlmostNormalSphere()
              that lets the user choose between working in standard and
              quadrilateral-octagon coordinates.
        Class NNormalSurfaceList:
            - Implemented quadrilateral-octagon coordinates for almost normal
              surfaces (the relevant flavour constant is AN_QUAD_OCT).
              See arXiv:0904.3041 for details.
            - Added routines quadToStandard(), standardToQuad(),
              quadOctToStandardAN() and standardANToQuadOct() to convert
              between different solution sets.  See arXiv:0901.2629 for
              details of the underlying algorithms.
            - Changed enumerate() in standard coordinates so that, if
              possible, it enumerates in quadrilateral coordinates first
              and then converts between solution sets (see above).  This
              typically runs orders of magnitude faster.  Similarly for
              standard almost normal coordinates.
            - New routines enumerateStandardDirect() and
              enumerateStandardANDirect() to allow people to circumvent the
              above changes to enumerate() and instead use the old direct
              enumeration from Regina 4.5.1.
            - Almost normal surface enumeration no longer strips out surfaces
              with more than one octagonal *disc* (though it still avoids
              surfaces with more than one octagonal disc *type*).  This
              change is necessary for conversion between quad-oct and
              standard almost normal space, and is also necessary if we
              wish to enumerate *all* almost normal surfaces (as opposed
              to just all *vertex* almost normal surfaces).
            - Added a new coordinate flavour AN_LEGACY to reflect almost
              normal surface lists created with Regina 4.5.1 or earlier,
              where surfaces with more than one octagon were stripped out
              (see above).
        Class NPerm:
            - New routines trunc2() and trunc3() to build a truncated
              version of a permutation string.
            - New arrays NPerm::S4, NPerm::invS4, NPerm::orderedS4,
              NPerm::S3, NPerm::invS3, NPerm::orderedS3, NPerm::S2 and
              NPerm::invS2.  These replace the old (and now deprecated)
              arrays regina::allPermsS4, regina::allPermsS4Inv,
              regina::orderedPermsS4, and so on.
            - Deprecated the setPerm() routines; these are unnecessary
              because NPerm objects are very small and can just be copied
              around using the assignment operator.
        Class NPermItS4:
            - Deprecated, since all this class does is wrap a trivial loop.
              Just loop through the elements of NPerm::S4 directly.
        Class NPillowTwoSphere, NSnappedTwoSphere:
            - Removed reduceTriangulation() and getReducedTriangulation(),
              both of which are empty shells of routines that have never
              been implemented and quite possibly never will.
        Class NRational:
            - Added new routines getTeX() and writeTeX() for TeX-friendly
              output (thanks Ryan!).
            - The old header utilities/nrational.h is now deprecated.  Please
              use the new header maths/nrational.h instead.
        Class NTetrahedron:
            - Renamed getAdjacentTetrahedron(), getAdjacentTetrahedronGluing()
              and getAdjacentFace() to adjacentTetrahedron(), adjacentGluing()
              and adjacentFace(), which should be easier on the fingers.
              The old names are still available for backward compatibility,
              but they are now deprecated and will be removed in Regina 5.0.
            - Proofreading and clarification for some of the older and more
              opaque parts of the documentation.
        Class NTriangulation:
            - New routines isBall() and knowsBall() for recognising the
              3-dimensional ball.
            - New elementary move closeBook().
            - Completely overhauled collapseEdge().  The eligiblity checks for
              this routine are now correct and not overly conservative, which
              makes this routine both useful and safe.  The big warning is
              now gone from the collapseEdge() documentation as a result.
            - Routine simplifyToLocalMinimum() now collapses edges, which
              makes a big difference for multiple-vertex triangulations.
            - Routine intelligentSimplify() now uses book opening moves to
              create new opportunities for collapsing edges (which makes a
              big difference for bounded triangulations), and also uses
              book closing moves to reduce the number of boundary faces
              once nothing else can be done.
            - Routine isThreeSphere() now works in quadrilateral-octagon
              coordinates instead of standard almost normal coordinates.
              See arXiv:0904.3041 for details.
            - Removed crushMaximalForest(), which (as the documentation has
              pointed out since the first release) has never worked properly,
              and which is therefore never actually used.
            - Fixed crashes in twoOneMove(), twoZeroMove(NVertex*, ...)
              and shellBoundary().  These crashes were triggered by certain
              types of non-minimal triangulations with boundary.
            - Fixed a couple of nasty bugs in shellBoundary(), which had the
              potential to give incorrect results when simplifying
              triangulations with boundary.
            - Fixed bugs in several simplification routines when working
              with invalid triangulations; these sometimes "simplified"
              invalid edges to become valid edges.
            - New routine reorderTetrahedraBFS() for renumbering tetrahedra
              in a more sensible fashion.
            - Routines isZeroEfficient() and hasSplittingSurface() now
              operate on a clone of the triangulation, to avoid triggering
              changes to the packet tree.
        Routine edgeOrdering(), faceOrdering():
            - Deprecated these routines, in favour of the new NEdge::ordering[]
              and NFace::ordering[] lookup tables.
        Routine edgeDescription(), faceDescription():
            - Deprecated these routines, in favour of the new NPerm::trunc2()
              and NPerm::trunc3() routines.
        Routine writeResUsage():
            - New helper routine to assist with diagnostics and measurements
              of performance.
        Global arrays allPermsS4, allPermsS4Inv, orderedPermsS4, allPermsS3,
                allPermsS3Inv, orderedPermsS3, allPermsS2, allPermsS2Inv:
            - All of these arrays are now deprecated.  Please use the new
              arrays NPerm::S4, NPerm::invS4, NPerm::orderedS4, and so on.
        Global arrays edgeNumber, edgeStart, edgeEnd:
            - Deprecated; users are advised to switch to the new arrays
              NEdge::edgeNumber and NEdge::edgeVertex instead.
        Namespace stdhash:
            - Deprecated, along with everything else relating to the hash_set
              and hash_map classes.  See the "overall" notes above.
    USER INTERFACE:
        - The elementary moves dialog now has additional "Close book"
          and "Collapse edge" options.
        - Items in the triangulation composition list can now be copied
          into the clipboard via the right mouse button.  Amongst other
          things, this makes extracting the dehydration string much simpler.
        - In the triangulation viewer, the Surfaces panel now has a new
          "3-ball?" entry beneath the current "3-sphere?" entry.
        - The normal surface list viewer now has two additional tabs: one to
          summarise all surfaces in the list (which is now the default tab),
          and one to list pairwise compatibilities between surfaces.
        - The normal surface list viewer now has an additional "Cut Along"
          menu item.  The shortcut letter for "Crush" has changed as well.
        - Warn the user before enumerating immersed and/or singular normal
          surfaces, in case the "embedded surfaces only" box was unchecked
          by accident.  Moreover, refuse to enumerate immersed and/or
          singular *almost* normal surfaces, since this feature was designed
          for use with normal surfaces only.
        - The surface coordinate viewer now lists the location of the almost
          normal disc(s) alongside the other high-level surface properties.
        - Normal surfaces are now individually numbered within surface lists,
          which should make it easier to keep track of which is which.
        - Added "Troubleshooting" and "Handbook won't open?" entries to
          the Help menu, to make it easier to find solutions if things break.
        - The "Python Reference" entry in the Help menu should now work
          even when konqueror is not installed.
        - Fixed a bug whereby small triangulations occasionally became
          read-only after a user visited the Surfaces panel.
        - Added a scrollbar to the Cellular Info pane in case the window
          is small.
    TEST SUITE:
        - Added very thorough tests for NPerm.
        - Additional tests for triangulation simplification and Euler
          characteristic.
        - New tests for the recognition of families of standard triangulations
          and manifolds.
        - New tests that enumerate automorphisms of triangulations and
          test for subcomplexes.
        - Added exhaustive testing for 3-sphere and 3-ball recognition.
        - Added exhaustive testing for conversions between normal surface
          solution sets in different coordinate systems.
    BUILD ENVIRONMENT:
        - Installing into a staging area (i.e., building packages) now works
          fine even if older versions of the Regina development libraries are
          installed (this used to cause relinking problems on some systems).

Version 4.5.1  [ 28 October, 2008 ]

    CENSUS:
        - Replaced the old plain-text Notation packets with detailed PDF
          packets in the closed orientable / non-orientable censuses.
          These new Notation packets explain the manifold names and
          parameters precisely, and include supporting diagrams.
        - Renamed some census manifolds to avoid arbitrary (a), (b) suffixes.
          In the 11-tetrahedron closed orientable census:
            Hyp_2.13401634 (Z_14) (a)  ->  Hyp_2.13401634 (Z_14, geod = 0.4606)
            Hyp_2.13401634 (Z_14) (b)  ->  Hyp_2.13401634 (Z_14, geod = 0.3684)
            (These have also been reordered in the overall list of manifolds.)
          In the 11-tetrahedron closed non-orientable census:
            SFS [M] U m003 (a)  ->  SFS [M] U m003 (Z + Z_5)
            SFS [M] U m003 (b)  ->  SFS [M] U m003 (Z + Z_10)
          These changes are only stop-gaps until hyperbolic manfiolds are
          dealt with properly (i.e., expect the names to change again).
    ENGINE:
        Class NBitmask, NBitmask1, NBitmask2, BitManipulator:
            - New classes for manipulating bitmasks.  NBitmask is for bitmasks
              of arbitrary length, whereas NBitmask1 and NBitmask2 are
              optimised for situations where the length is known to be small.
              BitManipulator makes it easier to offer optimised template
              specialisations.
        Class NCompConstraint, NCompConstraintSet:
            - Removed.  Compatibility constraints now refer to facets of
              the original cone, not coordinate positions (hence the
              rename, since the semantics have changed in a fundamental way).
              Individual compatibility constraints are now straight sets of
              integers, and the deque-based NCompConstraintSet has been
              replaced with the new vector-based class NEnumConstraintList.
        Class NDoubleDescriptor:
            - Streamlined the vertex enumeration routine, which is now
              much, much faster.  See arXiv:0808.4050 for a full list of
              improvements.
            - The vertex enumeration routine now takes its arguments in
              a different form, and more importantly now insists that
              the original cone is in fact the non-negative orthant.
              To ensure that python/C++ users notice that things have changed,
              this routine has been renamed from enumerateVertices() to
              enumerateExtremalRays().
            - Major overhaul of the documentation, which is now (hopefully)
              much clearer.
        Class NEnumConstraintList:
            - Added to replace the old NCompConstraintSet class.  See
              the notes above on NCompConstraintSet for details.
        Class NFastVector:
            - New vector class that is less flexible than NVector but
              more streamlined, largely because it has no virtual functions.
        Class NGraphTriple:
            - Fixed a bug in writeTeXName() that listed incorrect entries for
              the first matrix.  This does not affect any census data that
              has been published or shipped with earlier versions of Regina.
        Class NLargeInteger:
            - Fixed lcm() to do the right thing in the case of lcm(0,0).
        Class NMatrixInt:
            - New integer-specific routines divRowExact(), divColExact(),
              gcdRow(), gcdCol(), reduceRow() and reduceCol().
        Class NMatrixField:
            - Removed this class, since it is never used and since it does not
              actively address the accuracy problems raised by real numbers.
        Class NNormalSurfaceVector:
            - Removed createNonNegativeCone() from subclasses (which is
              no longer required after the vertex enumeration overhaul),
              and added makeZeroVector() (which is now required).
        Class NPDF:
            - A new packet type that allows PDF documents to be stored
              directly as packets inside Regina data files.
        Routines base64Length(), isBase64(), base64Encode(), base64Decode():
            - New routines for base64 encoding and decoding, taken and
              modified from the gnulib library.
        Routines createNonNegativeCone(), makeZeroVector():
            - Removed global routine createNonNegativeCone() and replaced it
              with the new global makeZeroVector(), in line with the changes
              to NNormalSurfaceVector listed above.
        Routine gcd():
            - Now takes longs instead of unsigned longs, and guarantees
              that the gcd returned will be non-negative.
        Routine lcm():
            - Added to the collection of basic number theory routines.
        Routines readPDF(), writePDF():
            - New routines for importing and exporting PDF packets to
              real PDF files.
        Routines rowBasis(), rowBasisAndOrthComp():
            - Added to find the rank of an integer matrix and bases for its
              row space and orthogonal complement.
    USER INTERFACE:
        - PDF documents can now be embedded within data files as PDF packets.
          Added import, export and creation facilities, plus a PDF packet
          viewer that uses either an embedded KPart (such as kpdf or
          kghostview's embedded viewer) or an external application (such
          as xpdf or evince) according to the user's preferences.
    TEST SUITE:
        - Added new tests for normal surfaces that exploit generic properties
          of layered loops; these tests push to 50 tetrahedra, and can
          easily be extended further as surface enumeration becomes faster.
        - Added additional tests for normal surfaces and angle strutures
          that compare solutions coordinate by coordinate (instead of
          counting solutions and looking for large-scale properties).

Version 4.5  [ 17 May, 2008 ]

    OVERALL:
        - Regina finally pays attention to character encodings:
            + All strings in the calculation engine are assumed to be UTF-8,
              except for filenames which should be in whatever local encoding
              the operating system expects.
            + Regina's XML data files store their data in UTF-8, as does the
              python configuration file ~/.regina-libs.
            + The various user interfaces ensure that the correct character
              encodings are always used, and translate between encodings
              where required.
            + Users who pass strings directly to the calculation engine
              (through the python or C++ interface) must ensure that
              their strings are either UTF-8 or just plain ASCII.
        - Builds under gcc 4.3.
        - Supports building out-of-tree (e.g., making separate builds in
          debug/ and release/ subdirectories).
    ENGINE:
        Class Locale, IConvBuffer, IConvStream:
            - New classes in the regina::i18n namespace for working with
              internationalisation and character encodings.
        Class NExampleTriangulation:
            - New routine seifertWeber() to build the Seifert-Weber
              dodecahedral space.
        Class NFileInfo:
            - Made the XML identification routines more robust, so that
              they work even if extra parameters (such as encoding or
              standalone declarations) are present in the XML prologue.
        Class NGlobalDirs:
            - New class for easy access to system installation directories
              for various components of Regina.
        Class NMarkedVector, NMarkedElement:
            - New class for a vector with fast reverse lookups.  This
              is more memory efficient than NIndexedArray, but requires
              modifications to the data type being stored.
        Class NPacket, NPacketListener:
            - Fires packetWasRenamed() when packet tags are added or removed.
              Note that packet tags still cannot be accessed through the GUI
              except for via the python bindings.
            - Made the event handling code more robust; this fixes a
              couple of crashes in the GUI that occured when packets were
              deleted from the tree while they were still in use elsewhere.
        Class NTriangulation:
            - Streamlined the implementation, cutting ~ 1/3 of the memory
              usage and improving speed also.  As a result:
                + Tetrahedra and skeletal components are now stored using
                  NMarkedVector, not NIndexedArray.  As a result the return
                  types of getTetrahedra(), getVertices(), etc. have changed.
                + The old reverse lookup routines getTetrahedronIndex(),
                  getVertexIndex(), etc. are now deprecated.  The new routines
                  tetrahedronIndex(), vertexIndex(), etc. are even faster,
                  but have new preconditions requiring the given tetrahedron,
                  vertex, etc. to belong to the triangulation.
        Class NXMLElementReader:
            - New routine usingParser() that passes the current parser to the
              top-level element reader.
        Class XMLParserCallback:
            - Callback routine start_document() now takes a single argument
              that points to the current XMLParser.
        Routine readXMLFile(), readFileMagic():
            - Assumes that any Regina data files created by version 4.4 or
              earlier use a LATIN-1 encoding (which is what the old GUI used
              by default), and that any data files created by version 4.5 or
              later use UTF-8.
        Routine versionUsesUTF8():
            - Added to assist code that works with files on a low-level basis.
        Routines writeCSVStandard(), writeCSVEdgeWeight():
            - New routines for exporting normal surface lists to plain-text
              CSV files (which can then be imported into a spreadsheet or
              database).
    USER INTERFACE:
        - Normal surface lists can now be exported to plain-text CSV files
          (which can then be imported into a spreadsheet or database).
        - The default SnapPea filename filter is now *.tri instead of just *.
        - Several imports and exports (e.g., to/from python scripts and C++
          source) now allow the user to select an explicit character encoding.
        - Added the Seifert-Weber dodecahedral space to the list of example
          triangulations that can be created.
        - When adding a new library in Regina's python settings, the file
          dialog now opens in the pylib/ directory where sample libraries
          are installed.
        - Application icons are now listed under hicolor instead of crystalsvg,
          which should make them easier for other desktop environments to find.
    PYTHON:
        - Use docstrings for the helper routines in pylib/, so documentation
          for these routines can be accessed from within python at runtime.
        - Added loadCensus.py as a new collection of optional helper routines
          in pylib/.  These make it easy to load census data files from within
          python.
    UTILITIES:
        regfiledump, trisetcmp:
            - Now respects the default locale; any international characters
              in packet labels or packet contents are displayed using the
              correct character set (e.g., LATIN-1 for Western European users).

Version 4.4  [ 25 November, 2007 ] - The "hug a Mac today" release.

    OVERALL:
        - Builds and runs happily on MacOS!  Requires Fink to be installed.
        - Tidied up the directory hierarchy a little.  The old engine/engine/
          is now just engine/, and the old engine/doc-files/ is now
          engine/doxygen/.
        - Thanks to Ryan Budney for his many contributions to this release!
    CENSUS:
        - Expanded the closed non-orientable census to 11 tetrahedra.
        - Expanded the closed orientable census to 11 tetrahedra, and
          split it into three data files.  The 9-tetrahedron and
          10-tetrahedron files are shipped with Regina as before (as
          closed-or-census.rga and closed-or-census-large.rga); the
          11-tetrahedron file is extremely large and must be downloaded
          separately from the Regina website.
        - Modified the closed orientable census files to use more
          consistent choices of monodromy matrices for torus bundles.
        - Clarified the matrix notation used with graph manifolds.
    ENGINE:
        Class NClosedPrimeMinSearcher:
            - Census generation is much faster for larger numbers of
              tetrahedra, due to new tests for high-genus vertex links.
            - Also made census generation more efficient by pruning on
              high-degree edges (as well as the usual low-degree edges).
        Class NDoubleDescriptor:
            - Now a standalone class, since the base NVertexEnumerator
              has been removed.
            - Made all member functions static.  Objects of this class
              can no longer be created.
        Class NFacePairing:
            - Modified writeDot() to behave well with ancient versions
              of Graphviz.
        Class NHomologicalData:
            - New class for computing all sorts of detailed homological
              information for a manifold; thanks to Ryan Budney for this.
        Class NLargeInteger:
            - New routine divisionAlg() for using the division algorithm.
            - New routine legendre() for calculating Legendre symbols.
        Class NMatrix:
            - New == and != operators for element-by-element comparison.
        Class NMatrixInt:
            - Added a set() routine to the python interface for setting
              matrix elements (which was previously not possible in python).
            - Made matrix multiplication available in the python interface.
            - Added a python-only variant of initialise() that fills a
              matrix given a complete list of elements.
        Class NMatrixRing:
            - New routine det() for fast calculation of matrix determinants.
            - New convenience routine isIdentity().
            - Changed the return type of operator * from a raw pointer to a
              std::auto_ptr, to make it easier to multiply matrices inside
              temporary expressions.
            - Added a new multiplyAs() template routine that multiplies but
              (unlike operator *) returns a subclass of NMatrixRing.
        Class NMarkedAbelianGroup, NHomMarkedAbelianGroup:
            - New classes for working with groups defined by chain
              complexes; thanks to Ryan Budney for these.
        Class NPacket:
            - New routine reparent() to simplify ownership issues when
              using Python scripting.
        Class NPerm:
            - Micro-optimised routines that are called extremely frequently,
              such as sign().
        Class NPrimes:
            - New class that provides a more sophisticated infrastructure
              for prime factorisation than the old factorise() and
              primesUpTo() routines.
        Class NRational:
            - New routine abs() for calculating absolute value.
            - New routine doubleApprox() for converting to a real number.
        Struct NSatAnnulus:
            - New routine attachLST() to help with Seifert fibred spaces.
        Class NSFSpace:
            - Updated reduce() to make the best possible decisions on
              whether to reflect all fibres in cases where this is
              possible (previously it made faster decisions but
              occasionally missed some more subtle reductions).
            - Enhanced construct() to support the triangulation of all
              Seifert fibred spaces over the 2-sphere without punctures
              or reflector boundaries.
        Class NTetrahedron:
            - New routine orientation() for tracking orientation.
        Class NTorusBundle:
            - Greatly improved monodromy matrix reduction, to the point
              where equivalent torus bundles should give equal matrices.
            - Fixed a bug in the matrix reduction for non-symmetric
              matrices in non-orientable manifolds (sometimes the
              transpose matrix was obtained instead of the correct matrix).
        Class NTriangulation:
            - New routine layerOn() for performing layerings.
            - New routine dehydrate() for extracting Callahan-Hildebrand-Weeks
              dehydration strings.
            - Optimised the skeletal calculations, which now run *much* faster.
            - Renamed getEulerCharacteristic() to getEulerCharTri(), since for
              ideal triangulations this differs from the Euler characteristic
              of the corresponding compact manifold.  The old name is kept as
              an alias but is now deprecated.
            - Added a new routine getEulerCharManifold(), which *does* calculate
              the Euler characteristic of the corresponding compact manifold.
            - Fixed a crash in splitIntoComponents() that occurred when
              the triangulation skeleton had not yet been calculated.
        Class NVertexEnumerator:
            - Removed.  This abstract class existed to support multiple
              vertex enumeration algorithms, but in reality we're only
              using double descriptor anyway.  The virtual template
              member functions caused problems with g++-4.2, which was
              the final push.  NDoubleDescriptor is now a standalone class.
        Routine smithNormalForm():
            - New five-argument version that not only calculates the Smith
              normal form but also returns appropriate change of basis
              matrices; thanks to Ryan Budney.
        Routines columnEchelonForm() and preImageOfLattice():
            - New routines for working with matrices and homomorphisms;
              thanks again to Ryan Bydney.
        Routines factorise(), primesUpTo():
            - Deprecated in favour of routines from the new NPrimes class.
        Routine clonePtr():
            - New routine to assist copy constructors for classes that
              compute data on demand.
    USER INTERFACE:
        - New Algebra -> Cellular Info tab containing a variety of new
          homological data for triangulations; thanks to Ryan Budney.
        - Graphs now look better when drawn using an old Graphviz 1.x
          (previously the graphs were only tested under Graphviz 2.x).
        - Better infrastructure for determining the status of the
          current Graphviz installation.  For version 1.x, Regina now
          insists on using dot, since the old neato 1.x cannot handle
          multiple edges.
        - Removed the Crush column from normal surface lists, since it has
          never contained any information beyond "N/A" or "Unknown".
        - The Regina reference manual is now called the Regina handbook,
          for consistency with other KDE applications.
    PYTHON:
        - The regina-python tool has new options -i/--interactive (run a
          script and leave the interpreter open) and -n/--nolibs (do not
          load any of the normal user libraries).
    UTILITIES:
        trisetcmp:
            - Now outputs more appropriate messages when subcomplex testing
              (previously the same messages were used for both subcomplex
              testing and isomorphism testing).
    TEST SUITE:
        - Added a new test suite for python bindings, in addition to the
          usual C++ test suite that is already present.
        - Added tests for the NPerm class.
        - Added tests for vertex link calculations.
        - Added tests for the orientable double cover of a triangulation.
        - Added tests for the new NPrimes class.
        - Added division algorithm tests for NLargeInteger.
        - Added tests for the new NHomologicalData class.
        - Added tests for triangulation dehydrations and rehydrations.
        - Initial work on tests for the NRational class.
    BUILD ENVIRONMENT:
        - Updated libtool from version 1.5a to 1.5.22 with Debian patches
          (required for MacOS support).

Version 4.3.1  [ 5 May, 2006 ]

    ENGINE:
        Class NClosedPrimeMinSearcher:
            - Improved speed by adding additional face pairing graph
              tests; see math.GT/0604584 for details.
            - Made a very slight improvement in speed by testing for
              extremely high degree edges.
            - Fixed memory leak (the destructor was not deallocating some
              internal arrays).
            - Minor changes to the behaviour of mergeEdgeClasses()
              (might return only some flags instead of all flags).
        Class NFacePairing:
            - New constructor for building the face pairing of an
              existing triangulation.
            - New routines hasOneEndedChainWithStrayBigon() and
              hasTripleOneEndedChain() for testing for more types of
              graphs that cannot appear in a closed census.
            - New routines hasSingleStar(), hasDoubleStar() and
              hasDoubleSquare() for investigating larger face pairing graphs.
            - New routines writeDot() and writeDotHeader() to assist
              with graph visualisation.
        Routine readOrb():
            - New routine for importing Orb / Casson triangulations;
              thanks to Ryan Budney for contributing this import filter.
        Routine readSnapPea():
            - Verifies that the first line of the file is "% Triangulation",
              instead of simply testing for the '%' and ignoring the rest.
    USER INTERFACE:
        - Now displays face pairing graphs in the triangulation viewer, using
          Graphviz for the rendering (see the Skeleton tab).  This required
          splitting the main Skeleton tab into two smaller child tabs.
        - New configuration options for the Graphviz executable and the
          default Skeleton child tab.
        - No longer crashes when attempting to clone the root packet
          (it simply displays an error message instead).
        - Added a workaround for the icon problems that arise when using
          GNU/Linux distributions with buggy icon themes.
        - Added 48x48 and 64x64 icons for Regina and its data files.
    TEST SUITE:
        - New tests for recognising bad and otherwise interesting subgraphs
          within face pairing graphs.

Version 4.3  [ 27 March, 2006 ]

    OVERALL:
        - Expanded the closed non-orientable census to 10 tetrahedra.
        - Expanded the closed orientable census to 10 tetrahedra, and
          split it into two data files (large and small).
        - Updated postal address for the Free Software Foundation.
        - Bibliographic updates for the reference manual.
        - Fixed some harmless compiler warnings, and tightened syntax
          to adhere to the requirements of gcc 4.1.
    ENGINE:
        Class LessDeref:
            - New utility class for working with pointers in the Standard
              Template Library.
        Class NGluingPerms, NGluingPermSearcher, NClosedPrimeMinSearcher:
            - Significant overhaul.
            - Moved gluing permutation search routines into new classes
              NGluingPermSearcher and NClosedPrimeMinSearcher.
            - Supports partial depth-based searching (by passing a
              non-negative depth parameter to the new runSearch() routine).
            - Tracks both vertex and edge links using a modified union
              find structure to prune more braches of the search tree
              where possible.  This makes an incredible difference to the
              census running time.  Pruning takes place on non-orientable
              vertex links, too many or too few vertices or edges, low
              degree or invalid edges, conical faces, and L(3,1) spines.
        Class NGraphLoop, NGraphPair, NGraphTriple:
            - New families of graph manifolds.
        Class NKnot:
            - Removed this unwritten placeholder class.
        Class NLayering:
            - New class to help follow through layerings of tetrahedra
              within a triangulation.
        Class NLayeredSolidTorus:
            - New routine formsLayeredSolidTorusTop() for finding an LST
              from the top end instead of the bottom.
            - New routine transform() for following through an isomorphism.
        Class NLayeredTorusBundle, NTxICore, NTxIDiagonalCore, NTxIParallelCore:
            - Added for recognition of layered surface bundles.
        Class NListOnCall:
            - New class for expensive and rarely used hard-coded lists.
        Class NManifold:
            - Routine writeTeXName() no longer provides wrapping dollar signs.
            - New operator < for ordering manifolds deterministically.
        Class NMatrix2:
            - New specialised class for working with 2-by-2 integer matrices.
        Class NPacket, NPacketListener:
            - New NPacket routine sortChildren().
            - Packet listeners are now unregistered immediately *before*
              packetToBeDestroyed() is called.  This avoids unpleasantries
              when a listener tries to unregister itself during this call.
        Class NPerm:
            - The assignment operator now returns a reference instead of void.
        Class NSatAnnulus, NSatBlock, NSatRegion, NBlockedSFS, NBlockedSFSLoop,
                  NBlockedSFSPair, NBlockedSFSTriple, NPluggedTorusBundle,
                  plus subclasses and other support structures:
            - New classes for recognising and describing Seifert fibred spaces
              and other graph manifolds that are built using saturated blocks.
        Class NSFS, NExceptionalFibre:
            - Removed; see below.
        Class NSFSpace, NSFSFibre:
            - Complete overhaul of the Seifert fibred space classes.
            - Now more general, supporting both orientable and
              non-orientable 3-manifolds as well as base orbifolds with
              reflector boundary components.
            - Classes have been renamed from the old NSFS / NExceptionalFibre
              to make it clear that large-scale changes have taken place.
        Class NSFSAltSet:
            - New class for finding alternative simple representations of
              the same bounded Seifert fibred space.
        Class NSnapPeaTriangulation:
            - Added a boolean argument to the constructor that permits the
              SnapPea kernel to work with closed triangulations if the user
              really wants to allow it.
        Class NStandardTri:
            - Routine writeTeXName() no longer provides wrapping dollar signs.
        Class NTorusBundle:
            - New class of 3-manifolds describing torus bundles over the
              circle.
        Class NTriangulation:
            - Combined isomorphism and subcomplex testing routines into
              a single all-in-one routine to avoid excessive code reuse.
            - Added new subcomplex testing routine findAllSubcomplexesIn(),
              in which all matches (not just the first) are returned.
            - Routines getTetrahedronIndex(), getComponentIndex(),
              getBoundaryComponentIndex(), getFaceIndex(), getEdgeIndex()
              and getVertexIndex() now returned signed instead of unsigned
              longs, so that -1 can be returned if the object could not
              be found.
    USER INTERFACE:
        - Added a configuration option that allows the SnapPea kernel to
          work with closed triangulations.
        - Fixed the crash when deleting a triangulation that is currently the
          target of an isomorphism/subcomplex test.
        - Fixed a crash that sometimes occurs in large files when deleting
          a triangulation that is currently being viewed.
        - Fixed extremely slow updates in the triangulation composition tab
          for very large data files.
        - Text and script packets now open with the cursor at the top
          instead of the bottom.
    PYTHON:
        Class NSnapPeaTriangulation:
            - Offers the additional zero-argument routine volumeWithPrecision()
              as a way of returning the precision of the volume calculation.
    UTILITIES:
        tricensus-mpi:
            - Significant overhaul.
            - Now supports finer-grained subsearches via --depth.
            - Better logging.
            - Only writes .rga data files for cases in which at least
              one triangulation was found.
            - New option --dryrun for a quick overview of the search space.
        tricensus-mpi-status:
            - New tool for parsing tricensus-mpi logs.
        trisetcmp:
            - Support subcomplex testing as well as isomorphism testing.
    TEST SUITE:
        - Don't enforce precision limits for degenerate snappea volume
          testing, to allow for flexibility in floating point behaviours
          of different chipsets.
        - Added tests for NIsomorphism.

Version 4.2.1  [ 18 September, 2005 ]

    OVERALL:
        - Added a chapter on imports and exports to the reference manual.
        - Expanded the closed non-orientable census to eight tetrahedra.
    ENGINE:
        Overall structure:
            - Fixed "regina-engine-config --cflags", which wrote includes
              for Regina's dependencies but not for Regina itself (sigh).
        Class NIsomorphism:
            - New routine random() for generating random isomorphisms.
            - New routine apply() for permuting the tetrahedra and
              vertices/faces of an existing triangulation.
            - New routine isIdentity() for testing for identity isomorphisms.
        Routine writeSnapPea():
            - Add a precondition that the triangulation has no boundary faces.
    USER INTERFACE:
        - Refuse to export a triangulation to SnapPea format if it
          has boundary faces.
    UTILITIES:
        trisetcmp:
            - New utility for comparing two different sets of triangulations.

Version 4.2  [ 7 July, 2005 ]

    ENGINE:
        Overall structure:
            - Included portions of the SnapPea kernel!  Thanks again to
              Jeff Weeks for his support.
            - Added a regina-engine-config script to make it easier to
              build Regina's calculation engine into other applications.
        Class NExampleTriangulation:
            - Added to facilitate construction of several different
              ready-made sample triangulations.
        Class NFacePairing:
            - New routine hasWedgedDoubleEndedChain.
        Class NLayeredSolidTorus:
            - New routine isLayeredSolidTorus for classifying an entire
              triangulation component.
        Class NPacketListener:
            - Added an extra boolean argument to childWasRemoved() to indicate
              the situation in which the parent is also being destroyed.
        Class NSnapPeaCensusManifold, NSnapPeaCensusTri:
            - Added to aid recognition of very small SnapPea census
              triangulations.
        Class NSnapPeaTriangulation:
            - Added to give Regina triangulations access to the SnapPea kernel.
        Class NTriangulation:
            - New routine finiteToIdeal() for extending a triangulation.
            - New routines insertConstruction() and dumpConstruction() to
              make it easier to hard-code triangulations in source code.
            - Fixed vertex link calculations, which were previously
              incorrect if a triangulation contained invalid edges.
            - Fixed bug in twoZeroMove() which caused a crash in some cases
              involving triangulations with boundary.
        Class NTrivialTri:
            - Added recognition of one-tetrahedron balls.
    USER INTERFACE:
        - Include several example triangulations in the triangulation
          creation dialog.
        - Allow exporting a triangulation to C++ source.
        - Renamed "Ideal to Finite" as "Truncate Ideal Vertices" in the menu.
        - Include a padlock in the corner of a packet icon if the packet
          is uneditable.
        - Tighter thread safety in the GUI.  This is required because some
          calculations (such as surface enumeration) run in a separate thread.
        - Worked around a Qt bug that caused a crash when pressing a key in
          a table of normal surfaces or matching equations.
        - Fixed a bug in which GAP output was unparseable due to GAP
          inserting spaces where Regina was not expecting them.
    UTILITIES:
        tricensus-mpi:
            - New census manager for use on MPI-enabled clusters.
    TEST SUITE:
        - Added tests for SnapPea calculations.
        - Further additions to the triangulation tests, in particular
          involving invalid and non-standard triangulations.
        - Beginning of a series of tests for elementary moves.
    BUILD ENVIRONMENT:
        - Updated libtool to version 1.5a.  Hopefully this will make
          things better for Darwin/Fink.
        - Requires KDE >= 3.2, so that the XDG applications directory can
          be used for the desktop file.
        - Verifies in the configure script that shared libraries are
          enabled where necessary (i.e., in the KDE and Python interfaces).
        - Better magic in the configure script for finding the correct
          boost.python libraries.
        - Fixed a bug in the configure script whereby -g stripping was
          too agressive, resulting in a compile failure for the python
          interface under some environments.

Version 4.1.3  [ 25 July, 2004 ]

    OVERALL:
        - Included the closed hyperbolic census of Hodgson and Weeks.
        - Made explicit in the reference manual introduction where the
          example files can be found.
    PYTHON:
        - For most objects, == now works like C++ pointer equality
          instead of Python object equality.  That is, it tests whether
          the Python wrappers point to the same C++ object, not whether
          the Python wrappers are in fact the same wrapper.
        - Fixed scripting in the GUI, which was broken with python 2.3
          (indented blocks were treated as complete after just one line).
        - Added a sample python session illustrating progress reporting.
    USER INTERFACE:
        - Added an "Open Example" menu item for easy access to the
          sample files.
        - Allow the choice of text editor component to be configured.
        - Several fixes to make Regina work properly with the vimpart,
          including work-arounds for bugs in the vimpart itself.
        - Fixed the massive resource drain while editing a script's
          variable table in a heavily populated data file.
        - Fixed crashes that occured when deleting packets while a
          drop-down packet chooser is in use elsewhere.
        - Tightened up the handling of read-only mode for internal
          components.  Also removed some loopholes that allowed editing
          of uneditable packets.
        - Improved handling of keyboard focus.
        - Changed "Python Reference" to point to the modules index
          instead of the title page.

Version 4.1.2  [ 14 June, 2004 ]
    OVERALL:
        - Updated configure scripts so that the python interface builds
          out of the box on a larger number of platforms (specifically Red Hat
          and Fedora Core are now supported).  Many thanks to Craig Macintyre
          for his patience and assistance with this.
        - More updates to the troubleshooting section; overhauled the
          README.txt and website to hopefully make everything clearer
          and the important information easier to find.
        - Added a suggested form for citing Regina.
        - Updated INSTALL.txt to reflect current --prefix guessing.
    ENGINE:
        Class NTriangulation:
            - Added simplifiedFundamentalGroup() to allow external bodies
              such as GAP to simplify group presentations.
    USER INTERFACE:
        - Allow users to simplify fundamental groups using GAP.
        - Added "Education" to the categories for the desktop file, since
          KDE seems adamant about having no separate maths/science menu.
          Anything is better than showing up in Lost & Found. :)
        - Fixed compile error when building against an STL-enabled Qt
          (thanks to Robert Myers for spotting this one).

Version 4.1.1  [ 24 April, 2004 ]
    USER INTERFACE:
        - Fixed compile error when building against Python 2.3.
        - Added "What's This?" button to main/packet window decorations.

Version 4.1  [ 7 March, 2004 ]
    OVERALL:
        - Further enhancements to the reference manual, including more
          detailed explanations in the main body as well as a new index.
    ENGINE:
        Class NNormalSurface:
            - New routine doubleSurface().
            - Added findNonTrivialSphere() and findVtxOctAlmostNormalSphere()
              to support 0-efficiency algorithms.
        Class NProgress:
            - Added timing utilities getRealTime() and totalCPUTime().
        Class NTriangulation:
            - New 0-efficiency / decomposition routines splitIntoComponents(),
              connectedSumDecomposition(), isThreeSphere(), knowsThreeSphere()
              and makeZeroEfficient().
            - New Seifert fibred space constructions insertAugTriSolidTorus()
              and insertSFSOverSphere().
    USER INTERFACE:
        - Actions specific to each packet type now appear in their own
          context-specific menus, i.e., a "Triangulation" menu appears
          when a triangulation is open, etc.
        - Added "Please Wait" dialogs during slow operations.
        - Thorough "What's This?" support and tooltips offered across the
          entire user interface.
        - New tip-of-the-day support.
        - More icons for triangulation actions.
        - Updated the .desktop file and mimetype tests to work correctly
          with KDE 3.2.
    UTILITIES:
        tricensus:
            - Fixed bug in which --genpairs created empty output files.
    TEST SUITE:
        - Added tests for connected sum decomposition.

Version 4.0.1  [ 26 January, 2004 ]
    OVERALL:
        - The ./configure script now takes a guess at the correct --prefix,
          runs sanity tests upon it and insists upon Qt >= 3.2.
        - Regina now ships with pregenerated manpages to avoid the need
          for docbook-utils and its complicated dependencies.
        - The troubleshooting section of the reference manual now
          includes compile-time problems and discusses the test suite.
    USER INTERFACE:
        Class GridListViewItem:
            - Added to centralise support for list views with grids.
            - Fixed a compile error with Qt versions 3.1 and earlier.

Version 4.0  [ 20 December, 2003 ]
    ENGINE:
        Class NAngleStructureList:
            - Enumeration routine now takes an optional progress manager
              and can run in a separate thread.
        Class NGroupPresentation:
            - Improved simplification of group presentations.
        Class NNormalSurface:
            - Using NProperty to store calculable properties.
            - Using NTriBool instead of 1/-1/0 for orientability,
              two-sidedness and connectedness.
        Class NNormalSurfaceList:
            - Enumeration routine now takes an optional progress manager
              and can run in a separate thread.
        Class NProgress:
            - Removed isCancellable() since this is not really necessary;
              an operation may simply choose not to poll for cancellation
              requests.
            - Removed isChanged() and made the changed flag protected so
              subclasses can modify it directly.
            - Requires subclasses to adjust the changed flag on all
              public access/update routines.
            - Made cancel() const so that reading threads can use it.
        Class NProgressNumber:
            - New convenience routine incCompleted().
            - New lookup routine getNumericState().
        Class NTriBool:
            - Added for representing three-way booleans.
        Class NVectorMatrix, NVectorUnit:
            - Modification routines throw exceptions if called.
    USER INTERFACE:
        Class NAngleStructureCreator:
            - Displays progress and allows cancellation.
        Class NNormalSurfaceCreator:
            - Displays progress and allows cancellation.
        Class ProgressDialogNumeric:
            - Added for displaying progress using regina::NProgressNumber.
        Class PythonConsole:
            - Added Help menu for displaying scripting documentation.
        Class ReginaMain:
            - Added Python reference to Help menu.
        Class PythonManager:
            - New static routine openPythonReference() for displaying
              calculation engine documentation.
    TEST SUITE:
        - Added tests for angle structure enumeration and analysis.
        - Expanded normal surface tests to include trivial triangulations.
        - Added tests for fundamental group calculation and recognition.

Version 3.97  [ 24 November, 2003 ] - Final prerelease for version 4.0.
    OVERALL:
        - Ships with the 7-tetrahedron closed non-orientable census.
        - Compile-time configuration uses different tests for pthread, since
          the old tests were broken on some systems.
        - Added a Python caveats section to the reference manual.
    ENGINE:
        Class NEdge, NVertex:
            - Added getDegree() as an alias for getNumberOfEmbeddings().
        Class NGluingPerms:
            - Incorporate new results that allow us to discard more face
              pairings in a non-orientable census (see math.GT/0307382:v2).
        Class NLayeredSolidTorus:
            - Added routine flatten() to flatten a layered solid torus
              to a Mobius band.
        Class NMutex::MutexLock:
            - Added reference constructor as well as a pointer constructor.
        Class NNormalSurface, NNormalSurfaceVector:
            - Added routine isCentral() to test for central surfaces.
        Class NSimpleSurfaceBundle, NTrivialTri:
            - Added for recognition of trivial non-orientable triangulations.
    USER INTERFACE:
        Overall structure:
            - Split out common shell/part material into the separate
              library libregina-kdecommon.
            - Integrated python scripting into the graphical user interface.
              This is contained within libregina-kdecommon and is accessible
              through the main menu/toolbar and through the script editor.
            - Avoid using flat buttons where possible.
        Class ExportDialog:
            - New routine validate() to detect when there are no packets
              suitable for export.
        Class ExtTabCtl, PacketTabbedUI, PacketTabbedViewerTab:
            - Allow changing the current tab (this required a new extension
              class to KTabCtl).
        Class ImportDialog, NewPacketDialog:
            - New routine validate() to detect when there are no
              suitable parent packets.
        Class NNormalSurfaceCreator:
            - Allow the default coordinate system to be configured.
        Class NScriptUI, NTextUI:
            - Fixed problems with word wrapping and line endings in
              the embedded text editor.
        Class NTriangulationUI, NTriAlgebraUI:
            - Allow the initially visible tabs to be configured.
        Class NTriGluingsUI:
            - Implemented census lookup for triangulations.
            - Fixed a bug in the updating of tetrahedron labels when other
              tetrahedra are removed from a triangulation.
        Class PacketChooser:
            - New routine hasPackets() to detect empty packet choosers.
        Class ReginaPart:
            - Make File/Save fall back to File/Save-As for new files.
            - Make File/Save-As respect the automatic file extension setting
              and also check whether the selected file already exists.
        Class ReginaPreferences, ReginaPrefSet:
            - Many new configuration options.  In addition to those
              mentioned above, census data files and Python options can
              also be configured.
    TEST SUITE:
        - Added tests for normal surface enumeration and analysis.

Version 3.96  [ 31 October, 2003 ] - Second prerelease for version 4.0.
    OVERALL:
        - Added surface filter documentation to the reference manual,
          which brings it completely up to date with the GUI.
    ENGINE:
        Overall structure:
            - Yet more routines made const.
        Class NAbelianGroup:
            - Added global comparisons isTrivial() and operator ==.
        Class NMutex:
            - Now uses inner class MutexLock for locking and unlocking.
        Class NProperty, NPropertyBase, StoreValue, StoreConstPtr,
                StoreManagedPtr:
            - New classes for management of calculable object properties.
        Class NPropertyHolder:
            - Moved most of its functionality directly into NFile and
              replaced what was left with the new class NFilePropertyReader.
        Class NTriangulation:
            - Turaev-Viro invariants are now cached; this includes a new
              routine allCalculatedTuraevViro().
        Class ShareableObject:
            - Now derives from regina::boost::noncopyable.
    USER INTERFACE:
        Class NTriAlgebraUI:
            - Redesigned the algebra viewer to make it easier to read.
            - Incorporatd Turaev-Viro invariants into the UI.
        Class NTriCompositionUI:
            - Incorporated isomorphism / subcomplex testing into the UI.
            - Fixed crash when refreshing.
        Class PacketTabbedViewerTab:
            - Added to support tabbed UIs within tabbed UIs.
        Class ReginaPart:
            - Make the main window splitter remember its place when packet
              panes are changed.
    TEST SUITE:
        - Added tests for trivial triangulations and property handling.

Version 3.95  [ 12 October, 2003 ] - Prelease for version 4.0.
    GRAPHICAL USER INTERFACE:
        - Rewrote the entire user interface in C++ using the KDE
          libraries.  The result is much faster, cleaner and easier to
          maintain.  The old Java user interface is gone!  The user
          interface can be started by running "regina-kde".
    PYTHON:
        - Python scripting rewritten to use standard Python, not Jython.
          A python session can be started by running "regina-python".
        - The Python API has changed to be much more faithful to the C++
          calculation engine, especially with respect to global and static
          routines and constants.
        - All classes now sit directly within the module regina.
    ENGINE:
        Overall structure:
            - Fixed minor memory leaks.
            - Made more routines const.
            - Beginning to incorporate std::auto_ptr.
        Class Engine:
            - Removed since this is no longer necessary with the new
              python bindings.
        Class NAngleStructureList:
            - Made the enumerating constructor private and added the
              public replacement enumerate().
        Class NAugTriSolidTorus:
            - Changed to fit into the new NStandardTriangulation structure.
        Class NFacePairings:
            - Fixed bug in isCanonical().
        Class NGluingPerms:
            - Further optimisations for non-orientable census generation.
        Class NGroupPresentation:
            - Slightly improved group recognition.
        Class NHandlebody:
            - Added as a new 3-manifold class.
        Class NIsomorphism:
            - Allows an isomorphism with 0 tetrahedra.
            - Now derives from ShareableObject.
            - Supports boundary incomplete isomorphisms as well as
              complete isomorphisms.
            - Changed return types of const lookup routines from
              const T& to just T.
        Class NL31Pillow:
            - New class for identifying particular L(3,1) triangulations.
        Class NLargeInteger:
            - Added constructor and assignment taking a const std::string&.
            - Routine stringValue() now returns a std::string, not a char*.
        Class NLensSpace:
            - Changed to fit into the new NManifold structure.
        Class NLayeredChain:
            - Changed to fit into the new NStandardTriangulation structure.
        Class NLayeredLensSpace:
            - Changed to fit into the new NStandardTriangulation structure.
        Class NLayeredLoop:
            - Changed to fit into the new NStandardTriangulation structure.
        Class NLayeredSolidTorus:
            - Changed to fit into the new NStandardTriangulation structure.
            - Renamed isLayeredSolidTorusBase() to
              formsLayeredSolidTorusBase().
        Class NManifold:
            - New class to represent a 3-manifold irrespective of its
              triangulation.
        Class NNormalSurfaceList:
            - Made the enumerating constructor private and added the
              public replacement enumerate().
        Class NPacket, NPacketListener:
            - The NPacket destructor now orphans the packet if this has
              not already been done.
            - Added event listening for packets, including new class
              NPacketListener, new routines NPacket::listen(),
              NPacket::isListening() and NPacket::unlisten() and new
              class NPacket::ChangeEventBlock.
            - New NPacket routines moveUp(), moveDown(), moveToFirst()
              and moveToLast().
            - Reclassified member variables from protected to private.
        Class NPerm:
            - Routines edgeDescription() and faceDescription()
              implemented in the calculation engine.
        Class NPlugTriSolidTorus:
            - Changed to fit into the new NStandardTriangulation structure.
        Class NSFS:
            - Changed to fit into the new NManifold structure.
            - New overloaded routine insertFibre(long, long).
            - No longer allows illegal (0,k) fibres to be added.
            - More common names recognised.
        Class NSnappedBall:
            - Changed to fit into the new NStandardTriangulation structure.
            - Renamed isSnappedBall() to formsSnappedBall().
        Class NSpiralSolidTorus:
            - Changed to fit into the new NStandardTriangulation structure.
            - Renamed isSpiralSolidTorus() to formsSpiralSolidTorus().
        Class NStandardTriangulation:
            - New class to represent a standard triangulation.
        Class NTriSolidTorus:
            - Changed to fit into the new NStandardTriangulation structure.
            - Renamed isTriSolidTorus() to formsTriSolidTorus().
        Class NTriangulation:
            - New routine turaevViro() to calculate Turaev-Viro invariants.
            - Changed isIsomorphicTo() to return an entire isomorphism,
              not just whether an isomorphism exists.
            - New routine isContainedIn() to test for boundary
              incomplete isomorphisms.
        Routine isKnownSFS():
            - Removed in favour of
              NStandardTriangulation::isStandardTriangulation().
        File dehydration.h:
            - New routine readDehydrationList().
        File nsnappea.h:
            - Renamed to snappea.h.
        File stringutils.h:
            - Added routines startsWith() and stripWhitespace().

Version 3.2  [ 22 June, 2003 ] - The post-thesis release!
    OVERALL:
        - Added file format documentation to reference manual.
        - Calculation engine test suite is much enhanced.
        - Closed orientable census, closed non-orientable census and
          splitting surface signature census added to example files.
        - PhD thesis submitted on 30 May, 2003!
    ENGINE:
        Overall structure:
            - Using C++-style casts instead of C-style casts.
            - Signedness of chars is explicitly specified where it matters. 
        Class NBoolSet:
            - Using unsigned chars for byte codes.
        Class NCensus:
            - New constant PRUNE_P2_REDUCIBLE.
        Class NFacePair:
            - New class for working with pairs of face numbers.
        Class NFacePairing:
            - Added convenience operator [].
            - Added hasTripleEdge(), hasBrokenDoubleEndedChain(),
              hasOneEndedChainWithDoubleHandle() and associated routines.
            - Renamed private routine isCanonical() to
              isCanonicalInternal(), added public routine isCanonical()
              with no preconditions.
        Class NGluingPerms:
            - Uses new NFacePairing routines to identify certain
              situations in which no solutions are possible.
            - Uses a completely redesigned algorithm in the closed
              prime minimal P2-irreducible case.
            - Added pruning during permutation generation to eliminate
              edges identified with themselves in reverse.
            - Added pruning using low-degree edges in the non-orientable
              P2-irreducible case.
            - Allows a null automorphism list in findAllPerms().
        Class NLayeredLoop:
            - Renamed getIndex() to getLength().
        Class NLayeredSolidTorus:
            - Fixed a bug in isLayeredSolidTorusBase() that generated
              false positives in ideal triangulations.
        Class NNormalSurface:
            - Added routine knownCanCrush().  Currently this routine
              is next to useless; it is expected to be enhanced with
              future releases.
            - Property queries are now const since internal cached
              properties are declared mutable.
        Class NPerm:
            - Using unsigned chars for permutation codes.
        Class NPrismSpec, NPrismSetSurface:
            - New classes for dealing with triangular prisms defined by
              slicing along normal quads in a tetrahedron.  Currently
              these classes do very little.
        Class NSFS:
            - Better recognition of common names; now recognises all
              spaces with finite fundamental group.
        Class NTetFace:
            - Added routine setFirst().
            - Added copy constructor.
            - Operators ++ and -- are now implemented in all forms
              (++x, x++, --x, x--) and all have return values.
        Class NTriangulation:
            - New routine insertLayeredLoop().
            - 0-efficiency testing is done in quad space where possible.
            - Fixed a bug in which getHomologyH1Bdry() gave incorrect
              answers if the skeleton had not already been calculated.
            - New boundary queries hasTwoSphereBoundaryComponents() and
              hasNegativeIdealBoundaryComponents().
            - Renamed insertLensSpace() to insertLayeredLensSpace().
            - Interface-only skeletal query routines are now also
              implemented in the C++ calculation engine.
        Routine prior(), next():
            - Copied from the Boost C++ libraries for easy access to
              prior and following iterators.
    JAVA USER INTERFACE:
        Overall structure:
            - Incorporated engine enhancements listed above.
    UTILITIES:
        regconcat:
            - New utility for combining several data files.
        tricensus:
            - New option --minprimep2 for P2-irreducibility.
            - Explicitly verifies that all face pairings supplied on
              standard input are in canonical form.

Version 3.1  [ 18 October, 2002 ]
    OVERALL:
        - Added calculation engine test suite.
        - Environment variables now take precedence over configuration
          files when running the startup script.
        - Build process now uses standard autoconf/automake structure.
    ENGINE:
        Overall structure:
            - Added support for multiple vertex enumeration engines.
        Class NCensus:
            - Redesigned to do its work through classes NFacePairing and
              NGluingPerms.
            - Added support for arbitrary criterion functions.
            - Added support for splitting a census into pieces.
        Class NCompConstraint, NCompConstraintSet:
            - Added.
        Class NConeRay:
            - Removed in favour of new class NRay.
        Class NFacePairing, NGluingPerms:
            - Added to bear the brunt of census generation.
            - Massive optimisations and rewrites throughout census code.
            - Removed all thread yields, which were causing processes to
              have 0.0% CPU time on some systems.
        Class NIndexedArray:
            - Added routine validate().
        Class NKnot:
            - New (but incomplete) knot/link class.
        Class NLensSpace, NSFS:
            - Added getCommonName().
        Class NNormalSurfaceVector:
            - Replaced isCompatibleWith() with makeEmbeddedConstraints().
        Class NPerm:
            - Routine isIdentity() now implemented in C++ engine.
            - New routine setPerm(int, int).
        Class NTriangulation:
            - Fixed idealToFinite() which was newly broken in Regina 3.0.
            - Routine intelligentSimplify() now tries random 4-4 moves.
            - New routine collapseEdge().
            - Routine simplifyToLocalMinimum() now make boundary moves last
              and does not do book opening at all.
            - Fixed bug in 2-3, 3-2 and 4-4 moves that appears when faces of
              the old tetrahedra are glued to each other.
        Class NRay:
            - Added to replace old class NConeRay.
        Class NVector:
            - Added negate().
        Class NVertexEnumerator, NDoubleDescriptor:
            - Added to bear the brunt of normal surface enumeration and
              to allow different enumeration engines to be plugged in.
            - Caches some frequent calculations, resulting in a startling
              performance increase.
        Routine getVersionString(), getVersionMajor(), getVersionMinor(),
                testEngine():
            - Moved to engine.h and added to the C++ calculation engine.
        Routine reducedMod():
            - Fixed bug in the midpoint case.
        File nfile.h:
            - New file format constants to replace the constants removed
              with regina.h.
        File nhashmap.h, nhashset.h:
            - Added to deal with differing STL extension installations.
        File nknownmanifold.h:
            - Added global 3-manifold recognition routines.
        File nperm.h:
            - New arrays allPermsS2Inv, allPermsS3Inv, allPermsS4Inv.
        File regina.h:
            - Removed along with the constants it defined.
    JAVA USER INTERFACE:
        normal.algorithm.Algorithm:
            - Fixed bug in which isPacketEditable() was enforced even for
              non-modifying algorithms.
        normal.console.JPythonPacketConsole:
            - Optionally creates an additional Jython variable for direct
              access to some preselected packet within the tree.
        normal.mainui.NormalFrame:
            - New Jython consoles create an additional variable for the
              packet currently selected in the visual tree.
        normal.packetui.surfaces.NSFPropertiesEditor:
            - Don't enforce Euler characteristic <= 2 (singular surfaces
              can give other values).
    UTILITIES:
        tricensus:
            - Completely redesigned interface (now command-line based).
            - Supports splitting a census into pieces.
        tricensus-manager:
            - New utility for distributing a census amongst several machines.

Version 3.0  [ 28 June, 2002 ] - The "XML, about bloody time" release.
    OVERALL:
        - Moved from old impenetrable binary data files to new
          compressed XML data files.
        - Introduced various command-line utilities (see UTILITIES below).
        - Removed CORBA engine/interface.  It was too much hassle to
          maintain, and with Regina building on more platforms it has
          lots much of its usefulness.
        - JNI engine no longer requires autogenerated JNI headers.
        - Reference manual much enhanced.
    ENGINE:
        Overall structure:
            - Moved entire calculation engine into namespace regina.
            - The Great STL Port: replaced hand-rolled container classes
              with Standard Template Library classes.
            - Added numerous XML-related routines and classes.
            - Modified to also build under gcc3.
            - Removed configuration macro __MUTE_WARNINGS.
            - Replaced configuration macros __NO_IOS_NOCREATE and
              __NO_RAW_CASTING with their negations __USE_IOS_NOCREATE and
              __USE_RAW_CASTING which are optional in all situations.
            - Added configuration macros __HASH_NAMESPACE and
              __NO_NAMESPACE_ALIASES.
        Class NBoolVector, NDoubleList, NDynamicArray, NHashSet,
                NInfiniteArray, NIntMap, NOrderedPair, NPointerSet,
                NQueue, NSet, NStack, NString, NStringPair and associates:
            - All removed in favour of Standard Template Library classes.
        Class NAngleStructureList, NNormalSurfaceList:
            - New nested classes StructureInserter / SurfaceInserter.
        Class NAugTriSolidTorus, NTriSolidTorus:
            - Supports multiple ways of attaching layered chains.
        Class NFileInfo:
            - Added.
        Class NGroupExpressionTerm:
            - Changed from simple ordered pair to its own full class.
        Class NIndexedArray:
            - Added.
        Class NJNIEnumeration:
            - Added to aid the Java-C++ link.
        Class NLargeInteger:
            - Added third error-detection parameter to constructor
              NLargeInteger(const char*, int).
        Class NLayeredChainPair, NPlugTriSolidTorus:
            - Added for further subcomplex recognition.
        Class NLayeredLoop:
            - Added routine getSeifertStructure().
        Class NLensSpace:
            - Fixed bug causing reductions to be sometimes non-optimal
              (although still correct) - see modularInverse() notes below.
        Class NLocalFileResource:
            - Replaced static members MODE_READ, MODE_WRITE with static
              routines sysModeRead(), sysModeWrite().
        Class NNormalSurface:
            - Added routines isVertexLink() and isThinEdgeLink().
        Class NPacket:
            - Added routines to support arbitrary packet tags.
            - Finally changed getPacketName() to getPacketTypeName().
            - Removed tidyReadPacket().
        Class NPerm:
            - Added isPermCode().
        Class NScript:
            - Changed list of variables to a proper map and removed routines
              getVariableIndex() and removeVariableAt().
            - Insistance on unique variable names; in enforcing this
              routine addVariable() now returns bool.
        Class NSFS:
            - Added routine getHomologyH1().
        Class NSignature, NSigCensus, NSigPartialIsomorphism:
            - Added to deal with splitting surface signatures.
        Class NTriangulation:
            - Uses NIndexedArrays for skeletal elements for fast index lookup.
        File boostutils.h:
            - Added utility classes from the Boost C++ libraries.
        File hashutils.h:
            - Added various hash functions.
        File memutils.h:
            - Added allocation/deallocation functions.
        File stlutils.h:
            - Added extension Standard Template Library utility classes.
        File stringutils.h:
            - Added miscellaneous string manipulation routines.
        File zstream.h:
            - Added compressing and decompressing I/O streams.
        Routine modularInverse():
            - Fixed a rather nasty bug in gcdWithCoeffsInternal() that
              caused modularInverse() to sometimes give wrong answers.
        Routine readFileMagic():
            - Added to provide a format-independent file reader.
    JAVA USER INTERFACE:
        Overall structure:
            - Incorporated engine enhancements listed above.
        normal.console:
            - Added class JPythonPacketConsole.
        normal.engine.implementation.jni.JNIShareableObject:
            - Added static method sameCppPtr() which is necessary with gcc3.
        normal.exports:
            - Now exports to three different Regina data file formats.
        normal.mainui:
            - File information dialog is somewhat more informative.
        normal.mainui.NormalFrame:
            - Now supports opening a Jython console linked to a packet tree.
        normal.mainui.PacketPane:
            - Renamed getUI() to getPacketUI() to avoid clashing with j2sdk1.4.
        normal.options.NormalOptionSet:
            - Default "Display Icon" option changed from true to false.
        normal.packetui:
            - Resizing one coordinate column in various coordinate
              viewers now resizes all coordinate columns.
    UTILITIES:
        regconvert, regfiledump, regfiletype, sigcensus, tricensus:
            - Added.

Version 2.4  [ 4 April, 2002 ]
    OVERALL:
        - Much enhanced documentation.
        - Added SnapPea census and knot/link census to examples.
        - Added functionality changelog (HIGHLIGHTS.txt).
        - Added prepackaged Jython library directory.
    ENGINE:
        Overall structure:
            - Moved engine/imports to engine/foreign.
        Class NAngleStructure, NAngleStructureList, NAngleStructureVector:
            - Added.
        Class NConeRay:
            - Now a new class of its own accord, derived from
              NVectorDense and created to allow vertex solution routines
              to work in contexts outside normal surfaces.
        Class NNormalSurface:
            - Added getName() and setName().
        Class NNormalSurfaceVector:
            - Now derives from NConeRay, to which some routines have moved.
            - Changed declaration of createNonNegativeCone() to return
              cone faces as well as extremal rays.
        Class NPerm:
            - Added toString().
        Class NTriangulation:
            - Uses fewest possible tetrahedra in insertLensSpace().
            - Added insertRehydration(), makeDoubleCover().
        File nperm.h:
            - Added constant arrays orderedPermsS4, orderedPermsS3.
        Routine intersectCone():
            - Works with more generic cones by requiring cone faces to
              be passed as well as extremal rays.
        Routine writeSnapPea():
            - Added.
    JAVA USER INTERFACE:
        Overall structure:
            - Added readline/editline support using Bablok's wrapper classes.
            - Converted option REGINA_JNIDIR to a list of directories.
            - Option REGINA_OPTIONS_GLOBAL defaults to REGINA_HOME if
              /etc/regina does not exist.
        normal.ApplicationShell.CommandLineArguments:
            - Added.
        normal.Shell:
            - Allow filenames to be specified on the command-line.
            - Removed some arguments from getParameter().
            - Added getFileParameters().
        normal.exports:
            - Added class SnapPeaExporter.
        normal.imports:
            - Added class DehydrationImporter.
        normal.mainui:
            - Added more keyboard accelerators.
        normal.mainui.FilePane:
            - Added getFileType() and setFileType().
        normal.mainui.NormalFrame:
            - Added File->Info menu item.
            - Made various routines public so outsiders can manipulate
              the primary frame.
        normal.packetui.surfaces.CoordinateViewer:
            - Inserted editable surface name as first column.
        normal.packetui.triangulation.TriangulationCreator:
            - Creates triangulations from dehydration strings.

Version 2.3  [ 12 December, 2001 ] - The "Farewell Stillwater" release.
    OVERALL:
        - Makefile.options variables IDLTOJAVACLIENT and IDLTOCPPSERVER
          became IDLTOJAVA and IDLTOCPP with slightly more generic meanings.
    ENGINE:
        Overall structure:
            - Modified #includes to treat engine/engine, engine/jni
              and engine/corba as top-level include directories.
            - Removed config.h in favour of PD_MACROS in Makefile.options.
            - Removed configuration macros __NO_INCLUDE_PATHS and __BINARY_IO.
            - Introduced macro MY_ENGINE_OBJECT for CORBA wrapper classes.
            - Macros GET_ENGINE_OBJECT no longer crash when null is passed.
        Class NAugTriSolidTorus, NLayeredChain, NLayeredLoop, NLensSpace,
                NSFS, NSpiralSolidTorus, NTriSolidTorus:
            - New classes.
        Class NDiscSetSurface:
            - Modified parameters for adjacentDisc().
        Class NFace:
            - Added getType(), getSubtype(), isMobiusBand(), isCone().
        Class NHashSet, NHashSetIterator:
            - New classes.
        Class NNormalSurface:
            - Added crush().
            - Added isConnected(), isVertexLink(), isSplitting().
            - Fixed isOrientable() and added isTwoSided().
        Class NPacket:
            - Added makeUniqueLabels().
        Class NPerm:
            - Added operators = and != and constructor NPerm(const NPerm&).
        Class NTriangulation:
            - Added isZeroEfficient(), hasSplittingSurface(),
              knowsZeroEfficient() and knowsSplittingSurface().
            - Added extra condition to shellBoundary() covering two
              boundary faces plus two identified faces.
            - Added extra condition to twoZeroMove(NEdge*, ...) covering
              two boundary faces plus two identified faces.
            - Added fourFourMove().
        File ndisc.h:
            - Added routine discOrientationFollowsEdge().
        File nnormalsurface.h:
            - Added arrays triDiscArcs, quadDiscArcs, octDiscArcs.
        Routine hashMap(T*), hashMap(NString):
            - Added to support new class NHashSet.
        Routine readSnapPea():
            - Sets the new packet label to the SnapPea manifold name.
    JAVA USER INTERFACE:
        Overall structure:
            - Loading/saving local files is now possible even through CORBA!
            - Incorporated engine enhancements listed above.
            - Added Jython operator overloads to a number of classes.
        normal.engine.utilities:
            - Added NLargeInteger to replace java.math.BigInteger so
              Jython scripts can use native mathematical operators with
              arbitrary precision integers.
        normal.exports:
            - Created architecture for exporting to foreign file formats.
            - Added classes Exporter, ReginaExporter, ScriptExporter.
        normal.images:
            - A couple of new icons.
        normal.imports:
            - Redesigned import architecture; replaced old class
              ImportFilePane with new class Importer.
            - Imported packets now have appropriate packet labels (such
              as their names in the imported files).
            - The file dialog is now brought up before anything else is done.
            - Added classes ReginaImporter, ScriptImporter.
        normal.mainui.TopologyPane:
            - Fixed bug where icon was sometimes not displayed.
        normal.packetui:
            - Added a new TopologyPane argument to some routines to
              allow interfaces to manipulate the visual packet tree.
        normal.packetui.triangulation.CompositionViewer:
            - Displays more detailed information.
        normal.packetui.triangulation.SkeletonTableFrame:
            - Displays more details regarding face/vertex type.

Version 2.2  [ 7 October, 2001 ]
    OVERALL:
        - Documentation now DocBook-based; generates HTML and man pages.
        - Documentation now in docs/, not docs/normal/docs/.
        - Builds and runs under windows!
        - Added support for both global and local configuration files;
          configuration files are now called regina.conf.
        - Vastly reworked runtime scripts.
        - Tidied up Makefiles and CVS.
    ENGINE:
        Overall structure:
            - Ported CORBA stuff to omniORB3.
        Class NDoubleList, NDynamicArray:
            - Added operator = to the iterator classes.
        Class NEdge, NFace:
            - Added extra skeletal query routines.
        Class NGroupExpression, NGroupPresentation:
            - New classes.
        Class NLayeredLensSpace, NLayeredSolidTorus, NPillowTwoSphere,
                NSnappedBall, NSnappedTwoSphere:
            - New classes.
        Class NPacket:
            - Changed meaning of second (boolean) parameter to clone().
            - Added getNumberOfDescendants() and getNumberOfChildren();
              renamed totalTreeSize() to getTotalTreeSize().
        Class NTriangulation:
            - Added fundamental group as a new property.
            - Added a two-zero move about a vertex.
        File numbertheory.h:
            - Added modularInverse().
    JAVA USER INTERFACE:
        Overall structure:
            - Reads Regina options from directory $REGINA_OPTIONS_LOCAL
              and reads runtime options from system properties (which
              should be set by startup scripts).
            - Ported from JPython 1.1 to Jython 2.1-alpha1.
            - Now supports custom Jython libraries.
            - Improved support for mnemonics and keyboard accelerators.
            - Fixed tooltips in tables.
        normal.Application:
            - Moved fileExtension member into normal.mainui.FilePane subclasses.
        normal.Shell:
            - Dynamically finds JavaHelp classes so JavaHelp is not
              necessary for compilation.
            - Cleanly handles missing runtime options file.
            - Added a registry of all open Jython consoles.
        normal.algorithm:
            - Added class ElementaryMove.
        normal.console:
            - Major rearrangements; new class JPythonUtils now does most of
              the Jython work.
        normal.console.JPythonConsoleFrame:
            - Stores the root of the associated packet tree.
            - Allows saving the contents of the console to a file.
        normal.engine.implementation.corba.CORBAEngine:
            - Better error handling.
        normal.mainui:
            - Renamed SystemPane to TopologyPane and moved generic file
              editing functionality into FilePane to allow for editing
              different file types.
            - Much all-round cleaning up.
        normal.mainui.LibraryPane:
            - New class; allows editing of Jython libraries.
        normal.mainui.NormalFrame:
            - Moved console ownership routines into normal.Shell.
            - More appropriate enabling/disabling of menu items and buttons.
            - Edit menu hooks into current working file.
        normal.mainui.TopologyPane:
            - Closing a file closes all associated consoles.
            - Fixed the bug where double clicking on a tree item opens
              it three times.
            - Fixed bugs in the various fire... routines.
            - Improved interaction with the packet rename dialog.
            - Fixed the packet renaming bug in the visual tree display.
        normal.mainui.PacketTreeNode:
            - Replaced insertUnwrappedDescendants() with
              verifyDescendants() which actually does what it should; thus
              the refresh button now works properly.
            - Added findChildNodeIndex().
        normal.packetui.PacketUI:
            - Added subtreeWasDeleted().
        normal.packetui.packet.NContainerViewer:
            - Displays tree size statistics.
        normal.packetui.surfaces:
            - Coordinate tables in edge weight space now flag boundary edges.
        normal.packetui.surfaces.Coordinates:
            - Some routines now require the triangulation to be passed.
        normal.packetui.triangulation:
            - Pulled SkeletonTableFrame out into its own standalone class
              and turned it into a dialog.
        normal.packetui.triangulation.NTriangulationEditor:
            - Added triangulation component recognition.

Version 2.1.1a  [ 8 March, 2001 ]
    OVERALL:
        - Set up system for creating distributions.
        - Final tidying up for proper release.

Version 2.1.1
    OVERALL:
        - Added a CORBA interface to the engine.
        - Rearranged Makefiles and directory structure for CVS and
          SourceForge.
    ENGINE:
        Overall structure:
            - Split config.h into config.h and regina.h.
        Class Engine:
            - Formalised and slightly rearranged.
            - Added getVersion...() routines.
        Class NBoolSet:
            - Now passed as characters to and from external interfaces.
              Added getByteCode(), setByteCode() and fromByteCode() for
              this purpose.
        Class NNormalSurfaceList:
            - Added coordinate system FACE_ARCS; renumbered EDGE_WEIGHT.
        Class NPerm:
            - Now passed as characters to and from external interfaces.
        Class NTriangulation:
            - Added routine isStandard().
    JAVA USER INTERFACE:
        Overall structure:
            - Allows running as an applet as well as an application.
            - Class normal.Application now contains just global constants
              and a generic applet/application shell.  Class normal.Shell
              contains top-level Regina runtime routines and routines
              specific to the shell type (applet or application).
            - Made miscellaneous optimisations.
        normal.packetui.census.NCensusCreator:
            - Altered the boundary combo box strings to avoid
              misinterpretation.
        normal.packetui.surfaces.NSurfaceFilterEditor:
            - Fixed the bug in which changes in the filter were not
              always being immediately reflected in the surface list.

Version 2.1.0  [ 18 December, 2000 ]
    (Initial public release.)

Ben Burton (bab@debian.org)
http://regina.sourceforge.net/
<|MERGE_RESOLUTION|>--- conflicted
+++ resolved
@@ -85,16 +85,13 @@
             - Moved from triangulation/ to generic/.  The old header locations
               are now deprecated.  They have been kept for backward
               compatibility, but simply include the new headers instead.
-<<<<<<< HEAD
-    UTILITIES:
-        regmerge:
-            - New utility for merging several data files.
-=======
         Headers *.tcc:
             - All *.tcc headers have been renamed as *-impl.h, to play
               better with development IDEs.  The old header names are now
               deprecated but have likewise been kept for backward compatibility.
->>>>>>> 0c20dfd5
+    UTILITIES:
+        regmerge:
+            - New utility for merging several data files.
 
 Version 4.94  [ 24 September, 2013 ]
 
