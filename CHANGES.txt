--- conflicted
+++ resolved
@@ -198,15 +198,12 @@
           exists internally within the packet tree).
         - The old regina-kde placeholder app (which did nothing but pop up
           a message directing the user to the new regina-gui) has been removed.
-<<<<<<< HEAD
     UTILITIES:
         regmerge:
             - New utility for merging several data files.
-=======
     TEST SUITE:
         - More NInteger / NLargeInteger tests, this time comparing operations
           when the same arguments are coerced from natives to GMP integers.
->>>>>>> 17941a5b
 
 Version 4.94  [ 24 September, 2013 ]
 
