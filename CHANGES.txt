--- conflicted
+++ resolved
@@ -250,23 +250,19 @@
         - Removed Regina's ancient "python libraries" facility, since Python
           itself offers better and more standardised ways of doing this.  The
           file ~/.regina-libs is now ignored, and you can happily delete it.
-<<<<<<< HEAD
-    USER INTERFACE:
-        - Normal surface packets created with the interface are now given a
-          default name that includes the coordinate system used by said normal
-          surfaces.
-=======
     USER INTERFACES:
         - The desktop interface has (at last) gained a "Window" menu.
         - The iPad interface now gives access to Python, offers syntax
           highlighting for script packets, and offers a range of parameterised
           3-manifold constructions similar to those in the desktop interface.
         - Turaev-Viro calculations now show progress, and can be cancelled.
+        - Normal surface packets created with the interface are now given a
+          default name that includes the coordinate system used by said normal
+          surfaces.
         - Several other minor enhancements and updates.
     UTILITIES:
         - All MPI-enabled utilities are now deprecated. These will
           be removed in some upcoming version of Regina.
->>>>>>> 492a7cec
 
 Version 5.0  [ 26 September, 2016 ]
 
