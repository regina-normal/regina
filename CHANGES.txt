--- conflicted
+++ resolved
@@ -256,14 +256,11 @@
           highlighting for script packets, and offers a range of parameterised
           3-manifold constructions similar to those in the desktop interface.
         - Turaev-Viro calculations now show progress, and can be cancelled.
-<<<<<<< HEAD
         - Moved isomorphism signatures and dehydration strings from the
           components tab to the recognition tab. These, along with manifold
           name and census location, are selectable with the mouse.
-=======
         - The default label for new normal surface packets now includes the
           coordinate system that was used to enumerate them.
->>>>>>> 1b39c0a5
         - Several other minor enhancements and updates.
     UTILITIES:
         - All MPI-enabled utilities are now deprecated. These will
