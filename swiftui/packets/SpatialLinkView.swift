--- conflicted
+++ resolved
@@ -203,22 +203,22 @@
 
     var wrapper: Wrapper<regina.SharedSpatialLink>
     
-<<<<<<< HEAD
     @State private var errTooManyNodes = false
 
-=======
     #if os(visionOS)
     @Environment(\.openWindow) private var openWindow
     #endif
     
->>>>>>> 3e0da99b
     var body: some View {
         // TODO: Make it fit the screen. (Look in particular at the trefoil example on iPhone.)
         // Note: it does seem that SceneKit is automatically scaling the image to fill the screen,
         // but on iPhone it fills vertically and overfills horizontally.
         // Note: the camera looks down from above (from high z value down onto the plane).
-<<<<<<< HEAD
+        #if os(visionOS)
+        SpatialLinkVolume(packet: packet)
+        #else
         SpatialLink3D(wrapper: wrapper)
+        #endif
         // TODO: When we have more buttons, start using (placement: ...).
         .toolbar {
             // TODO: Make these edits actually save the file.
@@ -230,19 +230,6 @@
                         var p = wrapper.packet
                         p.refine()
                     }
-=======
-        ZStack(alignment: .topTrailing) {
-            #if !os(visionOS)
-            SpatialLink3D(packet: $packet, radius: $radius, colour: $colour)
-            #endif
-            // TODO: Make this action panel pretty
-            // TODO: Make these edits actually change the file.
-            // TODO: RESPOND TO PACKET CHANGES
-            VStack(alignment: .leading) {
-                Button("Refine", systemImage: "point.topleft.down.to.point.bottomright.curvepath") {
-                    packet.refine()
-                    packet = packet.modified()
->>>>>>> 3e0da99b
                 }
                 .alert("Too much detail", isPresented: $errTooManyNodes) {
                     Button("OK") {}
@@ -261,20 +248,13 @@
                     var p = wrapper.packet
                     p.setRadius(p.radius() * 1.2)
                 }
-<<<<<<< HEAD
-            }
-=======
                 #if os(visionOS)
                 Button("3-D", systemImage: "move.3d") {
                     // TODO: open next to, not in front of
                     openWindow(id: "spatiallink-volume", value: Date.now)
                 }
                 #endif
-            }.padding([.top, .trailing])
-            #if os(visionOS)
-            SpatialLinkVolume(packet: packet)
-            #endif
->>>>>>> 3e0da99b
+            }
         }
     }
 }
