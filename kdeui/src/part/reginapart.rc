<<<<<<< HEAD
<!DOCTYPE kpartgui SYSTEM "kpartgui.dtd">
<kpartgui name="reginapart" version="4.90">
=======
<?xml version="1.0" encoding="UTF-8"?>
<gui name="reginapart" version="4.90">
>>>>>>> 3209c2cd
<MenuBar>
  <Menu name="file" noMerge="1"><text>&amp;File</text>
    <Action name="file_save" group="save_merge"/>
    <Action name="file_save_as" group="save_merge"/>
    <Menu name="file_import" group="print_merge"><text>&amp;Import</text>
      <Action name="import_regina"/>
      <Action name="import_snappea"/>
      <Action name="import_orb"/>
      <Action name="import_isosig3"/>
<<<<<<< HEAD
      <Action name="import_isosig4"/>
=======
>>>>>>> 3209c2cd
      <Action name="import_dehydrated"/>
      <Action name="import_pdf"/>
      <Action name="import_python"/>
    </Menu>
    <Menu name="file_export" group="print_merge"><text>&amp;Export</text>
      <Action name="export_regina"/>
      <Action name="export_regina_uncompressed"/>
      <Action name="export_snappea"/>
      <Action name="export_source"/>
      <Action name="export_csv_surfaces"/>
      <Action name="export_pdf"/>
      <Action name="export_python"/>
    </Menu>
  </Menu>
  <Menu name="edit" noMerge="1"><text>&amp;Edit</text>
    <Action name="edit_undo"/>
    <Action name="edit_redo"/>
    <Separator/>
    <Action name="edit_cut"/>
    <Action name="edit_copy"/>
    <Action name="edit_paste"/>
  </Menu>
  <Menu name="tree" noMerge="1"><text>&amp;Packet Tree</text>
    <Action name="tree_container"/>
    <Action name="tree_triangulation"/>
    <Action name="tree_dim4tri"/>
    <Action name="tree_surfaces"/>
    <Action name="tree_angles"/>
    <Action name="tree_filter"/>
    <Action name="tree_text"/>
    <Action name="tree_pdf"/>
    <Action name="tree_script"/>
    <Separator/>
    <Action name="tree_census"/>
    <Separator/>
    <Action name="tree_view"/>
    <Action name="tree_rename"/>
    <Action name="tree_delete"/>
    <Menu name="tree_nav"><text>&amp;Move</text>
      <Action name="nav_shallow"/>
      <Action name="nav_deep"/>
      <Separator/>
      <Action name="nav_up"/>
      <Action name="nav_pageup"/>
      <Action name="nav_top"/>
      <Separator/>
      <Action name="nav_down"/>
      <Action name="nav_pagedown"/>
      <Action name="nav_bottom"/>
    </Menu>
    <Separator/>
    <Action name="tree_clone"/>
    <Action name="tree_clone_subtree"/>
    <Separator/>
    <Action name="tree_refresh"/>
  </Menu>
  <ActionList name="packet_type_menu"/>
</MenuBar>
<ToolBar name="mainToolBar" iconText="IconOnly" noMerge="1">
  <text>Main Toolbar</text>
  <Action name="file_save" group="file_operations"/>
  <Action name="file_close" group="file_operations"/>
  <Separator/>
  <Action name="edit_cut" group="edit_operations"/>
  <Action name="edit_copy" group="edit_operations"/>
  <Action name="edit_paste" group="edit_operations"/>
</ToolBar>
<ToolBar name="packetTree" iconText="IconOnly" noMerge="1">
  <text>Packet Tree Toolbar</text>
  <Action name="tree_view"/>
  <Action name="tree_refresh"/>
  <Action name="tree_rename"/>
  <Action name="tree_delete"/>
  <Separator/>
<<<<<<< HEAD
  <Action name="tree_refresh"/>
  <Separator/>
  <Action name="nav_shallow"/>
  <Action name="nav_deep"/>
  <Action name="nav_up"/>
  <Action name="nav_pageup"/>
  <Action name="nav_top"/>
  <Action name="nav_down"/>
  <Action name="nav_pagedown"/>
  <Action name="nav_bottom"/>
</ToolBar>
<ToolBar name="packetNew" noMerge="1">
  <text>New Packet Toolbar</text>
  <Action name="tree_container"/>
  <Action name="tree_triangulation"/>
  <Action name="tree_dim4tri"/>
=======
  <Action name="tree_container"/>
  <Action name="tree_triangulation"/>
>>>>>>> 3209c2cd
  <Action name="tree_surfaces"/>
  <Action name="tree_angles"/>
  <Action name="tree_filter"/>
  <Action name="tree_text"/>
<<<<<<< HEAD
  <Action name="tree_pdf"/>
  <Action name="tree_script"/>
=======
  <Action name="tree_script"/>
  <Action name="tree_pdf"/>
>>>>>>> 3209c2cd
</ToolBar>
</gui><|MERGE_RESOLUTION|>--- conflicted
+++ resolved
@@ -1,10 +1,5 @@
-<<<<<<< HEAD
-<!DOCTYPE kpartgui SYSTEM "kpartgui.dtd">
-<kpartgui name="reginapart" version="4.90">
-=======
 <?xml version="1.0" encoding="UTF-8"?>
 <gui name="reginapart" version="4.90">
->>>>>>> 3209c2cd
 <MenuBar>
   <Menu name="file" noMerge="1"><text>&amp;File</text>
     <Action name="file_save" group="save_merge"/>
@@ -14,10 +9,6 @@
       <Action name="import_snappea"/>
       <Action name="import_orb"/>
       <Action name="import_isosig3"/>
-<<<<<<< HEAD
-      <Action name="import_isosig4"/>
-=======
->>>>>>> 3209c2cd
       <Action name="import_dehydrated"/>
       <Action name="import_pdf"/>
       <Action name="import_python"/>
@@ -41,15 +32,14 @@
     <Action name="edit_paste"/>
   </Menu>
   <Menu name="tree" noMerge="1"><text>&amp;Packet Tree</text>
+    <Action name="tree_angles"/>
     <Action name="tree_container"/>
-    <Action name="tree_triangulation"/>
-    <Action name="tree_dim4tri"/>
+    <Action name="tree_filter"/>
     <Action name="tree_surfaces"/>
-    <Action name="tree_angles"/>
-    <Action name="tree_filter"/>
-    <Action name="tree_text"/>
     <Action name="tree_pdf"/>
     <Action name="tree_script"/>
+    <Action name="tree_text"/>
+    <Action name="tree_triangulation"/>
     <Separator/>
     <Action name="tree_census"/>
     <Separator/>
@@ -92,37 +82,13 @@
   <Action name="tree_rename"/>
   <Action name="tree_delete"/>
   <Separator/>
-<<<<<<< HEAD
-  <Action name="tree_refresh"/>
-  <Separator/>
-  <Action name="nav_shallow"/>
-  <Action name="nav_deep"/>
-  <Action name="nav_up"/>
-  <Action name="nav_pageup"/>
-  <Action name="nav_top"/>
-  <Action name="nav_down"/>
-  <Action name="nav_pagedown"/>
-  <Action name="nav_bottom"/>
-</ToolBar>
-<ToolBar name="packetNew" noMerge="1">
-  <text>New Packet Toolbar</text>
   <Action name="tree_container"/>
   <Action name="tree_triangulation"/>
-  <Action name="tree_dim4tri"/>
-=======
-  <Action name="tree_container"/>
-  <Action name="tree_triangulation"/>
->>>>>>> 3209c2cd
   <Action name="tree_surfaces"/>
   <Action name="tree_angles"/>
   <Action name="tree_filter"/>
   <Action name="tree_text"/>
-<<<<<<< HEAD
-  <Action name="tree_pdf"/>
-  <Action name="tree_script"/>
-=======
   <Action name="tree_script"/>
   <Action name="tree_pdf"/>
->>>>>>> 3209c2cd
 </ToolBar>
 </gui>