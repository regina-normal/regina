
/**************************************************************************
 *                                                                        *
 *  Regina - A Normal Surface Theory Calculator                           *
 *  KDE User Interface                                                    *
 *                                                                        *
 *  Copyright (c) 1999-2011, Ben Burton                                   *
 *  For further details contact Ben Burton (bab@debian.org).              *
 *                                                                        *
 *  This program is free software; you can redistribute it and/or         *
 *  modify it under the terms of the GNU General Public License as        *
 *  published by the Free Software Foundation; either version 2 of the    *
 *  License, or (at your option) any later version.                       *
 *                                                                        *
 *  This program is distributed in the hope that it will be useful, but   *
 *  WITHOUT ANY WARRANTY; without even the implied warranty of            *
 *  MERCHANTABILITY or FITNESS FOR A PARTICULAR PURPOSE.  See the GNU     *
 *  General Public License for more details.                              *
 *                                                                        *
 *  You should have received a copy of the GNU General Public             *
 *  License along with this program; if not, write to the Free            *
 *  Software Foundation, Inc., 51 Franklin St, Fifth Floor, Boston,       *
 *  MA 02110-1301, USA.                                                   *
 *                                                                        *
 **************************************************************************/

/* end stub */

/*! \file reginapart.h
 *  \brief Provides the Regina part that does all the real work.
 */

#ifndef __REGINAPART_H
#define __REGINAPART_H

#include "pythonmanager.h"
#include "reginaprefset.h"

#include <kparts/part.h>

#include <KAction>

#include <QLinkedList>

namespace regina {
    class NPacket;
};

class KAboutData;
class KComponentData;
class PacketCreator;
class PacketExporter;
class PacketFilter;
class PacketImporter;
class PacketPane;
class PacketTreeView;
class QLabel;

/**
 * The Regina topology data editor.
 *
 * This part does all the real work of working with Regina data files.
 */
class ReginaPart : public KParts::ReadWritePart {
    Q_OBJECT

    private:
        /**
         * Data
         */
        regina::NPacket* packetTree;

        /**
         * Components
         */
        PacketTreeView* treeView;
        QWidget* dockArea;
        PythonManager consoles;

        /**
         * Packet panes
         */
        QLinkedList<PacketPane*> allPanes;
        PacketPane* dockedPane;

        /**
         * Configuration
         */
        ReginaPrefSet prefs;

        /**
         * Actions
         */
        KAction* actSave;
        KAction* actCut;
        KAction* actCopy;
        KAction* actPaste;
        QLinkedList<KAction *> treePacketViewActions;
        QLinkedList<KAction *> treePacketEditActions;
        QLinkedList<KAction *> treeGeneralEditActions;

    public:
        /**
         * Constructors and destructors.
         */
        ReginaPart(QWidget *parentWidget, QObject *parent, 
              const QStringList &args);
        virtual ~ReginaPart();

        /**
         * KPart overrides.
         */
        virtual void setReadWrite(bool rw);
        virtual void setModified(bool modified);
        virtual bool closeUrl();

        /**
         * View the given packet.
         */
        void packetView(regina::NPacket*, bool makeVisibleInTree = true,
            bool selectInTree = false);

        /**
         * Ensure that the given packet is visible in the packet tree.
         */
        void ensureVisibleInTree(regina::NPacket* packet);

        /**
         * Display a newly created packet pane in a sensible manner.
         * Whether it is docked or in a free-floating window will be
         * decided according to the current arrangement of panes and any
         * relevant user settings.
         *
         * Note that this routine should only be called for newly
         * created packet panes.
         */
        void view(PacketPane* newPane);

        /**
         * Handles the incorporation of an existing packet pane into the
         * part's dock area.  Any currently docked pane that refuses to
         * close will be forced out into its own floating window.
         *
         * This is routine is always called at some point whenever a
         * packet pane is inserted into the dock area.
         *
         * This routine does not handle registration of the packet pane
         * into the list of managed panes, the clean removal of the
         * packet pane from any preexisting container, or the
         * configuration of the pane's dock/undock button and associated
         * actions.
         *
         * Note that this routine is not designed for general use.
         * For docking a pane that is currently floating,
         * PacketPane::dockPane() should be used.  For docking a newly
         * created pane, a combination of ReginaPart::view() and
         * PacketPane::dockPane() should be used.
         */
        void dock(PacketPane* newPane);

        /**
         * Adjusts the part's interface components to reflect the fact
         * that a packet pane is about to leave the docking area.
         *
         * This routine must always be called when a packet pane is
         * either closed or floated into its own window.
         *
         * This routine will happily cope with the case in which the given
         * packet is in fact not currently docked.
         */
        void aboutToUndock(PacketPane* undockedPane);

        /**
         * Handles the deregistration of a packet pane from the list of
         * managed panes.
         *
         * This must always be called when a packet pane is about to
         * close with certainty.
         *
         * Note that this routine is already called from
         * PacketPane::queryClose() whenever it returns \c true.
         */
        void isClosing(PacketPane* closingPane);

        /**
         * Returns the current set of preferences.
         */
        const ReginaPrefSet& getPreferences() const;

        /**
         * Allow access to the python manager.
         */
        PythonManager& getPythonManager();

    protected:
        /**
         * KPart overrides.
         */
        virtual bool openFile();
        virtual bool saveFile();

    signals:
        /**
         * Emitted when the global preferences have been changed
         * externally (such as through the main window preferences
         * dialog).
         */
        void preferencesChanged(const ReginaPrefSet&);

    public slots:
        /**
         * Basic file routines.
         */
        void fileSave();
        void fileSaveAs();

        /**
         * View, rename or delete the currently selected packet.
         */
        void packetView();
        void packetRename();
        void packetDelete();

        /**
         * Refresh the subtree beneath the currently selected packet.
         */
        void subtreeRefresh();

        /**
         * Packet cloning routines, both with and without cloning the
         * entire subtree.
         */
        void clonePacket();
        void cloneSubtree();

        /**
         * Tree reorganisation routines.
         */
        void moveShallow();
        void moveDeep();
        void moveUp();
        void moveDown();
        void movePageUp();
        void movePageDown();
        void moveTop();
        void moveBottom();

        /**
         * New packet routines.
         */
        void newAngleStructures();
        void newCensus();
        void newContainer();
        void newFilter();
        void newNormalSurfaces();
        void newPDF();
        void newScript();
        void newText();
        void newTriangulation();
        void newDim4Triangulation();

        /**
         * Packet import routines.
         */
        void importDehydration();
        void importIsoSig3();
<<<<<<< HEAD
        void importIsoSig4();
=======
>>>>>>> 3209c2cd
        void importPDF();
        void importPython();
        void importRegina();
        void importSnapPea();
        void importOrb();

        /**
         * Packet export routines.
         */
        void exportCSVSurfaceList();
        void exportPDF();
        void exportPython();
        void exportRegina();
        void exportReginaUncompressed();
        void exportSnapPea();
        void exportSource();

        /**
         * Python scripting routines.
         */
        void pythonConsole();

        /**
         * Float the currently docked pane.
         */
        void floatDockedPane();

        /**
         * Attempt to close the currently docked pane.
         * The user will be prompted if necessary.
         */
        bool closeDockedPane();

        /**
         * Attempt to close all panes, docked or undocked.
         * The user will be prompted if necessary.
         */
        bool closeAllPanes();

        /**
         * Tests whether there is some open pane with uncommitted changes.
         */
        bool hasUncommittedChanges();

        /**
         * Update the global preferences.  Note that this routine emits
         * a preferencesChanged() signal.
         */
        void updatePreferences(const ReginaPrefSet& newPrefs);

        /**
         * Various UI updates.
         */
        void updateTreePacketActions();
        void updateTreeEditActions();

    private:
        /**
         * Initial setup.
         */
        void setupWidgets(QWidget* parentWidget);
        void setupActions();
        void initPacketTree();

        /**
         * Verify that the part or its components are in an appropriate
         * state and display an error message otherwise.
         *
         * Some of these routines return useful information in addition
         * to performing some form of test.  In these cases, the return
         * value can always be cast to a boolean that is true if and
         * only if the test was passed.
         */
        bool checkReadWrite();
        regina::NPacket* checkPacketSelected();
        regina::NPacket* checkSubtreeSelected();

        /**
         * Generic packet operations.
         */
        void newPacket(PacketCreator* creator, PacketFilter* parentFilter,
            const QString& dialogTitle, const QString& suggestedLabel);
        void importFile(const PacketImporter& importer,
            PacketFilter* parentFilter, const QString& fileFilter,
            const QString& dialogTitle);
        void exportFile(const PacketExporter& exporter,
            const QString& fileFilter, const QString& dialogTitle);
};

inline const ReginaPrefSet& ReginaPart::getPreferences() const {
    return prefs;
}

inline PythonManager& ReginaPart::getPythonManager() {
    return consoles;
}

#endif<|MERGE_RESOLUTION|>--- conflicted
+++ resolved
@@ -257,17 +257,12 @@
         void newScript();
         void newText();
         void newTriangulation();
-        void newDim4Triangulation();
 
         /**
          * Packet import routines.
          */
         void importDehydration();
         void importIsoSig3();
-<<<<<<< HEAD
-        void importIsoSig4();
-=======
->>>>>>> 3209c2cd
         void importPDF();
         void importPython();
         void importRegina();
