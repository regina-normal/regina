--- conflicted
+++ resolved
@@ -347,25 +347,9 @@
     connect(act, SIGNAL(triggered()), this, SLOT(importIsoSig3()) );
     treeGeneralEditActions.append(act);
 
-<<<<<<< HEAD
-    act = new KAction(i18n("&Isomorphism Signature List"), "signature", 0,
-        this, SLOT(importIsoSig3()), actionCollection(), "import_isosig3");
-    act->setToolTip(i18n("Import an isomorphism signature list "
-        "for 3-manifold triangulations"));
-    act->setWhatsThis(i18n("Import an external text file containing "
-        "isomorphism signatures for 3-manifold triangulations.  "
-        "For each isomorphism signature, "
-        "a new 3-manifold triangulation will be created in this packet tree."));
-    treeGeneralEditActions.append(act);
-
-    act = new KAction(i18n("&Dehydrated Triangulation List"), "dehydrated", 0,
-        this, SLOT(importDehydration()), actionCollection(),
-        "import_dehydrated");
-=======
     act = actionCollection()->addAction("import_dehydrated");
     act->setText(i18n("&Dehydrated Triangulation List"));
     act->setIcon(KIcon("dehydrated"));
->>>>>>> f2446e36
     act->setToolTip(i18n("Import a dehydrated triangulation list"));
     act->setWhatsThis(i18n("Import an external text file containing "
         "dehydrated triangulation strings.  For each dehydration string, "
