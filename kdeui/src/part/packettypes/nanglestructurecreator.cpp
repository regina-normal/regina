--- conflicted
+++ resolved
@@ -50,11 +50,7 @@
 
     tautOnly = new QCheckBox(i18n("Taut structures only"), ui);
     tautOnly->setChecked(false);
-<<<<<<< HEAD
-    QWhatsThis::add(tautOnly, i18n("If you check this box, only "
-=======
     tautOnly->setWhatsThis( i18n("If you check this box, only "
->>>>>>> 3209c2cd
         "taut structures will be enumerated (that is, angle structures "
         "in which every angle is 0 or Pi).  "
         "This is typically much faster than a full enumeration of all "
@@ -65,8 +61,6 @@
 QWidget* NAngleStructureCreator::getInterface() {
     return ui;
 }
-<<<<<<< HEAD
-=======
 
 QString NAngleStructureCreator::parentPrompt() {
     return i18n("Triangulation:");
@@ -75,7 +69,6 @@
 QString NAngleStructureCreator::parentWhatsThis() {
     return i18n("The triangulation that will contain your angle structures.");
 }
->>>>>>> 3209c2cd
 
 regina::NPacket* NAngleStructureCreator::createPacket(
         regina::NPacket* parentPacket, QWidget* parentWidget) {
