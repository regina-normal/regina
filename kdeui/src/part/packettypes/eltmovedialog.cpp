--- conflicted
+++ resolved
@@ -54,11 +54,6 @@
 EltMoveDialog::EltMoveDialog(QWidget* parent, regina::NTriangulation* useTri) :
         KDialog(parent), // i18n("Elementary Move"), Ok|Cancel, Ok, parent),
         tri(useTri) {
-<<<<<<< HEAD
-    QFrame* ui = plainPage();
-    QGridLayout* layout = new QGridLayout(ui, 10, 2, 0 /* margin */,
-        spacingHint());
-=======
     setCaption(i18n("Elementary Move"));
     setButtons(KDialog::Ok|KDialog::Cancel);
 
@@ -66,7 +61,6 @@
     setMainWidget(ui);
     QGridLayout* layout = new QGridLayout(ui);
       //, 10, 2, 0 /* margin */, spacingHint());
->>>>>>> 3209c2cd
 
     use32 = new QRadioButton(i18n("&3-2"), ui);
     use32->setWhatsThis( i18n("<qt>Perform a 3-2 move on this "
@@ -132,11 +126,7 @@
         "offered in the adjacent drop-down list.</qt>"));
     layout->addWidget(useOpenBook, 6, 0);
     useCloseBook = new QRadioButton(i18n("C&lose book"), ui);
-<<<<<<< HEAD
-    QWhatsThis::add(useCloseBook, i18n("<qt>Perform a book closing "
-=======
     useCloseBook->setWhatsThis( i18n("<qt>Perform a book closing "
->>>>>>> 3209c2cd
         "move on this triangulation.<p>"
         "A <i>book closing move</i> involves taking an edge on the boundary "
         "of the triangulation and folding together the two boundary faces "
@@ -155,11 +145,7 @@
         "offered in the adjacent drop-down list.</qt>"));
     layout->addWidget(useShellBdry, 8, 0);
     useCollapseEdge = new QRadioButton(i18n("&Collapse edge"), ui);
-<<<<<<< HEAD
-    QWhatsThis::add(useCollapseEdge, i18n("<qt>Collapse an edge in this "
-=======
     useCollapseEdge->setWhatsThis( i18n("<qt>Collapse an edge in this "
->>>>>>> 3209c2cd
         "triangulation.<p>"
         "<i>Collapsing an edge</i> involves taking an edge between two "
         "distinct vertices and collapsing that edge to a point.  Any "
@@ -229,11 +215,7 @@
         "offered.</qt>"));
     layout->addWidget(boxOpenBook, 6, 1);
     boxCloseBook = new KComboBox(ui);
-<<<<<<< HEAD
-    QWhatsThis::add(boxCloseBook, i18n("<qt>Select the boundary edge "
-=======
     boxCloseBook->setWhatsThis( i18n("<qt>Select the boundary edge "
->>>>>>> 3209c2cd
         "around which the book will be closed.  The edge numbers in this list "
         "correspond to the edge numbers seen when viewing the "
         "triangulation skeleton.<p>"
@@ -248,11 +230,7 @@
         "offered.</qt>"));
     layout->addWidget(boxShellBdry, 8, 1);
     boxCollapseEdge = new KComboBox(ui);
-<<<<<<< HEAD
-    QWhatsThis::add(boxCollapseEdge, i18n("<qt>Select the edge joining "
-=======
     boxCollapseEdge->setWhatsThis( i18n("<qt>Select the edge joining "
->>>>>>> 3209c2cd
         "two distinct vertices that should be collapsed.  "
         "The edge numbers in this list correspond to the edge numbers seen "
         "when viewing the triangulation skeleton.<p>"
@@ -285,18 +263,6 @@
     boxCollapseEdge->setEnabled(boxCollapseEdge->count() > 0);
 
     moveTypes = new QButtonGroup();
-<<<<<<< HEAD
-    moveTypes->insert(use32, ID_32);
-    moveTypes->insert(use23, ID_23);
-    moveTypes->insert(use44, ID_44);
-    moveTypes->insert(use20e, ID_20E);
-    moveTypes->insert(use20v, ID_20V);
-    moveTypes->insert(use21, ID_21);
-    moveTypes->insert(useOpenBook, ID_OPENBOOK);
-    moveTypes->insert(useCloseBook, ID_CLOSEBOOK);
-    moveTypes->insert(useShellBdry, ID_SHELLBDRY);
-    moveTypes->insert(useCollapseEdge, ID_COLLAPSEEDGE);
-=======
     moveTypes->addButton(use32, ID_32);
     moveTypes->addButton(use23, ID_23);
     moveTypes->addButton(use44, ID_44);
@@ -309,7 +275,6 @@
     moveTypes->addButton(useCollapseEdge, ID_COLLAPSEEDGE);
 
     connect(this, SIGNAL(okClicked()), this, SLOT(slotOk()));
->>>>>>> 3209c2cd
 }
 
 EltMoveDialog::~EltMoveDialog() {
@@ -334,17 +299,6 @@
             tri->getEdge(set21[box21->currentIndex()].first),
             set21[box21->currentIndex()].second);
     else if (useOpenBook->isChecked())
-<<<<<<< HEAD
-        tri->openBook(tri->getFace(setOpenBook[boxOpenBook->currentItem()]));
-    else if (useCloseBook->isChecked())
-        tri->closeBook(tri->getEdge(setCloseBook[boxCloseBook->currentItem()]));
-    else if (useShellBdry->isChecked())
-        tri->shellBoundary(tri->getTetrahedron(setShellBdry[
-            boxShellBdry->currentItem()]));
-    else if (useCollapseEdge->isChecked())
-        tri->collapseEdge(tri->getEdge(setCollapseEdge[
-            boxCollapseEdge->currentItem()]));
-=======
         tri->openBook(tri->getFace(setOpenBook[boxOpenBook->currentIndex()]));
     else if (useCloseBook->isChecked())
         tri->closeBook(tri->getEdge(setCloseBook[boxCloseBook->currentIndex()]));
@@ -354,7 +308,6 @@
     else if (useCollapseEdge->isChecked())
         tri->collapseEdge(tri->getEdge(setCollapseEdge[
             boxCollapseEdge->currentIndex()]));
->>>>>>> 3209c2cd
     else {
         KMessageBox::error(this,
             i18n("No elementary move has been selected."));
@@ -404,19 +357,11 @@
             set21.push_back(std::make_pair(i, 1));
         }
         if (tri->closeBook(e, true, false)) {
-<<<<<<< HEAD
-            boxCloseBook->insertItem(i18n("Edge %1").arg(i));
-            setCloseBook.push_back(i);
-        }
-        if (tri->collapseEdge(e, true, false)) {
-            boxCollapseEdge->insertItem(i18n("Edge %1").arg(i));
-=======
             boxCloseBook->insertItem(boxCloseBook->count(),i18n("Edge %1").arg(i));
             setCloseBook.push_back(i);
         }
         if (tri->collapseEdge(e, true, false)) {
             boxCollapseEdge->insertItem(boxCollapseEdge->count(),i18n("Edge %1").arg(i));
->>>>>>> 3209c2cd
             setCollapseEdge.push_back(i);
         }
     }
