--- conflicted
+++ resolved
@@ -116,42 +116,6 @@
 ReginaPreferences::ReginaPreferences(ReginaMain* parent) :
         KPageDialog(), mainWindow(parent),
         prefSet(mainWindow->getPreferences()) {
-<<<<<<< HEAD
-    // Construct the individual preferences pages.
-    QVBox* frame = addVBoxPage(i18n("General"), i18n("General Options"),
-        BarIcon("regina", KIcon::SizeMedium));
-    generalPrefs = new ReginaPrefGeneral(frame);
-
-    frame = addVBoxPage(i18n("3-Manifolds"),
-        i18n("3-Manifold Triangulation Options"),
-        BarIcon("packet_triangulation", KIcon::SizeMedium));
-    triPrefs = new ReginaPrefTri(frame);
-
-    frame = addVBoxPage(i18n("Surfaces"), i18n("Normal Surface Options"),
-        BarIcon("packet_surfaces", KIcon::SizeMedium));
-    surfacePrefs = new ReginaPrefSurfaces(frame);
-
-    frame = addVBoxPage(i18n("4-Manifolds"),
-        i18n("4-Manifold Triangulation Options"),
-        BarIcon("packet_dim4tri", KIcon::SizeMedium));
-    dim4Prefs = new ReginaPrefDim4(frame);
-
-    frame = addVBoxPage(i18n("PDF"), i18n("PDF Options"),
-        BarIcon("packet_pdf", KIcon::SizeMedium));
-    pdfPrefs = new ReginaPrefPDF(frame);
-
-    frame = addVBoxPage(i18n("Census"), i18n("Census Options"),
-        BarIcon("view_text", KIcon::SizeMedium));
-    censusPrefs = new ReginaPrefCensus(frame);
-
-    frame = addVBoxPage(i18n("Python"), i18n("Python Options"),
-        BarIcon("openterm", KIcon::SizeMedium));
-    pythonPrefs = new ReginaPrefPython(frame);
-
-    frame = addVBoxPage(i18n("SnapPea"), i18n("SnapPea Options"),
-        BarIcon("snappea", KIcon::SizeMedium));
-    snapPeaPrefs = new ReginaPrefSnapPea(frame);
-=======
     setFaceType(KPageDialog::List);
     setCaption(i18n("Regina Preferences"));
     setButtons(KDialog::Help | KDialog::Ok | KDialog::Apply | KDialog::Cancel);
@@ -201,7 +165,6 @@
     item->setHeader(i18n("SnapPea Options"));
     item->setIcon(KIcon("snappea"));
     addPage(item);
->>>>>>> 3209c2cd
 
     // Read the current preferences from the main window.
     generalPrefs->cbAutoDock->setChecked(prefSet.autoDock);
@@ -260,15 +223,6 @@
 
     switch (prefSet.surfacesInitialTab) {
         case ReginaPrefSet::Coordinates:
-<<<<<<< HEAD
-            surfacePrefs->comboInitialTab->setCurrentItem(1); break;
-        case ReginaPrefSet::Matching:
-            surfacePrefs->comboInitialTab->setCurrentItem(2); break;
-        case ReginaPrefSet::Compatibility:
-            surfacePrefs->comboInitialTab->setCurrentItem(3); break;
-        default:
-            surfacePrefs->comboInitialTab->setCurrentItem(0); break;
-=======
             surfacePrefs->comboInitialTab->setCurrentIndex(1); break;
         case ReginaPrefSet::Matching:
             surfacePrefs->comboInitialTab->setCurrentIndex(2); break;
@@ -276,36 +230,17 @@
             surfacePrefs->comboInitialTab->setCurrentIndex(3); break;
         default:
             surfacePrefs->comboInitialTab->setCurrentIndex(0); break;
->>>>>>> 3209c2cd
     }
 
     switch (prefSet.surfacesInitialCompat) {
         case ReginaPrefSet::GlobalCompat:
-<<<<<<< HEAD
-            surfacePrefs->comboInitialCompat->setCurrentItem(1); break;
-        default:
-            surfacePrefs->comboInitialCompat->setCurrentItem(0); break;
-=======
             surfacePrefs->comboInitialCompat->setCurrentIndex(1); break;
         default:
             surfacePrefs->comboInitialCompat->setCurrentIndex(0); break;
->>>>>>> 3209c2cd
     }
 
     surfacePrefs->editCompatThreshold->setText(
         QString::number(prefSet.surfacesCompatThreshold));
-<<<<<<< HEAD
-
-    switch (prefSet.dim4InitialTab) {
-        case ReginaPrefSet::Dim4Skeleton:
-            dim4Prefs->comboInitialTab->setCurrentItem(1); break;
-        case ReginaPrefSet::Dim4Algebra:
-            dim4Prefs->comboInitialTab->setCurrentItem(2); break;
-        default:
-            dim4Prefs->comboInitialTab->setCurrentItem(0); break;
-    }
-=======
->>>>>>> 3209c2cd
 
     pdfPrefs->cbEmbed->setChecked(prefSet.pdfEmbed);
     pdfPrefs->editExternalViewer->setText(prefSet.pdfExternalViewer);
@@ -588,11 +523,7 @@
     else
         KMessageBox::saveDontShowAgainContinue("warnOnNonEmbedded");
 
-<<<<<<< HEAD
-    switch (surfacePrefs->comboInitialTab->currentItem()) {
-=======
     switch (surfacePrefs->comboInitialTab->currentIndex()) {
->>>>>>> 3209c2cd
         case 1:
             prefSet.surfacesInitialTab = ReginaPrefSet::Coordinates; break;
         case 2:
@@ -603,11 +534,7 @@
             prefSet.surfacesInitialTab = ReginaPrefSet::Summary; break;
     }
 
-<<<<<<< HEAD
-    switch (surfacePrefs->comboInitialCompat->currentItem()) {
-=======
     switch (surfacePrefs->comboInitialCompat->currentIndex()) {
->>>>>>> 3209c2cd
         case 1:
             prefSet.surfacesInitialCompat = ReginaPrefSet::GlobalCompat; break;
         default:
@@ -639,18 +566,6 @@
         surfacePrefs->editCompatThreshold->setText(
             QString::number(prefSet.surfacesCompatThreshold));
     }
-<<<<<<< HEAD
-
-    switch (dim4Prefs->comboInitialTab->currentItem()) {
-        case 1:
-            prefSet.dim4InitialTab = ReginaPrefSet::Dim4Skeleton; break;
-        case 2:
-            prefSet.dim4InitialTab = ReginaPrefSet::Dim4Algebra; break;
-        default:
-            prefSet.dim4InitialTab = ReginaPrefSet::Dim4Gluings; break;
-    }
-=======
->>>>>>> 3209c2cd
 
     prefSet.pdfEmbed = pdfPrefs->cbEmbed->isChecked();
 
@@ -882,13 +797,8 @@
     setLayout(layout);
 }
 
-<<<<<<< HEAD
-ReginaPrefSurfaces::ReginaPrefSurfaces(QWidget* parent) : QVBox(parent) {
-    setSpacing(5);
-=======
 ReginaPrefSurfaces::ReginaPrefSurfaces(QWidget* parent) : QWidget(parent) {
     QBoxLayout* layout = new QVBoxLayout(this);
->>>>>>> 3209c2cd
 
     // WARNING: Note that any change of order in the combo boxes must be
     // reflected in the ReginaPreferences methods as well.
@@ -973,90 +883,6 @@
     label->setWhatsThis(msg);
     editCompatThreshold->setWhatsThis(msg);
     layout->addLayout(box);
-
-    cbWarnOnNonEmbedded = new QCheckBox(i18n("Warn before generating "
-        "non-embedded surfaces"), this);
-    QWhatsThis::add(cbWarnOnNonEmbedded, i18n("<qt>When creating a new "
-        "normal surface list, should Regina ask for confirmation before "
-        "enumerating immersed and/or singular surfaces?  This warning "
-        "will be issued whenever the <i>Embedded surfaces only</i> box "
-        "is not checked in the dialog for a new normal surface list.</qt>"));
-
-    // Set up the initial tab.
-    box = new QHBox(this);
-    box->setSpacing(5);
-
-    label = new QLabel(i18n("Default top-level tab:"), box);
-    comboInitialTab = new KComboBox(box);
-    comboInitialTab->insertItem(i18n("Summary"));
-    comboInitialTab->insertItem(i18n("Surface Coordinates"));
-    comboInitialTab->insertItem(i18n("Matching Equations"));
-    comboInitialTab->insertItem(i18n("Compatibility"));
-    msg = i18n("Specifies which tab should be initially visible "
-        "when a new normal surface list viewer is opened.");
-    QWhatsThis::add(label, msg);
-    QWhatsThis::add(comboInitialTab, msg);
-
-    // Set up the initial compatibility matrix.
-    box = new QHBox(this);
-    box->setSpacing(5);
-
-    label = new QLabel(i18n("Default compatibility matrix:"), box);
-    comboInitialCompat = new KComboBox(box);
-    comboInitialCompat->insertItem(i18n("Local (quads and octagons)"));
-    comboInitialCompat->insertItem(i18n("Global (disjoint surfaces)"));
-    msg = i18n("<qt>Specifies which compatibility matrix should be initially "
-        "displayed when the user opens the <i>Compatibility</i> tab.<p>"
-        "The <i>local</i> matrix tests whether two surfaces "
-        "can avoid local intersections within each tetrahedron (which is "
-        "determined entirely by quadrilateral and/or octagon types).  "
-        "The <i>global</i> matrix tests whether two surfaces can "
-        "simultaneously avoid intersections in <i>all</i> tetrahedra, "
-        "i.e., whether the two surfaces can be made disjoint.</qt>");
-    QWhatsThis::add(label, msg);
-    QWhatsThis::add(comboInitialCompat, msg);
-
-    // Set up the compatibility matrix threshold.
-    box = new QHBox(this);
-    box->setSpacing(5);
-
-    label = new QLabel(i18n("Compatibility matrix threshold:"), box);
-    editCompatThreshold = new KLineEdit(box);
-    editCompatThreshold->setMaxLength(
-         6 /* ridiculously high number of digits */);
-    editCompatThreshold->setValidator(new QIntValidator(0,
-         999999 /* ridiculously high */, box));
-    msg = i18n("<qt>The maximum number of surfaces <i>N</i> in a normal "
-        "surface list for which the <i>N</i>-by-<i>N</i> compatibility "
-        "matrices will be calculated automatically.  For larger lists, "
-        "you can always press the <i>Calculate</i> button by hand "
-        "in the compatibility viewer.</qt>");
-    QWhatsThis::add(label, msg);
-    QWhatsThis::add(editCompatThreshold, msg);
-
-    // Add some space at the end.
-    setStretchFactor(new QWidget(this), 1);
-}
-
-ReginaPrefDim4::ReginaPrefDim4(QWidget* parent) : QVBox(parent) {
-    setSpacing(5);
-
-    // WARNING: Note that any change of order in the combo boxes must be
-    // reflected in the ReginaPreferences methods as well.
-
-    // Set up the initial tab.
-    QHBox* box = new QHBox(this);
-    box->setSpacing(5);
-
-    QLabel* label = new QLabel(i18n("Default top-level tab:"), box);
-    comboInitialTab = new KComboBox(box);
-    comboInitialTab->insertItem(i18n("Gluings"));
-    comboInitialTab->insertItem(i18n("Skeleton"));
-    comboInitialTab->insertItem(i18n("Algebra"));
-    QString msg = i18n("Specifies which tab should be initially visible "
-        "when a new 4-manifold triangulation viewer/editor is opened.");
-    QWhatsThis::add(label, msg);
-    QWhatsThis::add(comboInitialTab, msg);
 
     // Add some space at the end.
     layout->addStretch(1);
@@ -1500,17 +1326,11 @@
     }
 }
 
-<<<<<<< HEAD
-ReginaPrefSnapPea::ReginaPrefSnapPea(QWidget* parent) : QVBox(parent) {
-    cbMessages = new QCheckBox(i18n("Diagnostic messages"), this);
-    QWhatsThis::add(cbMessages, i18n("<qt>Should the SnapPea kernel write "
-=======
 ReginaPrefSnapPea::ReginaPrefSnapPea(QWidget* parent) : QWidget(parent) {
     QBoxLayout* layout = new QVBoxLayout(this);
 
     cbMessages = new QCheckBox(i18n("Diagnostic messages"));
     cbMessages->setWhatsThis(i18n("<qt>Should the SnapPea kernel write "
->>>>>>> 3209c2cd
         "diagnostic messages to the console?<p>"
         "These diagnostic messages are emitted by the SnapPea kernel "
         "embedded within Regina (not from Regina itself).  If you do not "
@@ -1521,16 +1341,10 @@
         "same console from which you started Regina.  "
         "If you start Regina from a menu (such as the KDE menu), you will "
         "not see these messages at all.</qt>"));
-<<<<<<< HEAD
-
-    cbClosed = new QCheckBox(i18n("Allow closed triangulations"), this);
-    QWhatsThis::add(cbClosed, i18n("<qt>Allow the SnapPea kernel to work with "
-=======
     layout->addWidget(cbMessages);
 
     cbClosed = new QCheckBox(i18n("Allow closed triangulations"));
     cbClosed->setWhatsThis(i18n("<qt>Allow the SnapPea kernel to work with "
->>>>>>> 3209c2cd
         "closed triangulations.  By default it is only allowed to work with "
         "ideal triangulations.<p>"
         "<b>Warning:</b> SnapPea is primarily designed to work with ideal "
