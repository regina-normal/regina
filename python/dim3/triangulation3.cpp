
/**************************************************************************
 *                                                                        *
 *  Regina - A Normal Surface Theory Calculator                           *
 *  Python Interface                                                      *
 *                                                                        *
 *  Copyright (c) 1999-2018, Ben Burton                                   *
 *  For further details contact Ben Burton (bab@debian.org).              *
 *                                                                        *
 *  This program is free software; you can redistribute it and/or         *
 *  modify it under the terms of the GNU General Public License as        *
 *  published by the Free Software Foundation; either version 2 of the    *
 *  License, or (at your option) any later version.                       *
 *                                                                        *
 *  As an exception, when this program is distributed through (i) the     *
 *  App Store by Apple Inc.; (ii) the Mac App Store by Apple Inc.; or     *
 *  (iii) Google Play by Google Inc., then that store may impose any      *
 *  digital rights management, device limits and/or redistribution        *
 *  restrictions that are required by its terms of service.               *
 *                                                                        *
 *  This program is distributed in the hope that it will be useful, but   *
 *  WITHOUT ANY WARRANTY; without even the implied warranty of            *
 *  MERCHANTABILITY or FITNESS FOR A PARTICULAR PURPOSE.  See the GNU     *
 *  General Public License for more details.                              *
 *                                                                        *
 *  You should have received a copy of the GNU General Public             *
 *  License along with this program; if not, write to the Free            *
 *  Software Foundation, Inc., 51 Franklin St, Fifth Floor, Boston,       *
 *  MA 02110-1301, USA.                                                   *
 *                                                                        *
 **************************************************************************/

#include "../pybind11/pybind11.h"
#include "../pybind11/stl.h"
#include "algebra/grouppresentation.h"
#include "angle/anglestructure.h"
#include "progress/progresstracker.h"
#include "surfaces/normalsurface.h"
#include "triangulation/dim3.h"
#include "utilities/safeptr.h"
#include "../generic/facehelper.h"

using pybind11::overload_cast;
using regina::Triangulation;
using regina::detail::TriangulationBase;

<<<<<<< HEAD
namespace {
    regina::Tetrahedron<3>* (Triangulation<3>::*newTetrahedron_void)() =
        &Triangulation<3>::newTetrahedron;
    regina::Tetrahedron<3>* (Triangulation<3>::*newTetrahedron_string)(
        const std::string&) = &Triangulation<3>::newTetrahedron;
    regina::Tetrahedron<3>* (Triangulation<3>::*tetrahedron_non_const)(
        size_t) = &Triangulation<3>::tetrahedron;
    bool (Triangulation<3>::*twoZeroMove_vertex)(regina::Vertex<3>*, bool, bool) =
        &Triangulation<3>::twoZeroMove;
    bool (Triangulation<3>::*twoZeroMove_edge)(regina::Edge<3>*, bool, bool) =
        &Triangulation<3>::twoZeroMove;
    std::string (Triangulation<3>::*snapPea_void)() const =
        &Triangulation<3>::snapPea;
    std::string (Triangulation<3>::*recogniser_void)() const =
        &Triangulation<3>::recogniser;
    std::string (Triangulation<3>::*recognizer_void)() const =
        &Triangulation<3>::recognizer;
    size_t (Triangulation<3>::*splitIntoComponents)(regina::Packet*, bool) =
        &Triangulation<3>::splitIntoComponents;
    bool (Triangulation<3>::*pachner_14)(regina::Simplex<3>*, bool, bool) =
        &Triangulation<3>::pachner;
    bool (Triangulation<3>::*pachner_23)(regina::Triangle<3>*, bool, bool) =
        &Triangulation<3>::pachner;
    bool (Triangulation<3>::*pachner_32)(regina::Edge<3>*, bool, bool) =
        &Triangulation<3>::pachner;
    bool (Triangulation<3>::*pachner_41)(regina::Vertex<3>*, bool, bool) =
        &Triangulation<3>::pachner;

    BOOST_PYTHON_MEMBER_FUNCTION_OVERLOADS(OL_fillTorus_bc,
        Triangulation<3>::fillTorus, 3, 4);
    BOOST_PYTHON_MEMBER_FUNCTION_OVERLOADS(OL_pachner,
        Triangulation<3>::pachner, 1, 3);
    BOOST_PYTHON_MEMBER_FUNCTION_OVERLOADS(OL_oneFourMove,
        Triangulation<3>::oneFourMove, 1, 3);
    BOOST_PYTHON_MEMBER_FUNCTION_OVERLOADS(OL_simplifyToLocalMinimum,
        Triangulation<3>::simplifyToLocalMinimum, 0, 1);
    BOOST_PYTHON_MEMBER_FUNCTION_OVERLOADS(OL_simplifyExhaustive,
        Triangulation<3>::simplifyExhaustive, 0, 3);
    BOOST_PYTHON_MEMBER_FUNCTION_OVERLOADS(OL_fourFourMove,
        Triangulation<3>::fourFourMove, 2, 4);
    BOOST_PYTHON_MEMBER_FUNCTION_OVERLOADS(OL_twoZeroMove,
        Triangulation<3>::twoZeroMove, 1, 3);
    BOOST_PYTHON_MEMBER_FUNCTION_OVERLOADS(OL_twoOneMove,
        Triangulation<3>::twoOneMove, 2, 4);
    BOOST_PYTHON_MEMBER_FUNCTION_OVERLOADS(OL_openBook,
        Triangulation<3>::openBook, 1, 3);
    BOOST_PYTHON_MEMBER_FUNCTION_OVERLOADS(OL_closeBook,
        Triangulation<3>::closeBook, 1, 3);
    BOOST_PYTHON_MEMBER_FUNCTION_OVERLOADS(OL_shellBoundary,
        Triangulation<3>::shellBoundary, 1, 3);
    BOOST_PYTHON_MEMBER_FUNCTION_OVERLOADS(OL_collapseEdge,
        Triangulation<3>::collapseEdge, 1, 3);
    BOOST_PYTHON_MEMBER_FUNCTION_OVERLOADS(OL_reorderTetrahedraBFS,
        Triangulation<3>::reorderTetrahedraBFS, 0, 1);
    BOOST_PYTHON_MEMBER_FUNCTION_OVERLOADS(OL_order,
        Triangulation<3>::order, 0, 1);
    BOOST_PYTHON_MEMBER_FUNCTION_OVERLOADS(OL_splitIntoComponents,
        Triangulation<3>::splitIntoComponents, 0, 2);
    BOOST_PYTHON_MEMBER_FUNCTION_OVERLOADS(OL_connectedSumDecomposition,
        Triangulation<3>::connectedSumDecomposition, 0, 2);
    BOOST_PYTHON_MEMBER_FUNCTION_OVERLOADS(OL_drillEdge,
        Triangulation<3>::drillEdge, 1, 2);
    BOOST_PYTHON_MEMBER_FUNCTION_OVERLOADS(OL_puncture,
        Triangulation<3>::puncture, 0, 1);
    BOOST_PYTHON_MEMBER_FUNCTION_OVERLOADS(OL_turaevViro,
        Triangulation<3>::turaevViro, 1, 4);
    BOOST_PYTHON_MEMBER_FUNCTION_OVERLOADS(OL_turaevViroApprox,
        Triangulation<3>::turaevViroApprox, 1, 3);

    void simplifiedFundamentalGroup_clone(Triangulation<3>& tri,
            const regina::GroupPresentation& group) {
        tri.simplifiedFundamentalGroup(new regina::GroupPresentation(group));
    }

    Triangulation<3>* enterTextTriangulation_stdio() {
        return Triangulation<3>::enterTextTriangulation(std::cin, std::cout);
    }

    boost::python::list tetrahedra_list(Triangulation<3>& t) {
        boost::python::list ans;
        for (auto s : t.tetrahedra())
            ans.append(boost::python::ptr(s));
        return ans;
    }

    boost::python::list components_list(Triangulation<3>& t) {
        boost::python::list ans;
        for (auto c : t.components())
            ans.append(boost::python::ptr(c));
        return ans;
    }

    boost::python::list boundaryComponents_list(Triangulation<3>& t) {
        boost::python::list ans;
        for (auto b : t.boundaryComponents())
            ans.append(boost::python::ptr(b));
        return ans;
    }

    boost::python::list fVector_list(const Triangulation<3>& t) {
        boost::python::list ans;
        for (auto i : t.fVector())
            ans.append(i);
        return ans;
    }

    boost::python::list findAllIsomorphisms_list(
        const Triangulation<3>& t, const Triangulation<3>& other) {
        boost::python::list ans;

        std::list<regina::Isomorphism<3>*> isos;
        t.findAllIsomorphisms(other, back_inserter(isos));

        for (std::list<regina::Isomorphism<3>*>::iterator it =
                 isos.begin(); it != isos.end(); it++) {
            std::auto_ptr<regina::Isomorphism<3>> iso(*it);
            ans.append(iso);
        }
        return ans;
    }

    boost::python::list findAllSubcomplexesIn_list(
        const Triangulation<3>& t, const Triangulation<3>& other) {
        boost::python::list ans;

        std::list<regina::Isomorphism<3>*> isos;
        t.findAllSubcomplexesIn(other, back_inserter(isos));

        for (std::list<regina::Isomorphism<3>*>::iterator it =
                 isos.begin(); it != isos.end(); it++) {
            std::auto_ptr<regina::Isomorphism<3>> iso(*it);
            ans.append(iso);
        }
        return ans;
    }

    std::string isoSig_void(const Triangulation<3>& t) {
        return t.isoSig();
    }

    boost::python::tuple isoSig_relabelling(const Triangulation<3>& t) {
        regina::Isomorphism<3>* iso;
        std::string sig = t.isoSig(&iso);
        return boost::python::make_tuple(
            sig,
            boost::python::object(boost::python::handle<>(
                boost::python::manage_new_object::
                apply<regina::Isomorphism<3>*>::type()(iso))));
    }

    boost::python::tuple meridianLongitude_tuple(Triangulation<3>& t) {
        std::pair<const regina::Edge<3>*, const regina::Edge<3>*> ans =
            t.meridianLongitude();
        return boost::python::make_tuple(boost::python::ptr(ans.first),
            boost::python::ptr(ans.second));
    }
}

void addTriangulation3() {
    {
        boost::python::scope s = class_<Triangulation<3>, bases<regina::Packet>,
                SafeHeldType<Triangulation<3>>,
                boost::noncopyable>("Triangulation3")
            .def(init<const Triangulation<3>&>())
            .def(init<const std::string&>())
            .def("size", &Triangulation<3>::size)
            .def("countTetrahedra", &Triangulation<3>::countTetrahedra)
            .def("tetrahedra", tetrahedra_list)
            .def("simplices", tetrahedra_list)
            .def("tetrahedron", tetrahedron_non_const,
                return_internal_reference<>())
            .def("simplex", tetrahedron_non_const,
                return_internal_reference<>())
            .def("newTetrahedron", newTetrahedron_void,
                return_internal_reference<>())
            .def("newSimplex", newTetrahedron_void,
                return_internal_reference<>())
            .def("newTetrahedron", newTetrahedron_string,
                return_internal_reference<>())
            .def("newSimplex", newTetrahedron_string,
                return_internal_reference<>())
            .def("removeTetrahedron", &Triangulation<3>::removeTetrahedron)
            .def("removeSimplex", &Triangulation<3>::removeSimplex)
            .def("removeTetrahedronAt", &Triangulation<3>::removeTetrahedronAt)
            .def("removeSimplexAt", &Triangulation<3>::removeSimplexAt)
            .def("removeAllTetrahedra", &Triangulation<3>::removeAllTetrahedra)
            .def("removeAllSimplices", &Triangulation<3>::removeAllSimplices)
            .def("swapContents", &Triangulation<3>::swapContents)
            .def("moveContentsTo", &Triangulation<3>::moveContentsTo)
            .def("countComponents", &Triangulation<3>::countComponents)
            .def("countBoundaryComponents",
                &Triangulation<3>::countBoundaryComponents)
            .def("countFaces", &regina::python::countFaces<Triangulation<3>, 3>)
            .def("countVertices", &Triangulation<3>::countVertices)
            .def("countEdges", &Triangulation<3>::countEdges)
            .def("countTriangles", &Triangulation<3>::countTriangles)
            .def("fVector", fVector_list)
            .def("components", components_list)
            .def("boundaryComponents", boundaryComponents_list)
            .def("faces", &regina::python::faces<Triangulation<3>, 3>)
            .def("vertices", regina::python::faces_list<Triangulation<3>, 3, 0>)
            .def("edges", regina::python::faces_list<Triangulation<3>, 3, 1>)
            .def("triangles", regina::python::faces_list<Triangulation<3>, 3, 2>)
            .def("component", &Triangulation<3>::component,
                return_internal_reference<>())
            .def("boundaryComponent", &Triangulation<3>::boundaryComponent,
                return_internal_reference<>())
            .def("face", &regina::python::face<Triangulation<3>, 3, size_t>)
            .def("vertex", &Triangulation<3>::vertex,
                return_internal_reference<>())
            .def("edge", &Triangulation<3>::edge,
                return_internal_reference<>())
            .def("triangle", &Triangulation<3>::triangle,
                return_internal_reference<>())
            .def("isIdenticalTo", &Triangulation<3>::isIdenticalTo)
            .def("isIsomorphicTo",
                +[](const Triangulation<3>& t, const Triangulation<3>& s) {
                    return t.isIsomorphicTo(s).release(); },
                return_value_policy<manage_new_object>())
            .def("findAllIsomorphisms", findAllIsomorphisms_list)
            .def("findAllSubcomplexesIn", findAllSubcomplexesIn_list)
            .def("makeCanonical", &Triangulation<3>::makeCanonical)
            .def("isContainedIn",
                +[](const Triangulation<3>& t, const Triangulation<3>& s) {
                    return t.isContainedIn(s).release(); },
                return_value_policy<manage_new_object>())
            .def("hasTwoSphereBoundaryComponents",
                &Triangulation<3>::hasTwoSphereBoundaryComponents)
            .def("hasNegativeIdealBoundaryComponents",
                &Triangulation<3>::hasNegativeIdealBoundaryComponents)
            .def("isEmpty", &Triangulation<3>::isEmpty)
            .def("eulerCharTri", &Triangulation<3>::eulerCharTri)
            .def("eulerCharManifold", &Triangulation<3>::eulerCharManifold)
            .def("isValid", &Triangulation<3>::isValid)
            .def("isIdeal", &Triangulation<3>::isIdeal)
            .def("isStandard", &Triangulation<3>::isStandard)
            .def("hasBoundaryFacets", &Triangulation<3>::hasBoundaryFacets)
            .def("hasBoundaryTriangles", &Triangulation<3>::hasBoundaryTriangles)
            .def("countBoundaryFacets", &Triangulation<3>::countBoundaryFacets)
            .def("countBoundaryTriangles", &Triangulation<3>::countBoundaryTriangles)
            .def("isClosed", &Triangulation<3>::isClosed)
            .def("isOrientable", &Triangulation<3>::isOrientable)
            .def("isOriented", &Triangulation<3>::isOriented)
            .def("isOrdered", &Triangulation<3>::isOrdered)
            .def("isConnected", &Triangulation<3>::isConnected)
            .def("fundamentalGroup", &Triangulation<3>::fundamentalGroup,
                return_internal_reference<>())
            .def("simplifiedFundamentalGroup", simplifiedFundamentalGroup_clone)
            .def("homology", &Triangulation<3>::homology,
                return_internal_reference<>())
            .def("homologyH1", &Triangulation<3>::homologyH1,
                return_internal_reference<>())
            .def("homologyRel", &Triangulation<3>::homologyRel,
                return_internal_reference<>())
            .def("homologyBdry", &Triangulation<3>::homologyBdry,
                return_internal_reference<>())
            .def("homologyH2", &Triangulation<3>::homologyH2,
                return_internal_reference<>())
            .def("homologyH2Z2", &Triangulation<3>::homologyH2Z2)
            .def("turaevViro", &Triangulation<3>::turaevViro, OL_turaevViro())
            .def("turaevViroApprox", &Triangulation<3>::turaevViroApprox,
                OL_turaevViroApprox())
            .def("longitude", &Triangulation<3>::longitude,
                return_internal_reference<>())
            .def("meridianLongitude", meridianLongitude_tuple)
            .def("isZeroEfficient", &Triangulation<3>::isZeroEfficient)
            .def("knowsZeroEfficient", &Triangulation<3>::knowsZeroEfficient)
            .def("hasSplittingSurface", &Triangulation<3>::hasSplittingSurface)
            .def("knowsSplittingSurface", &Triangulation<3>::knowsSplittingSurface)
            .def("hasNonTrivialSphereOrDisc",
                &Triangulation<3>::hasNonTrivialSphereOrDisc,
                return_value_policy<manage_new_object>())
            .def("hasOctagonalAlmostNormalSphere",
                &Triangulation<3>::hasOctagonalAlmostNormalSphere,
                return_value_policy<manage_new_object>())
            .def("findStrictAngleStructure",
                &Triangulation<3>::findStrictAngleStructure,
                return_internal_reference<>())
            .def("hasStrictAngleStructure",
                &Triangulation<3>::hasStrictAngleStructure)
            .def("knowsStrictAngleStructure",
                &Triangulation<3>::knowsStrictAngleStructure)
            .def("intelligentSimplify", &Triangulation<3>::intelligentSimplify)
            .def("simplifyToLocalMinimum", &Triangulation<3>::simplifyToLocalMinimum,
                OL_simplifyToLocalMinimum())
            .def("simplifyExhaustive", &Triangulation<3>::simplifyExhaustive,
                OL_simplifyExhaustive())
            .def("pachner", pachner_14, OL_pachner())
            .def("pachner", pachner_23, OL_pachner())
            .def("pachner", pachner_32, OL_pachner())
            .def("pachner", pachner_41, OL_pachner())
            .def("oneFourMove", &Triangulation<3>::oneFourMove,
                OL_oneFourMove())
            .def("twoThreeMove", pachner_23, OL_pachner())
            .def("threeTwoMove", pachner_32, OL_pachner())
            .def("fourOneMove", pachner_41, OL_pachner())
            .def("fourFourMove", &Triangulation<3>::fourFourMove, OL_fourFourMove())
            .def("twoZeroMove", twoZeroMove_vertex, OL_twoZeroMove())
            .def("twoZeroMove", twoZeroMove_edge, OL_twoZeroMove())
            .def("twoOneMove", &Triangulation<3>::twoOneMove, OL_twoOneMove())
            .def("openBook", &Triangulation<3>::openBook, OL_openBook())
            .def("closeBook", &Triangulation<3>::closeBook, OL_closeBook())
            .def("shellBoundary", &Triangulation<3>::shellBoundary,
                OL_shellBoundary())
            .def("collapseEdge", &Triangulation<3>::collapseEdge,
                OL_collapseEdge())
            .def("pinchEdge", &Triangulation<3>::pinchEdge)
            .def("reorderTetrahedraBFS", &Triangulation<3>::reorderTetrahedraBFS,
                OL_reorderTetrahedraBFS())
            .def("orient", &Triangulation<3>::orient)
            .def("reflect", &Triangulation<3>::reflect)
            .def("order", &Triangulation<3>::order, OL_order(args("force_oriented")))
            .def("splitIntoComponents", splitIntoComponents,
                OL_splitIntoComponents())
            .def("connectedSumDecomposition",
                &Triangulation<3>::connectedSumDecomposition,
                OL_connectedSumDecomposition())
            .def("isThreeSphere", &Triangulation<3>::isThreeSphere)
            .def("knowsThreeSphere", &Triangulation<3>::knowsThreeSphere)
            .def("isBall", &Triangulation<3>::isBall)
            .def("knowsBall", &Triangulation<3>::knowsBall)
            .def("isSolidTorus", &Triangulation<3>::isSolidTorus)
            .def("knowsSolidTorus", &Triangulation<3>::knowsSolidTorus)
            .def("isIrreducible", &Triangulation<3>::isIrreducible)
            .def("knowsIrreducible", &Triangulation<3>::knowsIrreducible)
            .def("hasCompressingDisc", &Triangulation<3>::hasCompressingDisc)
            .def("knowsCompressingDisc", &Triangulation<3>::knowsCompressingDisc)
            .def("hasSimpleCompressingDisc",
                &Triangulation<3>::hasSimpleCompressingDisc)
            .def("isHaken", &Triangulation<3>::isHaken)
            .def("knowsHaken", &Triangulation<3>::knowsHaken)
            .def("niceTreeDecomposition", &Triangulation<3>::niceTreeDecomposition,
                return_internal_reference<>())
            .def("makeDoubleCover", &Triangulation<3>::makeDoubleCover)
            .def("idealToFinite", &Triangulation<3>::idealToFinite)
            .def("finiteToIdeal", &Triangulation<3>::finiteToIdeal)
            .def("barycentricSubdivision", &Triangulation<3>::barycentricSubdivision)
            .def("drillEdge", &Triangulation<3>::drillEdge, OL_drillEdge())
            .def("puncture", &Triangulation<3>::puncture, OL_puncture())
            .def("layerOn", &Triangulation<3>::layerOn,
                return_value_policy<reference_existing_object>())
            .def("fillTorus", (bool (Triangulation<3>::*)(
                    unsigned long, unsigned long, unsigned long,
                    regina::BoundaryComponent<3>*))(
                    &Triangulation<3>::fillTorus),
                OL_fillTorus_bc())
            .def("fillTorus", (bool (Triangulation<3>::*)(
                    regina::Edge<3>*, regina::Edge<3>*, regina::Edge<3>*,
                    unsigned long, unsigned long, unsigned long))(
                    &Triangulation<3>::fillTorus))
            .def("insertLayeredSolidTorus",
                &Triangulation<3>::insertLayeredSolidTorus,
                return_value_policy<reference_existing_object>())
            .def("insertLayeredLensSpace",
                &Triangulation<3>::insertLayeredLensSpace)
            .def("insertLayeredLoop", &Triangulation<3>::insertLayeredLoop)
            .def("insertAugTriSolidTorus", &Triangulation<3>::insertAugTriSolidTorus)
            .def("insertSFSOverSphere", &Triangulation<3>::insertSFSOverSphere)
            .def("connectedSumWith", &Triangulation<3>::connectedSumWith)
            .def("insertTriangulation", &Triangulation<3>::insertTriangulation)
            .def("insertRehydration", &Triangulation<3>::insertRehydration)
            .def("dehydrate", &Triangulation<3>::dehydrate)
            .def("rehydrate", &Triangulation<3>::rehydrate,
                return_value_policy<to_held_type<> >())
            .def("isoSig", isoSig_void)
            .def("isoSigDetail", isoSig_relabelling)
            .def("fromIsoSig", &Triangulation<3>::fromIsoSig,
                return_value_policy<to_held_type<> >())
            .def("isoSigComponentSize", &Triangulation<3>::isoSigComponentSize)
            .def("dumpConstruction", &Triangulation<3>::dumpConstruction)
            .def("snapPea", snapPea_void)
            .def("saveSnapPea", &Triangulation<3>::saveSnapPea)
            .def("recogniser", recogniser_void)
            .def("recognizer", recognizer_void)
            .def("saveRecogniser", &Triangulation<3>::saveRecogniser)
            .def("saveRecognizer", &Triangulation<3>::saveRecognizer)
            .def("fromSnapPea", &Triangulation<3>::fromSnapPea,
                return_value_policy<to_held_type<> >())
            .def("enterTextTriangulation", enterTextTriangulation_stdio,
                return_value_policy<to_held_type<> >())
            .staticmethod("rehydrate")
            .staticmethod("fromIsoSig")
            .staticmethod("isoSigComponentSize")
            .staticmethod("fromSnapPea")
            .staticmethod("enterTextTriangulation")
        ;

        s.attr("typeID") = regina::PACKET_TRIANGULATION3;
        s.attr("dimension") = 3;
    }

    implicitly_convertible<SafeHeldType<Triangulation<3>>,
        SafeHeldType<regina::Packet> >();

    FIX_REGINA_BOOST_CONVERTERS(Triangulation<3>);
=======
void addTriangulation3(pybind11::module& m) {
    auto c = pybind11::class_<Triangulation<3>, regina::Packet,
            regina::SafePtr<Triangulation<3>>>(m, "Triangulation3")
        .def(pybind11::init<>())
        .def(pybind11::init<const Triangulation<3>&>())
        .def(pybind11::init<const std::string&>())
        .def("size", &Triangulation<3>::size)
        .def("countTetrahedra", &Triangulation<3>::countTetrahedra)
        .def("tetrahedra", &Triangulation<3>::tetrahedra,
            pybind11::return_value_policy::reference_internal)
        .def("simplices", &Triangulation<3>::simplices,
            pybind11::return_value_policy::reference_internal)
        .def("tetrahedron",
            overload_cast<size_t>(&Triangulation<3>::tetrahedron),
            pybind11::return_value_policy::reference_internal)
        .def("simplex",
            overload_cast<size_t>(&Triangulation<3>::simplex),
            pybind11::return_value_policy::reference_internal)
        .def("newTetrahedron", overload_cast<>(
            &Triangulation<3>::newTetrahedron),
            pybind11::return_value_policy::reference_internal)
        .def("newSimplex", overload_cast<>(
            &Triangulation<3>::newSimplex),
            pybind11::return_value_policy::reference_internal)
        .def("newTetrahedron", overload_cast<const std::string&>(
            &Triangulation<3>::newTetrahedron),
            pybind11::return_value_policy::reference_internal)
        .def("newSimplex", overload_cast<const std::string&>(
            &Triangulation<3>::newSimplex),
            pybind11::return_value_policy::reference_internal)
        .def("removeTetrahedron", &Triangulation<3>::removeTetrahedron)
        .def("removeSimplex", &Triangulation<3>::removeSimplex)
        .def("removeTetrahedronAt", &Triangulation<3>::removeTetrahedronAt)
        .def("removeSimplexAt", &Triangulation<3>::removeSimplexAt)
        .def("removeAllTetrahedra", &Triangulation<3>::removeAllTetrahedra)
        .def("removeAllSimplices", &Triangulation<3>::removeAllSimplices)
        .def("swapContents", &Triangulation<3>::swapContents)
        .def("moveContentsTo", &Triangulation<3>::moveContentsTo)
        .def("countComponents", &Triangulation<3>::countComponents)
        .def("countBoundaryComponents",
            &Triangulation<3>::countBoundaryComponents)
        .def("countFaces", &regina::python::countFaces<Triangulation<3>, 3>)
        .def("countVertices", &Triangulation<3>::countVertices)
        .def("countEdges", &Triangulation<3>::countEdges)
        .def("countTriangles", &Triangulation<3>::countTriangles)
        .def("fVector", &Triangulation<3>::fVector)
        .def("components", &Triangulation<3>::components,
            pybind11::return_value_policy::reference_internal)
        .def("boundaryComponents", &Triangulation<3>::boundaryComponents,
            pybind11::return_value_policy::reference_internal)
        .def("faces", &regina::python::faces<Triangulation<3>, 3,
            pybind11::return_value_policy::reference_internal>)
        .def("vertices", &Triangulation<3>::vertices,
            pybind11::return_value_policy::reference_internal)
        .def("edges", &Triangulation<3>::edges,
            pybind11::return_value_policy::reference_internal)
        .def("triangles", &Triangulation<3>::triangles,
            pybind11::return_value_policy::reference_internal)
        .def("component", &Triangulation<3>::component,
            pybind11::return_value_policy::reference_internal)
        .def("boundaryComponent", &Triangulation<3>::boundaryComponent,
            pybind11::return_value_policy::reference_internal)
        .def("face", &regina::python::face<Triangulation<3>, 3, size_t,
            pybind11::return_value_policy::reference_internal>)
        .def("vertex", &Triangulation<3>::vertex,
            pybind11::return_value_policy::reference_internal)
        .def("edge", &Triangulation<3>::edge,
            pybind11::return_value_policy::reference_internal)
        .def("triangle", &Triangulation<3>::triangle,
            pybind11::return_value_policy::reference_internal)
        .def("isIdenticalTo", &Triangulation<3>::isIdenticalTo)
        .def("isIsomorphicTo", [](const Triangulation<3>& t,
                const Triangulation<3>& s) {
            return t.isIsomorphicTo(s).release();
        })
        .def("findAllIsomorphisms", [](const Triangulation<3>& t,
                const Triangulation<3>& other) {
            std::list<regina::Isomorphism<3>*> isos;
            t.findAllIsomorphisms(other, back_inserter(isos));
            return isos;
        })
        .def("findAllSubcomplexesIn", [](const Triangulation<3>& t,
                const Triangulation<3>& other) {
            std::list<regina::Isomorphism<3>*> isos;
            t.findAllSubcomplexesIn(other, back_inserter(isos));
            return isos;
        })
        .def("makeCanonical", &Triangulation<3>::makeCanonical)
        .def("isContainedIn", [](const Triangulation<3>& t,
                const Triangulation<3>& s) {
            return t.isContainedIn(s).release();
        })
        .def("hasTwoSphereBoundaryComponents",
            &Triangulation<3>::hasTwoSphereBoundaryComponents)
        .def("hasNegativeIdealBoundaryComponents",
            &Triangulation<3>::hasNegativeIdealBoundaryComponents)
        .def("isEmpty", &Triangulation<3>::isEmpty)
        .def("eulerCharTri", &Triangulation<3>::eulerCharTri)
        .def("eulerCharManifold", &Triangulation<3>::eulerCharManifold)
        .def("isValid", &Triangulation<3>::isValid)
        .def("isIdeal", &Triangulation<3>::isIdeal)
        .def("isStandard", &Triangulation<3>::isStandard)
        .def("hasBoundaryFacets", &Triangulation<3>::hasBoundaryFacets)
        .def("hasBoundaryTriangles", &Triangulation<3>::hasBoundaryTriangles)
        .def("countBoundaryFacets", &Triangulation<3>::countBoundaryFacets)
        .def("countBoundaryTriangles", &Triangulation<3>::countBoundaryTriangles)
        .def("isClosed", &Triangulation<3>::isClosed)
        .def("isOrientable", &Triangulation<3>::isOrientable)
        .def("isOriented", &Triangulation<3>::isOriented)
        .def("isOrdered", &Triangulation<3>::isOrdered)
        .def("isConnected", &Triangulation<3>::isConnected)
        .def("fundamentalGroup", &Triangulation<3>::fundamentalGroup,
            pybind11::return_value_policy::reference_internal)
        .def("simplifiedFundamentalGroup", [](Triangulation<3>& t,
                const regina::GroupPresentation& group) {
            // Clone the given group to avoid claiming ownership of it.
            t.simplifiedFundamentalGroup(new regina::GroupPresentation(group));
        })
        .def("homology", &Triangulation<3>::homology,
            pybind11::return_value_policy::reference_internal)
        .def("homologyH1", &Triangulation<3>::homologyH1,
            pybind11::return_value_policy::reference_internal)
        .def("homologyRel", &Triangulation<3>::homologyRel,
            pybind11::return_value_policy::reference_internal)
        .def("homologyBdry", &Triangulation<3>::homologyBdry,
            pybind11::return_value_policy::reference_internal)
        .def("homologyH2", &Triangulation<3>::homologyH2,
            pybind11::return_value_policy::reference_internal)
        .def("homologyH2Z2", &Triangulation<3>::homologyH2Z2)
        .def("turaevViro", &Triangulation<3>::turaevViro,
            pybind11::arg(), pybind11::arg("parity") = true,
            pybind11::arg("alg") = regina::ALG_DEFAULT,
            pybind11::arg("tracker") = nullptr)
        .def("turaevViroApprox", &Triangulation<3>::turaevViroApprox,
            pybind11::arg(), pybind11::arg("whichRoot") = 1,
            pybind11::arg("alg") = regina::ALG_DEFAULT)
        .def("longitude", &Triangulation<3>::longitude,
            pybind11::return_value_policy::reference_internal)
        .def("meridianLongitude", &Triangulation<3>::meridianLongitude,
            pybind11::return_value_policy::reference_internal)
        .def("isZeroEfficient", &Triangulation<3>::isZeroEfficient)
        .def("knowsZeroEfficient", &Triangulation<3>::knowsZeroEfficient)
        .def("hasSplittingSurface", &Triangulation<3>::hasSplittingSurface)
        .def("knowsSplittingSurface", &Triangulation<3>::knowsSplittingSurface)
        .def("hasNonTrivialSphereOrDisc",
            &Triangulation<3>::hasNonTrivialSphereOrDisc)
        .def("hasOctagonalAlmostNormalSphere",
            &Triangulation<3>::hasOctagonalAlmostNormalSphere)
        .def("findStrictAngleStructure",
            &Triangulation<3>::findStrictAngleStructure,
            pybind11::return_value_policy::reference_internal)
        .def("hasStrictAngleStructure",
            &Triangulation<3>::hasStrictAngleStructure)
        .def("knowsStrictAngleStructure",
            &Triangulation<3>::knowsStrictAngleStructure)
        .def("intelligentSimplify", &Triangulation<3>::intelligentSimplify)
        .def("simplifyToLocalMinimum",
            &Triangulation<3>::simplifyToLocalMinimum,
            pybind11::arg("perform") = true)
        .def("simplifyExhaustive", &Triangulation<3>::simplifyExhaustive,
            pybind11::arg("height") = 1,
            pybind11::arg("nThreads") = 1,
            pybind11::arg("tracker") = nullptr)
        .def("pachner", &Triangulation<3>::pachner<3>,
            pybind11::arg(),
            pybind11::arg("check") = true,
            pybind11::arg("perform") = true)
        .def("pachner", &Triangulation<3>::pachner<2>,
            pybind11::arg(),
            pybind11::arg("check") = true,
            pybind11::arg("perform") = true)
        .def("pachner", &Triangulation<3>::pachner<1>,
            pybind11::arg(),
            pybind11::arg("check") = true,
            pybind11::arg("perform") = true)
        .def("pachner", &Triangulation<3>::pachner<0>,
            pybind11::arg(),
            pybind11::arg("check") = true,
            pybind11::arg("perform") = true)
        .def("oneFourMove", &Triangulation<3>::oneFourMove,
            pybind11::arg(),
            pybind11::arg("check") = true,
            pybind11::arg("perform") = true)
        .def("twoThreeMove", &Triangulation<3>::pachner<2>,
            pybind11::arg(),
            pybind11::arg("check") = true,
            pybind11::arg("perform") = true)
        .def("threeTwoMove", &Triangulation<3>::pachner<1>,
            pybind11::arg(),
            pybind11::arg("check") = true,
            pybind11::arg("perform") = true)
        .def("fourOneMove", &Triangulation<3>::pachner<0>,
            pybind11::arg(),
            pybind11::arg("check") = true,
            pybind11::arg("perform") = true)
        .def("fourFourMove", &Triangulation<3>::fourFourMove,
            pybind11::arg(),
            pybind11::arg(),
            pybind11::arg("check") = true,
            pybind11::arg("perform") = true)
        .def("twoZeroMove",
            overload_cast<regina::Vertex<3>*, bool, bool>(
            &Triangulation<3>::twoZeroMove),
            pybind11::arg(),
            pybind11::arg("check") = true,
            pybind11::arg("perform") = true)
        .def("twoZeroMove",
            overload_cast<regina::Edge<3>*, bool, bool>(
            &Triangulation<3>::twoZeroMove),
            pybind11::arg(),
            pybind11::arg("check") = true,
            pybind11::arg("perform") = true)
        .def("twoOneMove", &Triangulation<3>::twoOneMove,
            pybind11::arg(),
            pybind11::arg(),
            pybind11::arg("check") = true,
            pybind11::arg("perform") = true)
        .def("openBook", &Triangulation<3>::openBook,
            pybind11::arg(),
            pybind11::arg("check") = true,
            pybind11::arg("perform") = true)
        .def("closeBook", &Triangulation<3>::closeBook,
            pybind11::arg(),
            pybind11::arg("check") = true,
            pybind11::arg("perform") = true)
        .def("shellBoundary", &Triangulation<3>::shellBoundary,
            pybind11::arg(),
            pybind11::arg("check") = true,
            pybind11::arg("perform") = true)
        .def("collapseEdge", &Triangulation<3>::collapseEdge,
            pybind11::arg(),
            pybind11::arg("check") = true,
            pybind11::arg("perform") = true)
        .def("reorderTetrahedraBFS", &Triangulation<3>::reorderTetrahedraBFS,
            pybind11::arg("reverse") = false)
        .def("orient", &Triangulation<3>::orient)
        .def("reflect", &Triangulation<3>::reflect)
        .def("order", &Triangulation<3>::order,
            pybind11::arg("forceOriented") = false)
        .def("splitIntoComponents", &Triangulation<3>::splitIntoComponents,
            pybind11::arg("componentParent") = nullptr,
            pybind11::arg("setLabels") = true)
        .def("connectedSumDecomposition",
            &Triangulation<3>::connectedSumDecomposition,
            pybind11::arg("primeParent") = nullptr,
            pybind11::arg("setLabels") = true)
        .def("isThreeSphere", &Triangulation<3>::isThreeSphere)
        .def("knowsThreeSphere", &Triangulation<3>::knowsThreeSphere)
        .def("isBall", &Triangulation<3>::isBall)
        .def("knowsBall", &Triangulation<3>::knowsBall)
        .def("isSolidTorus", &Triangulation<3>::isSolidTorus)
        .def("knowsSolidTorus", &Triangulation<3>::knowsSolidTorus)
        .def("isIrreducible", &Triangulation<3>::isIrreducible)
        .def("knowsIrreducible", &Triangulation<3>::knowsIrreducible)
        .def("hasCompressingDisc", &Triangulation<3>::hasCompressingDisc)
        .def("knowsCompressingDisc", &Triangulation<3>::knowsCompressingDisc)
        .def("hasSimpleCompressingDisc",
            &Triangulation<3>::hasSimpleCompressingDisc)
        .def("isHaken", &Triangulation<3>::isHaken)
        .def("knowsHaken", &Triangulation<3>::knowsHaken)
        .def("niceTreeDecomposition", &Triangulation<3>::niceTreeDecomposition,
            pybind11::return_value_policy::reference_internal)
        .def("makeDoubleCover", &Triangulation<3>::makeDoubleCover)
        .def("idealToFinite", &Triangulation<3>::idealToFinite)
        .def("finiteToIdeal", &Triangulation<3>::finiteToIdeal)
        .def("barycentricSubdivision", &Triangulation<3>::barycentricSubdivision)
        .def("drillEdge", &Triangulation<3>::drillEdge)
        .def("puncture", &Triangulation<3>::puncture,
            pybind11::arg("tet") = nullptr)
        .def("layerOn", &Triangulation<3>::layerOn,
            pybind11::return_value_policy::reference)
        .def("fillTorus",
            overload_cast<unsigned long, unsigned long, unsigned long,
                regina::BoundaryComponent<3>*>(
            &Triangulation<3>::fillTorus),
            pybind11::arg(), pybind11::arg(), pybind11::arg(),
            pybind11::arg("bc") = nullptr)
        .def("fillTorus",
            overload_cast<regina::Edge<3>*, regina::Edge<3>*, regina::Edge<3>*,
                unsigned long, unsigned long, unsigned long>(
            &Triangulation<3>::fillTorus))
        .def("insertLayeredSolidTorus",
            &Triangulation<3>::insertLayeredSolidTorus,
            pybind11::return_value_policy::reference)
        .def("insertLayeredLensSpace",
            &Triangulation<3>::insertLayeredLensSpace)
        .def("insertLayeredLoop", &Triangulation<3>::insertLayeredLoop)
        .def("insertAugTriSolidTorus",
            &Triangulation<3>::insertAugTriSolidTorus)
        .def("insertSFSOverSphere", &Triangulation<3>::insertSFSOverSphere)
        .def("connectedSumWith", &Triangulation<3>::connectedSumWith)
        .def("insertTriangulation", &Triangulation<3>::insertTriangulation)
        .def("insertRehydration", &Triangulation<3>::insertRehydration)
        .def("dehydrate", &Triangulation<3>::dehydrate)
        .def_static("rehydrate", &Triangulation<3>::rehydrate)
        .def("isoSig", [](const Triangulation<3>& t) {
            return t.isoSig();
        })
        .def("isoSigDetail", [](const Triangulation<3>& t) {
            regina::Isomorphism<3>* iso;
            std::string sig = t.isoSig(&iso);
            return pybind11::make_tuple(sig, iso);
        })
        .def_static("fromIsoSig", &Triangulation<3>::fromIsoSig)
        .def_static("isoSigComponentSize",
            &Triangulation<3>::isoSigComponentSize)
        .def("dumpConstruction", &Triangulation<3>::dumpConstruction)
        .def("snapPea", overload_cast<>(
            &Triangulation<3>::snapPea, pybind11::const_))
        .def("saveSnapPea", &Triangulation<3>::saveSnapPea)
        .def("recogniser", overload_cast<>(
            &Triangulation<3>::recogniser, pybind11::const_))
        .def("recognizer", overload_cast<>(
            &Triangulation<3>::recognizer, pybind11::const_))
        .def("saveRecogniser", &Triangulation<3>::saveRecogniser)
        .def("saveRecognizer", &Triangulation<3>::saveRecognizer)
        .def_static("fromSnapPea", &Triangulation<3>::fromSnapPea)
        .def_static("enterTextTriangulation", []() {
            return Triangulation<3>::enterTextTriangulation(
                std::cin, std::cout);
        })
        // We cannot take the addresses of the following properties, so we
        // define getter functions instead.
        .def_property_readonly_static("typeID", [](pybind11::object) {
            return Triangulation<3>::typeID;
        })
        .def_property_readonly_static("dimension", [](pybind11::object) {
            return 3;
        })
    ;
>>>>>>> 32b6ddd6

    m.attr("NTriangulation") = m.attr("Triangulation3");
    m.attr("TuraevViroAlg") = m.attr("Algorithm");
}
<|MERGE_RESOLUTION|>--- conflicted
+++ resolved
@@ -44,403 +44,6 @@
 using regina::Triangulation;
 using regina::detail::TriangulationBase;
 
-<<<<<<< HEAD
-namespace {
-    regina::Tetrahedron<3>* (Triangulation<3>::*newTetrahedron_void)() =
-        &Triangulation<3>::newTetrahedron;
-    regina::Tetrahedron<3>* (Triangulation<3>::*newTetrahedron_string)(
-        const std::string&) = &Triangulation<3>::newTetrahedron;
-    regina::Tetrahedron<3>* (Triangulation<3>::*tetrahedron_non_const)(
-        size_t) = &Triangulation<3>::tetrahedron;
-    bool (Triangulation<3>::*twoZeroMove_vertex)(regina::Vertex<3>*, bool, bool) =
-        &Triangulation<3>::twoZeroMove;
-    bool (Triangulation<3>::*twoZeroMove_edge)(regina::Edge<3>*, bool, bool) =
-        &Triangulation<3>::twoZeroMove;
-    std::string (Triangulation<3>::*snapPea_void)() const =
-        &Triangulation<3>::snapPea;
-    std::string (Triangulation<3>::*recogniser_void)() const =
-        &Triangulation<3>::recogniser;
-    std::string (Triangulation<3>::*recognizer_void)() const =
-        &Triangulation<3>::recognizer;
-    size_t (Triangulation<3>::*splitIntoComponents)(regina::Packet*, bool) =
-        &Triangulation<3>::splitIntoComponents;
-    bool (Triangulation<3>::*pachner_14)(regina::Simplex<3>*, bool, bool) =
-        &Triangulation<3>::pachner;
-    bool (Triangulation<3>::*pachner_23)(regina::Triangle<3>*, bool, bool) =
-        &Triangulation<3>::pachner;
-    bool (Triangulation<3>::*pachner_32)(regina::Edge<3>*, bool, bool) =
-        &Triangulation<3>::pachner;
-    bool (Triangulation<3>::*pachner_41)(regina::Vertex<3>*, bool, bool) =
-        &Triangulation<3>::pachner;
-
-    BOOST_PYTHON_MEMBER_FUNCTION_OVERLOADS(OL_fillTorus_bc,
-        Triangulation<3>::fillTorus, 3, 4);
-    BOOST_PYTHON_MEMBER_FUNCTION_OVERLOADS(OL_pachner,
-        Triangulation<3>::pachner, 1, 3);
-    BOOST_PYTHON_MEMBER_FUNCTION_OVERLOADS(OL_oneFourMove,
-        Triangulation<3>::oneFourMove, 1, 3);
-    BOOST_PYTHON_MEMBER_FUNCTION_OVERLOADS(OL_simplifyToLocalMinimum,
-        Triangulation<3>::simplifyToLocalMinimum, 0, 1);
-    BOOST_PYTHON_MEMBER_FUNCTION_OVERLOADS(OL_simplifyExhaustive,
-        Triangulation<3>::simplifyExhaustive, 0, 3);
-    BOOST_PYTHON_MEMBER_FUNCTION_OVERLOADS(OL_fourFourMove,
-        Triangulation<3>::fourFourMove, 2, 4);
-    BOOST_PYTHON_MEMBER_FUNCTION_OVERLOADS(OL_twoZeroMove,
-        Triangulation<3>::twoZeroMove, 1, 3);
-    BOOST_PYTHON_MEMBER_FUNCTION_OVERLOADS(OL_twoOneMove,
-        Triangulation<3>::twoOneMove, 2, 4);
-    BOOST_PYTHON_MEMBER_FUNCTION_OVERLOADS(OL_openBook,
-        Triangulation<3>::openBook, 1, 3);
-    BOOST_PYTHON_MEMBER_FUNCTION_OVERLOADS(OL_closeBook,
-        Triangulation<3>::closeBook, 1, 3);
-    BOOST_PYTHON_MEMBER_FUNCTION_OVERLOADS(OL_shellBoundary,
-        Triangulation<3>::shellBoundary, 1, 3);
-    BOOST_PYTHON_MEMBER_FUNCTION_OVERLOADS(OL_collapseEdge,
-        Triangulation<3>::collapseEdge, 1, 3);
-    BOOST_PYTHON_MEMBER_FUNCTION_OVERLOADS(OL_reorderTetrahedraBFS,
-        Triangulation<3>::reorderTetrahedraBFS, 0, 1);
-    BOOST_PYTHON_MEMBER_FUNCTION_OVERLOADS(OL_order,
-        Triangulation<3>::order, 0, 1);
-    BOOST_PYTHON_MEMBER_FUNCTION_OVERLOADS(OL_splitIntoComponents,
-        Triangulation<3>::splitIntoComponents, 0, 2);
-    BOOST_PYTHON_MEMBER_FUNCTION_OVERLOADS(OL_connectedSumDecomposition,
-        Triangulation<3>::connectedSumDecomposition, 0, 2);
-    BOOST_PYTHON_MEMBER_FUNCTION_OVERLOADS(OL_drillEdge,
-        Triangulation<3>::drillEdge, 1, 2);
-    BOOST_PYTHON_MEMBER_FUNCTION_OVERLOADS(OL_puncture,
-        Triangulation<3>::puncture, 0, 1);
-    BOOST_PYTHON_MEMBER_FUNCTION_OVERLOADS(OL_turaevViro,
-        Triangulation<3>::turaevViro, 1, 4);
-    BOOST_PYTHON_MEMBER_FUNCTION_OVERLOADS(OL_turaevViroApprox,
-        Triangulation<3>::turaevViroApprox, 1, 3);
-
-    void simplifiedFundamentalGroup_clone(Triangulation<3>& tri,
-            const regina::GroupPresentation& group) {
-        tri.simplifiedFundamentalGroup(new regina::GroupPresentation(group));
-    }
-
-    Triangulation<3>* enterTextTriangulation_stdio() {
-        return Triangulation<3>::enterTextTriangulation(std::cin, std::cout);
-    }
-
-    boost::python::list tetrahedra_list(Triangulation<3>& t) {
-        boost::python::list ans;
-        for (auto s : t.tetrahedra())
-            ans.append(boost::python::ptr(s));
-        return ans;
-    }
-
-    boost::python::list components_list(Triangulation<3>& t) {
-        boost::python::list ans;
-        for (auto c : t.components())
-            ans.append(boost::python::ptr(c));
-        return ans;
-    }
-
-    boost::python::list boundaryComponents_list(Triangulation<3>& t) {
-        boost::python::list ans;
-        for (auto b : t.boundaryComponents())
-            ans.append(boost::python::ptr(b));
-        return ans;
-    }
-
-    boost::python::list fVector_list(const Triangulation<3>& t) {
-        boost::python::list ans;
-        for (auto i : t.fVector())
-            ans.append(i);
-        return ans;
-    }
-
-    boost::python::list findAllIsomorphisms_list(
-        const Triangulation<3>& t, const Triangulation<3>& other) {
-        boost::python::list ans;
-
-        std::list<regina::Isomorphism<3>*> isos;
-        t.findAllIsomorphisms(other, back_inserter(isos));
-
-        for (std::list<regina::Isomorphism<3>*>::iterator it =
-                 isos.begin(); it != isos.end(); it++) {
-            std::auto_ptr<regina::Isomorphism<3>> iso(*it);
-            ans.append(iso);
-        }
-        return ans;
-    }
-
-    boost::python::list findAllSubcomplexesIn_list(
-        const Triangulation<3>& t, const Triangulation<3>& other) {
-        boost::python::list ans;
-
-        std::list<regina::Isomorphism<3>*> isos;
-        t.findAllSubcomplexesIn(other, back_inserter(isos));
-
-        for (std::list<regina::Isomorphism<3>*>::iterator it =
-                 isos.begin(); it != isos.end(); it++) {
-            std::auto_ptr<regina::Isomorphism<3>> iso(*it);
-            ans.append(iso);
-        }
-        return ans;
-    }
-
-    std::string isoSig_void(const Triangulation<3>& t) {
-        return t.isoSig();
-    }
-
-    boost::python::tuple isoSig_relabelling(const Triangulation<3>& t) {
-        regina::Isomorphism<3>* iso;
-        std::string sig = t.isoSig(&iso);
-        return boost::python::make_tuple(
-            sig,
-            boost::python::object(boost::python::handle<>(
-                boost::python::manage_new_object::
-                apply<regina::Isomorphism<3>*>::type()(iso))));
-    }
-
-    boost::python::tuple meridianLongitude_tuple(Triangulation<3>& t) {
-        std::pair<const regina::Edge<3>*, const regina::Edge<3>*> ans =
-            t.meridianLongitude();
-        return boost::python::make_tuple(boost::python::ptr(ans.first),
-            boost::python::ptr(ans.second));
-    }
-}
-
-void addTriangulation3() {
-    {
-        boost::python::scope s = class_<Triangulation<3>, bases<regina::Packet>,
-                SafeHeldType<Triangulation<3>>,
-                boost::noncopyable>("Triangulation3")
-            .def(init<const Triangulation<3>&>())
-            .def(init<const std::string&>())
-            .def("size", &Triangulation<3>::size)
-            .def("countTetrahedra", &Triangulation<3>::countTetrahedra)
-            .def("tetrahedra", tetrahedra_list)
-            .def("simplices", tetrahedra_list)
-            .def("tetrahedron", tetrahedron_non_const,
-                return_internal_reference<>())
-            .def("simplex", tetrahedron_non_const,
-                return_internal_reference<>())
-            .def("newTetrahedron", newTetrahedron_void,
-                return_internal_reference<>())
-            .def("newSimplex", newTetrahedron_void,
-                return_internal_reference<>())
-            .def("newTetrahedron", newTetrahedron_string,
-                return_internal_reference<>())
-            .def("newSimplex", newTetrahedron_string,
-                return_internal_reference<>())
-            .def("removeTetrahedron", &Triangulation<3>::removeTetrahedron)
-            .def("removeSimplex", &Triangulation<3>::removeSimplex)
-            .def("removeTetrahedronAt", &Triangulation<3>::removeTetrahedronAt)
-            .def("removeSimplexAt", &Triangulation<3>::removeSimplexAt)
-            .def("removeAllTetrahedra", &Triangulation<3>::removeAllTetrahedra)
-            .def("removeAllSimplices", &Triangulation<3>::removeAllSimplices)
-            .def("swapContents", &Triangulation<3>::swapContents)
-            .def("moveContentsTo", &Triangulation<3>::moveContentsTo)
-            .def("countComponents", &Triangulation<3>::countComponents)
-            .def("countBoundaryComponents",
-                &Triangulation<3>::countBoundaryComponents)
-            .def("countFaces", &regina::python::countFaces<Triangulation<3>, 3>)
-            .def("countVertices", &Triangulation<3>::countVertices)
-            .def("countEdges", &Triangulation<3>::countEdges)
-            .def("countTriangles", &Triangulation<3>::countTriangles)
-            .def("fVector", fVector_list)
-            .def("components", components_list)
-            .def("boundaryComponents", boundaryComponents_list)
-            .def("faces", &regina::python::faces<Triangulation<3>, 3>)
-            .def("vertices", regina::python::faces_list<Triangulation<3>, 3, 0>)
-            .def("edges", regina::python::faces_list<Triangulation<3>, 3, 1>)
-            .def("triangles", regina::python::faces_list<Triangulation<3>, 3, 2>)
-            .def("component", &Triangulation<3>::component,
-                return_internal_reference<>())
-            .def("boundaryComponent", &Triangulation<3>::boundaryComponent,
-                return_internal_reference<>())
-            .def("face", &regina::python::face<Triangulation<3>, 3, size_t>)
-            .def("vertex", &Triangulation<3>::vertex,
-                return_internal_reference<>())
-            .def("edge", &Triangulation<3>::edge,
-                return_internal_reference<>())
-            .def("triangle", &Triangulation<3>::triangle,
-                return_internal_reference<>())
-            .def("isIdenticalTo", &Triangulation<3>::isIdenticalTo)
-            .def("isIsomorphicTo",
-                +[](const Triangulation<3>& t, const Triangulation<3>& s) {
-                    return t.isIsomorphicTo(s).release(); },
-                return_value_policy<manage_new_object>())
-            .def("findAllIsomorphisms", findAllIsomorphisms_list)
-            .def("findAllSubcomplexesIn", findAllSubcomplexesIn_list)
-            .def("makeCanonical", &Triangulation<3>::makeCanonical)
-            .def("isContainedIn",
-                +[](const Triangulation<3>& t, const Triangulation<3>& s) {
-                    return t.isContainedIn(s).release(); },
-                return_value_policy<manage_new_object>())
-            .def("hasTwoSphereBoundaryComponents",
-                &Triangulation<3>::hasTwoSphereBoundaryComponents)
-            .def("hasNegativeIdealBoundaryComponents",
-                &Triangulation<3>::hasNegativeIdealBoundaryComponents)
-            .def("isEmpty", &Triangulation<3>::isEmpty)
-            .def("eulerCharTri", &Triangulation<3>::eulerCharTri)
-            .def("eulerCharManifold", &Triangulation<3>::eulerCharManifold)
-            .def("isValid", &Triangulation<3>::isValid)
-            .def("isIdeal", &Triangulation<3>::isIdeal)
-            .def("isStandard", &Triangulation<3>::isStandard)
-            .def("hasBoundaryFacets", &Triangulation<3>::hasBoundaryFacets)
-            .def("hasBoundaryTriangles", &Triangulation<3>::hasBoundaryTriangles)
-            .def("countBoundaryFacets", &Triangulation<3>::countBoundaryFacets)
-            .def("countBoundaryTriangles", &Triangulation<3>::countBoundaryTriangles)
-            .def("isClosed", &Triangulation<3>::isClosed)
-            .def("isOrientable", &Triangulation<3>::isOrientable)
-            .def("isOriented", &Triangulation<3>::isOriented)
-            .def("isOrdered", &Triangulation<3>::isOrdered)
-            .def("isConnected", &Triangulation<3>::isConnected)
-            .def("fundamentalGroup", &Triangulation<3>::fundamentalGroup,
-                return_internal_reference<>())
-            .def("simplifiedFundamentalGroup", simplifiedFundamentalGroup_clone)
-            .def("homology", &Triangulation<3>::homology,
-                return_internal_reference<>())
-            .def("homologyH1", &Triangulation<3>::homologyH1,
-                return_internal_reference<>())
-            .def("homologyRel", &Triangulation<3>::homologyRel,
-                return_internal_reference<>())
-            .def("homologyBdry", &Triangulation<3>::homologyBdry,
-                return_internal_reference<>())
-            .def("homologyH2", &Triangulation<3>::homologyH2,
-                return_internal_reference<>())
-            .def("homologyH2Z2", &Triangulation<3>::homologyH2Z2)
-            .def("turaevViro", &Triangulation<3>::turaevViro, OL_turaevViro())
-            .def("turaevViroApprox", &Triangulation<3>::turaevViroApprox,
-                OL_turaevViroApprox())
-            .def("longitude", &Triangulation<3>::longitude,
-                return_internal_reference<>())
-            .def("meridianLongitude", meridianLongitude_tuple)
-            .def("isZeroEfficient", &Triangulation<3>::isZeroEfficient)
-            .def("knowsZeroEfficient", &Triangulation<3>::knowsZeroEfficient)
-            .def("hasSplittingSurface", &Triangulation<3>::hasSplittingSurface)
-            .def("knowsSplittingSurface", &Triangulation<3>::knowsSplittingSurface)
-            .def("hasNonTrivialSphereOrDisc",
-                &Triangulation<3>::hasNonTrivialSphereOrDisc,
-                return_value_policy<manage_new_object>())
-            .def("hasOctagonalAlmostNormalSphere",
-                &Triangulation<3>::hasOctagonalAlmostNormalSphere,
-                return_value_policy<manage_new_object>())
-            .def("findStrictAngleStructure",
-                &Triangulation<3>::findStrictAngleStructure,
-                return_internal_reference<>())
-            .def("hasStrictAngleStructure",
-                &Triangulation<3>::hasStrictAngleStructure)
-            .def("knowsStrictAngleStructure",
-                &Triangulation<3>::knowsStrictAngleStructure)
-            .def("intelligentSimplify", &Triangulation<3>::intelligentSimplify)
-            .def("simplifyToLocalMinimum", &Triangulation<3>::simplifyToLocalMinimum,
-                OL_simplifyToLocalMinimum())
-            .def("simplifyExhaustive", &Triangulation<3>::simplifyExhaustive,
-                OL_simplifyExhaustive())
-            .def("pachner", pachner_14, OL_pachner())
-            .def("pachner", pachner_23, OL_pachner())
-            .def("pachner", pachner_32, OL_pachner())
-            .def("pachner", pachner_41, OL_pachner())
-            .def("oneFourMove", &Triangulation<3>::oneFourMove,
-                OL_oneFourMove())
-            .def("twoThreeMove", pachner_23, OL_pachner())
-            .def("threeTwoMove", pachner_32, OL_pachner())
-            .def("fourOneMove", pachner_41, OL_pachner())
-            .def("fourFourMove", &Triangulation<3>::fourFourMove, OL_fourFourMove())
-            .def("twoZeroMove", twoZeroMove_vertex, OL_twoZeroMove())
-            .def("twoZeroMove", twoZeroMove_edge, OL_twoZeroMove())
-            .def("twoOneMove", &Triangulation<3>::twoOneMove, OL_twoOneMove())
-            .def("openBook", &Triangulation<3>::openBook, OL_openBook())
-            .def("closeBook", &Triangulation<3>::closeBook, OL_closeBook())
-            .def("shellBoundary", &Triangulation<3>::shellBoundary,
-                OL_shellBoundary())
-            .def("collapseEdge", &Triangulation<3>::collapseEdge,
-                OL_collapseEdge())
-            .def("pinchEdge", &Triangulation<3>::pinchEdge)
-            .def("reorderTetrahedraBFS", &Triangulation<3>::reorderTetrahedraBFS,
-                OL_reorderTetrahedraBFS())
-            .def("orient", &Triangulation<3>::orient)
-            .def("reflect", &Triangulation<3>::reflect)
-            .def("order", &Triangulation<3>::order, OL_order(args("force_oriented")))
-            .def("splitIntoComponents", splitIntoComponents,
-                OL_splitIntoComponents())
-            .def("connectedSumDecomposition",
-                &Triangulation<3>::connectedSumDecomposition,
-                OL_connectedSumDecomposition())
-            .def("isThreeSphere", &Triangulation<3>::isThreeSphere)
-            .def("knowsThreeSphere", &Triangulation<3>::knowsThreeSphere)
-            .def("isBall", &Triangulation<3>::isBall)
-            .def("knowsBall", &Triangulation<3>::knowsBall)
-            .def("isSolidTorus", &Triangulation<3>::isSolidTorus)
-            .def("knowsSolidTorus", &Triangulation<3>::knowsSolidTorus)
-            .def("isIrreducible", &Triangulation<3>::isIrreducible)
-            .def("knowsIrreducible", &Triangulation<3>::knowsIrreducible)
-            .def("hasCompressingDisc", &Triangulation<3>::hasCompressingDisc)
-            .def("knowsCompressingDisc", &Triangulation<3>::knowsCompressingDisc)
-            .def("hasSimpleCompressingDisc",
-                &Triangulation<3>::hasSimpleCompressingDisc)
-            .def("isHaken", &Triangulation<3>::isHaken)
-            .def("knowsHaken", &Triangulation<3>::knowsHaken)
-            .def("niceTreeDecomposition", &Triangulation<3>::niceTreeDecomposition,
-                return_internal_reference<>())
-            .def("makeDoubleCover", &Triangulation<3>::makeDoubleCover)
-            .def("idealToFinite", &Triangulation<3>::idealToFinite)
-            .def("finiteToIdeal", &Triangulation<3>::finiteToIdeal)
-            .def("barycentricSubdivision", &Triangulation<3>::barycentricSubdivision)
-            .def("drillEdge", &Triangulation<3>::drillEdge, OL_drillEdge())
-            .def("puncture", &Triangulation<3>::puncture, OL_puncture())
-            .def("layerOn", &Triangulation<3>::layerOn,
-                return_value_policy<reference_existing_object>())
-            .def("fillTorus", (bool (Triangulation<3>::*)(
-                    unsigned long, unsigned long, unsigned long,
-                    regina::BoundaryComponent<3>*))(
-                    &Triangulation<3>::fillTorus),
-                OL_fillTorus_bc())
-            .def("fillTorus", (bool (Triangulation<3>::*)(
-                    regina::Edge<3>*, regina::Edge<3>*, regina::Edge<3>*,
-                    unsigned long, unsigned long, unsigned long))(
-                    &Triangulation<3>::fillTorus))
-            .def("insertLayeredSolidTorus",
-                &Triangulation<3>::insertLayeredSolidTorus,
-                return_value_policy<reference_existing_object>())
-            .def("insertLayeredLensSpace",
-                &Triangulation<3>::insertLayeredLensSpace)
-            .def("insertLayeredLoop", &Triangulation<3>::insertLayeredLoop)
-            .def("insertAugTriSolidTorus", &Triangulation<3>::insertAugTriSolidTorus)
-            .def("insertSFSOverSphere", &Triangulation<3>::insertSFSOverSphere)
-            .def("connectedSumWith", &Triangulation<3>::connectedSumWith)
-            .def("insertTriangulation", &Triangulation<3>::insertTriangulation)
-            .def("insertRehydration", &Triangulation<3>::insertRehydration)
-            .def("dehydrate", &Triangulation<3>::dehydrate)
-            .def("rehydrate", &Triangulation<3>::rehydrate,
-                return_value_policy<to_held_type<> >())
-            .def("isoSig", isoSig_void)
-            .def("isoSigDetail", isoSig_relabelling)
-            .def("fromIsoSig", &Triangulation<3>::fromIsoSig,
-                return_value_policy<to_held_type<> >())
-            .def("isoSigComponentSize", &Triangulation<3>::isoSigComponentSize)
-            .def("dumpConstruction", &Triangulation<3>::dumpConstruction)
-            .def("snapPea", snapPea_void)
-            .def("saveSnapPea", &Triangulation<3>::saveSnapPea)
-            .def("recogniser", recogniser_void)
-            .def("recognizer", recognizer_void)
-            .def("saveRecogniser", &Triangulation<3>::saveRecogniser)
-            .def("saveRecognizer", &Triangulation<3>::saveRecognizer)
-            .def("fromSnapPea", &Triangulation<3>::fromSnapPea,
-                return_value_policy<to_held_type<> >())
-            .def("enterTextTriangulation", enterTextTriangulation_stdio,
-                return_value_policy<to_held_type<> >())
-            .staticmethod("rehydrate")
-            .staticmethod("fromIsoSig")
-            .staticmethod("isoSigComponentSize")
-            .staticmethod("fromSnapPea")
-            .staticmethod("enterTextTriangulation")
-        ;
-
-        s.attr("typeID") = regina::PACKET_TRIANGULATION3;
-        s.attr("dimension") = 3;
-    }
-
-    implicitly_convertible<SafeHeldType<Triangulation<3>>,
-        SafeHeldType<regina::Packet> >();
-
-    FIX_REGINA_BOOST_CONVERTERS(Triangulation<3>);
-=======
 void addTriangulation3(pybind11::module& m) {
     auto c = pybind11::class_<Triangulation<3>, regina::Packet,
             regina::SafePtr<Triangulation<3>>>(m, "Triangulation3")
@@ -671,6 +274,10 @@
             pybind11::arg("check") = true,
             pybind11::arg("perform") = true)
         .def("collapseEdge", &Triangulation<3>::collapseEdge,
+            pybind11::arg(),
+            pybind11::arg("check") = true,
+            pybind11::arg("perform") = true)
+        .def("pinchEdge", &Triangulation<3>::pinchEdge,
             pybind11::arg(),
             pybind11::arg("check") = true,
             pybind11::arg("perform") = true)
@@ -771,7 +378,6 @@
             return 3;
         })
     ;
->>>>>>> 32b6ddd6
 
     m.attr("NTriangulation") = m.attr("Triangulation3");
     m.attr("TuraevViroAlg") = m.attr("Algorithm");
