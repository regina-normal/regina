# snappea 

# Files to compile
SET ( FILES
  examplesnappea
<<<<<<< HEAD
  nsnappeatriangulation
=======
  snappeatriangulation
>>>>>>> c5577522
  pysnappea
  )

# Prepend folder name
FOREACH ( SOURCE_FILE ${FILES} )
  SET ( SOURCES ${SOURCES} snappea/${SOURCE_FILE})
ENDFOREACH(SOURCE_FILE)


# Set the variable in the parent directory
SET(SOURCES ${SOURCES} PARENT_SCOPE)
<|MERGE_RESOLUTION|>--- conflicted
+++ resolved
@@ -3,11 +3,7 @@
 # Files to compile
 SET ( FILES
   examplesnappea
-<<<<<<< HEAD
-  nsnappeatriangulation
-=======
   snappeatriangulation
->>>>>>> c5577522
   pysnappea
   )
 
