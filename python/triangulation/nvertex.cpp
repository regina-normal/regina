
/**************************************************************************
 *                                                                        *
 *  Regina - A Normal Surface Theory Calculator                           *
 *  Python Interface                                                      *
 *                                                                        *
 *  Copyright (c) 1999-2014, Ben Burton                                   *
 *  For further details contact Ben Burton (bab@debian.org).              *
 *                                                                        *
 *  This program is free software; you can redistribute it and/or         *
 *  modify it under the terms of the GNU General Public License as        *
 *  published by the Free Software Foundation; either version 2 of the    *
 *  License, or (at your option) any later version.                       *
 *                                                                        *
 *  As an exception, when this program is distributed through (i) the     *
 *  App Store by Apple Inc.; (ii) the Mac App Store by Apple Inc.; or     *
 *  (iii) Google Play by Google Inc., then that store may impose any      *
 *  digital rights management, device limits and/or redistribution        *
 *  restrictions that are required by its terms of service.               *
 *                                                                        *
 *  This program is distributed in the hope that it will be useful, but   *
 *  WITHOUT ANY WARRANTY; without even the implied warranty of            *
 *  MERCHANTABILITY or FITNESS FOR A PARTICULAR PURPOSE.  See the GNU     *
 *  General Public License for more details.                              *
 *                                                                        *
 *  You should have received a copy of the GNU General Public             *
 *  License along with this program; if not, write to the Free            *
 *  Software Foundation, Inc., 51 Franklin St, Fifth Floor, Boston,       *
 *  MA 02110-1301, USA.                                                   *
 *                                                                        *
 **************************************************************************/

/* end stub */

#include <boost/python.hpp>
#include "dim2/dim2triangulation.h"
#include "triangulation/nboundarycomponent.h"
#include "triangulation/ncomponent.h"
#include "triangulation/ntetrahedron.h"
#include "triangulation/ntriangulation.h"
#include "triangulation/nvertex.h"
#include "../globalarray.h"
<<<<<<< HEAD
#include "../helpers.h"

using namespace boost::python;
using regina::Face;
using regina::FaceEmbedding;
=======
#include "../safeheldtype.h"

using namespace boost::python;
using namespace regina::python;
>>>>>>> 852df58c
using regina::NVertex;
using regina::NVertexEmbedding;

namespace {
    boost::python::list vertex_embeddings_list(const NVertex* v) {
        boost::python::list ans;
        for (auto& emb: *v)
            ans.append(emb);
        return ans;
    }

    boost::python::tuple vertex_buildLinkDetail_bool(const NVertex* v,
            bool labels = true) {
        regina::NIsomorphism* iso;
        regina::Dim2Triangulation* link = v->buildLinkDetail(labels, &iso);
        return make_tuple(
            boost::python::object(boost::python::handle<>(
                boost::python::manage_new_object::
                apply<regina::Dim2Triangulation*>::type()(link))),
            boost::python::object(boost::python::handle<>(
                boost::python::manage_new_object::
                apply<regina::NIsomorphism*>::type()(iso))));
    }

    boost::python::tuple vertex_buildLinkDetail_void(const NVertex* v) {
        return vertex_buildLinkDetail_bool(v);
    }
}

void addNVertex() {
    class_<FaceEmbedding<3, 0>>("FaceEmbedding3_0",
            init<regina::NTetrahedron*, int>())
        .def(init<const NVertexEmbedding&>())
<<<<<<< HEAD
        .def("simplex", &NVertexEmbedding::simplex,
            return_value_policy<reference_existing_object>())
        .def("getSimplex", &NVertexEmbedding::getSimplex,
=======
        .def("getTetrahedron", &NVertexEmbedding::getTetrahedron,
            return_value_policy<reference_existing_object>())
        .def("getVertex", &NVertexEmbedding::getVertex)
        .def("getVertices", &NVertexEmbedding::getVertices)
        .def(self == self)
        .def(self != self)
    ;

    scope s = class_<NVertex, std::auto_ptr<NVertex>, boost::noncopyable>
            ("NVertex", no_init)
        .def("index", &NVertex::index)
        .def("getEmbeddings", vertex_getEmbeddings_list)
        .def("getNumberOfEmbeddings", &NVertex::getNumberOfEmbeddings)
        .def("getEmbedding", &NVertex::getEmbedding,
            return_internal_reference<>())
        .def("getTriangulation", &NVertex::getTriangulation,
            return_value_policy<to_held_type<> >())
        .def("getComponent", &NVertex::getComponent,
>>>>>>> 852df58c
            return_value_policy<reference_existing_object>())
        .def("tetrahedron", &NVertexEmbedding::tetrahedron,
            return_value_policy<reference_existing_object>())
        .def("getTetrahedron", &NVertexEmbedding::getTetrahedron,
            return_value_policy<reference_existing_object>())
        .def("face", &NVertexEmbedding::face)
        .def("getFace", &NVertexEmbedding::getFace)
        .def("vertex", &NVertexEmbedding::vertex)
        .def("getVertex", &NVertexEmbedding::getVertex)
        .def("vertices", &NVertexEmbedding::vertices)
        .def("getVertices", &NVertexEmbedding::getVertices)
        .def("str", &NVertexEmbedding::str)
        .def("toString", &NVertexEmbedding::toString)
        .def("detail", &NVertexEmbedding::detail)
        .def("toStringLong", &NVertexEmbedding::toStringLong)
        .def("__str__", &NVertexEmbedding::str)
        .def(regina::python::add_eq_operators())
    ;

    {
        scope s = class_<Face<3, 0>, std::auto_ptr<Face<3, 0>>,
                boost::noncopyable>("Face3_0", no_init)
            .def("index", &NVertex::index)
            .def("embeddings", vertex_embeddings_list)
            .def("getEmbeddings", vertex_embeddings_list)
            .def("embedding", &NVertex::embedding,
                return_internal_reference<>())
            .def("getEmbedding", &NVertex::getEmbedding,
                return_internal_reference<>())
            .def("front", &NVertex::front,
                return_internal_reference<>())
            .def("back", &NVertex::back,
                return_internal_reference<>())
            .def("triangulation", &NVertex::triangulation,
                return_value_policy<reference_existing_object>())
            .def("getTriangulation", &NVertex::getTriangulation,
                return_value_policy<reference_existing_object>())
            .def("component", &NVertex::component,
                return_value_policy<reference_existing_object>())
            .def("getComponent", &NVertex::getComponent,
                return_value_policy<reference_existing_object>())
            .def("boundaryComponent", &NVertex::boundaryComponent,
                return_value_policy<reference_existing_object>())
            .def("getBoundaryComponent", &NVertex::getBoundaryComponent,
                return_value_policy<reference_existing_object>())
            .def("degree", &NVertex::degree)
            .def("getDegree", &NVertex::getDegree)
            .def("link", &NVertex::link)
            .def("getLink", &NVertex::getLink)
            .def("buildLink", &NVertex::buildLink,
                return_value_policy<reference_existing_object>())
            .def("buildLinkDetail", vertex_buildLinkDetail_void)
            .def("buildLinkDetail", vertex_buildLinkDetail_bool)
            .def("isLinkClosed", &NVertex::isLinkClosed)
            .def("isIdeal", &NVertex::isIdeal)
            .def("isBoundary", &NVertex::isBoundary)
            .def("isStandard", &NVertex::isStandard)
            .def("isValid", &NVertex::isValid)
            .def("hasBadIdentification", &NVertex::hasBadIdentification)
            .def("hasBadLink", &NVertex::hasBadLink)
            .def("isLinkOrientable", &NVertex::isLinkOrientable)
            .def("linkEulerChar", &NVertex::linkEulerChar)
            .def("getLinkEulerChar", &NVertex::getLinkEulerChar)
            .def("getLinkEulerCharacteristic",
                &NVertex::getLinkEulerCharacteristic)
            .def("str", &NVertex::str)
            .def("toString", &NVertex::toString)
            .def("detail", &NVertex::detail)
            .def("toStringLong", &NVertex::toStringLong)
            .def("__str__", &NVertex::str)
            .def("ordering", &NVertex::ordering)
            .def("faceNumber", &NVertex::faceNumber)
            .def("containsVertex", &NVertex::containsVertex)
            .def(regina::python::add_eq_operators())
            .staticmethod("ordering")
            .staticmethod("faceNumber")
            .staticmethod("containsVertex")
        ;

        enum_<regina::NVertex::LinkType>("LinkType")
            .value("SPHERE", regina::NVertex::SPHERE)
            .value("DISC", regina::NVertex::DISC)
            .value("TORUS", regina::NVertex::TORUS)
            .value("KLEIN_BOTTLE", regina::NVertex::KLEIN_BOTTLE)
            .value("NON_STANDARD_CUSP", regina::NVertex::NON_STANDARD_CUSP)
            .value("NON_STANDARD_BDRY", regina::NVertex::NON_STANDARD_BDRY)
            ;

        s.attr("SPHERE") = NVertex::SPHERE;
        s.attr("DISC") = NVertex::DISC;
        s.attr("TORUS") = NVertex::TORUS;
        s.attr("KLEIN_BOTTLE") = NVertex::KLEIN_BOTTLE;
        s.attr("NON_STANDARD_CUSP") = NVertex::NON_STANDARD_CUSP;
        s.attr("NON_STANDARD_BDRY") = NVertex::NON_STANDARD_BDRY;
    }

    scope().attr("NVertexEmbedding") = scope().attr("FaceEmbedding3_0");
    scope().attr("NVertex") = scope().attr("Face3_0");
}
<|MERGE_RESOLUTION|>--- conflicted
+++ resolved
@@ -40,18 +40,13 @@
 #include "triangulation/ntriangulation.h"
 #include "triangulation/nvertex.h"
 #include "../globalarray.h"
-<<<<<<< HEAD
 #include "../helpers.h"
-
-using namespace boost::python;
-using regina::Face;
-using regina::FaceEmbedding;
-=======
 #include "../safeheldtype.h"
 
 using namespace boost::python;
 using namespace regina::python;
->>>>>>> 852df58c
+using regina::Face;
+using regina::FaceEmbedding;
 using regina::NVertex;
 using regina::NVertexEmbedding;
 
@@ -85,30 +80,9 @@
     class_<FaceEmbedding<3, 0>>("FaceEmbedding3_0",
             init<regina::NTetrahedron*, int>())
         .def(init<const NVertexEmbedding&>())
-<<<<<<< HEAD
         .def("simplex", &NVertexEmbedding::simplex,
             return_value_policy<reference_existing_object>())
         .def("getSimplex", &NVertexEmbedding::getSimplex,
-=======
-        .def("getTetrahedron", &NVertexEmbedding::getTetrahedron,
-            return_value_policy<reference_existing_object>())
-        .def("getVertex", &NVertexEmbedding::getVertex)
-        .def("getVertices", &NVertexEmbedding::getVertices)
-        .def(self == self)
-        .def(self != self)
-    ;
-
-    scope s = class_<NVertex, std::auto_ptr<NVertex>, boost::noncopyable>
-            ("NVertex", no_init)
-        .def("index", &NVertex::index)
-        .def("getEmbeddings", vertex_getEmbeddings_list)
-        .def("getNumberOfEmbeddings", &NVertex::getNumberOfEmbeddings)
-        .def("getEmbedding", &NVertex::getEmbedding,
-            return_internal_reference<>())
-        .def("getTriangulation", &NVertex::getTriangulation,
-            return_value_policy<to_held_type<> >())
-        .def("getComponent", &NVertex::getComponent,
->>>>>>> 852df58c
             return_value_policy<reference_existing_object>())
         .def("tetrahedron", &NVertexEmbedding::tetrahedron,
             return_value_policy<reference_existing_object>())
@@ -143,9 +117,9 @@
             .def("back", &NVertex::back,
                 return_internal_reference<>())
             .def("triangulation", &NVertex::triangulation,
-                return_value_policy<reference_existing_object>())
+                return_value_policy<to_held_type<> >())
             .def("getTriangulation", &NVertex::getTriangulation,
-                return_value_policy<reference_existing_object>())
+                return_value_policy<to_held_type<> >())
             .def("component", &NVertex::component,
                 return_value_policy<reference_existing_object>())
             .def("getComponent", &NVertex::getComponent,
