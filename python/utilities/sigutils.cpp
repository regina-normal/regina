--- conflicted
+++ resolved
@@ -69,14 +69,9 @@
                 &Base64SigEncoding::encodeTrits<3>),
             rdoc::encodeTrits)
         // overload_cast cannot handle template vs non-template overloads.
-<<<<<<< HEAD
-        .def_static("decodeTrits", (std::array<uint8_t, 3> (*)(char))(
-                &Base64SigEncoding::decodeTrits),
+        .def_static("decodeTrits", static_cast<std::array<uint8_t, 3>(&)(char)>(
+                Base64SigEncoding::decodeTrits),
             rdoc::decodeTrits)
-=======
-        .def_static("decodeTrits", static_cast<std::array<uint8_t, 3>(&)(char)>(
-            Base64SigEncoding::decodeTrits))
->>>>>>> acb526ba
     ;
     regina::python::no_eq_operators(c);
 
