--- conflicted
+++ resolved
@@ -136,13 +136,9 @@
 
     RDOC_SCOPE_SWITCH_MAIN
 
-    m.def("swap", (void(*)(Bitmask&, Bitmask&))(regina::swap), rdoc::swap);
+    regina::python::add_global_swap<Bitmask>(m, rdoc::swap);
 
-<<<<<<< HEAD
     RDOC_SCOPE_END
-=======
-    regina::python::add_global_swap<Bitmask>(m);
->>>>>>> acb526ba
 }
 
 void addBitmask(pybind11::module_& m) {
