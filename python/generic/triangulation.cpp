--- conflicted
+++ resolved
@@ -190,21 +190,11 @@
         .def("tetrahedra",
             regina::python::faces_list<Triangulation<dim>, dim, 3>)
         .def("getTetrahedra",
-<<<<<<< HEAD
-            regina::python::faces_list<Triangluation<dim>, dim, 3>)
-=======
             regina::python::faces_list<Triangulation<dim>, dim, 3>)
-        /* We can only use pentachoron aliases for dimension dim > 4.
->>>>>>> d82d54ea
         .def("pentachora",
             regina::python::faces_list<Triangulation<dim>, dim, 4>)
         .def("getPentachora",
-<<<<<<< HEAD
-            regina::python::faces_list<Triangluation<dim>, dim, 4>)
-=======
             regina::python::faces_list<Triangulation<dim>, dim, 4>)
-        */
->>>>>>> d82d54ea
         .def("vertex", &Triangulation<dim>::vertex,
             return_internal_reference<>())
         .def("getVertex", &Triangulation<dim>::getVertex,
