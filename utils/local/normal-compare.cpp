
/**************************************************************************
 *                                                                        *
 *  Regina - A Normal Surface Theory Calculator                           *
 *  Count vertex normal surfaces for a set of data files                  *
 *                                                                        *
 *  Copyright (c) 2005-2016, Ben Burton                                   *
 *  For further details contact Ben Burton (bab@debian.org).              *
 *                                                                        *
 *  This program is free software; you can redistribute it and/or         *
 *  modify it under the terms of the GNU General Public License as        *
 *  published by the Free Software Foundation; either version 2 of the    *
 *  License, or (at your option) any later version.                       *
 *                                                                        *
 *  As an exception, when this program is distributed through (i) the     *
 *  App Store by Apple Inc.; (ii) the Mac App Store by Apple Inc.; or     *
 *  (iii) Google Play by Google Inc., then that store may impose any      *
 *  digital rights management, device limits and/or redistribution        *
 *  restrictions that are required by its terms of service.               *
 *                                                                        *
 *  This program is distributed in the hope that it will be useful, but   *
 *  WITHOUT ANY WARRANTY; without even the implied warranty of            *
 *  MERCHANTABILITY or FITNESS FOR A PARTICULAR PURPOSE.  See the GNU     *
 *  General Public License for more details.                              *
 *                                                                        *
 *  You should have received a copy of the GNU General Public             *
 *  License along with this program; if not, write to the Free            *
 *  Software Foundation, Inc., 51 Franklin St, Fifth Floor, Boston,       *
 *  MA 02110-1301, USA.                                                   *
 *                                                                        *
 **************************************************************************/

/**
 * Reads the given data file (passed on the command line), and measures the
 * performance of normal surface enumeration for the ith triangulation in
 * the data file (where the index i is also passed on the command line).
 * Triangulation numbering begins at 0.
 *
 * Output will be written to the given output file (again passed on the
 * command line).  The last line of output will contain five integer
 * fields, separated by single spaces.  These fields are:
 *
 * - the number of vertex normal surfaces in standard (tri-quad) coordinates;
 *
 * - the number of vertex normal surfaces in quadrilateral coordinates;
 *
 * - the time taken to enumerate standard vertex surfaces directly, without
 *   going via quad space;
 *
 * - the time taken to enumerate quadrilateral vertex surfaces directly;
 *
 * - the time taken to convert the quadrilateral space solution set to a
 *   standard space solution set.
 *
 * All times are measured in microseconds, as returned by clock().  Any
 * discrepancies between the two standard solution sets will be noted on
 * standard error (this checking only involves counting surfaces, not
 * comparing them coordinate by coordinate).
 *
 * An MPI-enabled version of this tool also exists (mpi/normal-compare-mpi.cpp).
 */

<<<<<<< HEAD
#include <surfaces/nnormalsurfacelist.h>
=======
#include <surfaces/normalsurfaces.h>
>>>>>>> c5577522
#include <triangulation/ntriangulation.h>

#include <cstdio>
#include <cstdlib>
#include <ctime>
#include <dirent.h>
#include <fstream>
#include <sys/stat.h>
#include <sys/types.h>
#include "popt.h"

using namespace regina;



/**
 * General globals for both controller and slaves.
 * Includes all command-line options (which are read by all processes).
 */

// Command-line options.

std::string dataFile;
std::string statsFile;
long useTri;



/**
 * Controller-specific globals.
 */

// MPI and housekeeping.
std::ofstream stats;
bool hasError = false;



/**
 * Generic helper routine.
 *
 * Parse command-line arguments.
 */
bool parseCmdLineOptions(int argc, const char* argv[]) {
    // Set up the command-line arguments.
    poptOption opts[] = {
        POPT_AUTOHELP
        { 0, 0, 0, 0, 0, 0, 0 }
    };

    poptContext optCon = poptGetContext(0, argc, argv, opts, 0);
    poptSetOtherOptionHelp(optCon, "<data_file> <output_file> <tri_num>");

    // Parse the command-line arguments.
    int rc = poptGetNextOpt(optCon);
    if (rc != -1) {
        fprintf(stderr, "%s: %s\n\n",
            poptBadOption(optCon, POPT_BADOPTION_NOALIAS), poptStrerror(rc));
        poptPrintHelp(optCon, stderr, 0);
        poptFreeContext(optCon);
        return false;
    }

    const char** otherOpts = poptGetArgs(optCon);
    if (! (otherOpts && otherOpts[0])) {
        fprintf(stderr, "No data file was supplied.\n\n");
        poptPrintHelp(optCon, stderr, 0);
        poptFreeContext(optCon);
        return false;
    }
    dataFile = otherOpts[0];

    if (! otherOpts[1]) {
        fprintf(stderr, "No output file file was supplied.\n\n");
        poptPrintHelp(optCon, stderr, 0);
        poptFreeContext(optCon);
        return false;
    }
    statsFile = otherOpts[1];

    if (! otherOpts[2]) {
        fprintf(stderr, "No triangulation number was supplied.\n\n");
        poptPrintHelp(optCon, stderr, 0);
        poptFreeContext(optCon);
        return false;
    }
    // TODO: Check for non-number.
    useTri = atol(otherOpts[2]);

    if (otherOpts[3]) {
        fprintf(stderr, "Too many arguments were supplied.\n\n");
        poptPrintHelp(optCon, stderr, 0);
        poptFreeContext(optCon);
        return false;
    }

    // All done!
    poptFreeContext(optCon);
    return true;
}



/**
 * Main routine.
 */
int main(int argc, char* argv[]) {
    // Extract command-line options.
    if (! parseCmdLineOptions(argc, (const char**)argv))
        return 1;

    // Are things going to break horribly?
    if (sizeof(clock_t) < 8) {
        fprintf(stderr, "ERROR: This program requires a 64-bit "
            "clock_t type.\n");
        return 1;
    }

    freopen(statsFile.c_str(), "w", stdout);

    Packet* tree = open(dataFile);
    if (! tree) {
        fprintf(stderr, "Could not open data file %s.\n", dataFile.c_str());
        return 1;
    }

    Packet* p = tree;
    while (p && p->type() != PACKET_TRIANGULATION)
        p = p->nextTreePacket();
    long currTri = 0;

    NTriangulation* t;
    NormalSurfaces* q;
    NormalSurfaces* s;

    long numStd, numQuad;
    long timeStd, timeQuad, timeConv;
    clock_t clockStart;

    // Find the requested triangulation.
    while (p && currTri < useTri) {
        p = p->nextTreePacket();
        while (p && p->type() != PACKET_TRIANGULATION)
            p = p->nextTreePacket();

        ++currTri;
    }
    if (! p) {
        fprintf(stderr, "Could not find triangulation %ld.\n", useTri);
        return 1;
    }

    printf("Using triangulation %ld\n", useTri);
    t = static_cast<NTriangulation*>(p);
    if ((! t->isValid()) || t->isIdeal()) {
        // We only care about valid triangulations with no ideal vertices.
        printf("0 0 0 0 0");
    } else {
        clockStart = ::clock();
        q = NormalSurfaces::enumerate(t, NS_QUAD, true);
        timeQuad = ::clock() - clockStart;
        numQuad = q->size();

        clockStart = ::clock();
        s = q->quadToStandard();
        timeConv = ::clock() - clockStart;
        numStd = s->size();

        q->makeOrphan(); delete q;
        s->makeOrphan(); delete s;

        clockStart = ::clock();
        s = NormalSurfaces::enumerate(t, NS_STANDARD,
            NS_VERTEX | NS_EMBEDDED_ONLY, NS_VERTEX_STD_DIRECT);
        timeStd = ::clock() - clockStart;
        if (s->size() == numStd)
            printf("%ld %ld %ld %ld %ld\n",
                numStd, numQuad, timeStd, timeQuad, timeConv);
        else
            fprintf(stderr, "Mismatched surface counts: %ld vs %ld\n",
                numStd, s->size());

        s->makeOrphan(); delete s;
    }

    delete tree;
    fclose(stdout);
    return 0;
}
<|MERGE_RESOLUTION|>--- conflicted
+++ resolved
@@ -60,11 +60,7 @@
  * An MPI-enabled version of this tool also exists (mpi/normal-compare-mpi.cpp).
  */
 
-<<<<<<< HEAD
-#include <surfaces/nnormalsurfacelist.h>
-=======
 #include <surfaces/normalsurfaces.h>
->>>>>>> c5577522
 #include <triangulation/ntriangulation.h>
 
 #include <cstdio>
