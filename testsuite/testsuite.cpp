--- conflicted
+++ resolved
@@ -159,12 +159,8 @@
     addDim4FacetPairing(runner);
 
     // SnapPea:
-<<<<<<< HEAD
-    addNSnapPeaTriangulation(runner);
+    addSnapPeaTriangulation(runner);
 
     // Knots and links:
     addLink(runner);
-=======
-    addSnapPeaTriangulation(runner);
->>>>>>> c5577522
 }
