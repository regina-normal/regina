--- conflicted
+++ resolved
@@ -150,12 +150,9 @@
     // addNMVPolynomialRing(runner); <-- NMVPolynomialRing class not ready yet.
     addNSVPolynomialRing(runner);
     addNCellularData(runner);
-<<<<<<< HEAD
-=======
 
     // Algebra:
     addNGroupPresentation(runner);
->>>>>>> e7dfc81b
 
     // Dim2Triangulation:
     addDim2Triangulation(runner);
