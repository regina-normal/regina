--- conflicted
+++ resolved
@@ -144,16 +144,11 @@
     // Algebra:
     addNBinaryA5(runner);
     addNBinaryS4(runner);
-<<<<<<< HEAD
     addNMarkedAbelianGroup(runner);
     addNBilinearForm(runner);
-    addNMVPolynomialRing(runner);
+    // addNMVPolynomialRing(runner); <-- NMVPolynomialRing class not ready yet.
     addNSVPolynomialRing(runner);
     addNCellularData(runner);
-=======
-    // addNMVPolynomialRing(runner); <-- NMVPolynomialRing class not ready yet.
-    addNSVPolynomialRing(runner);
->>>>>>> eaa00a95
 
     // Triangulation:
     addNTriangulation(runner);
