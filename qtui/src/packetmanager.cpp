--- conflicted
+++ resolved
@@ -68,13 +68,9 @@
             IconCache::regina);
     else if (packet->type() == PACKET_DIM2TRIANGULATION)
         id = IconCache::packet_dim2triangulation;
-<<<<<<< HEAD
-    else if (packet->type() == Dim4Triangulation::packetType)
+    else if (packet->type() == PACKET_DIM4TRIANGULATION)
         id = IconCache::packet_dim4triangulation;
-    else if (packet->type() == NPDF::packetType)
-=======
     else if (packet->type() == PACKET_PDF)
->>>>>>> 8bdbfa54
         id = IconCache::packet_pdf;
     else if (packet->type() == PACKET_SURFACEFILTER) {
         if (((NSurfaceFilter*)packet)->filterType() == NS_FILTER_COMBINATION)
@@ -117,14 +113,10 @@
     if (packet->type() == PACKET_DIM2TRIANGULATION)
         return new Dim2TriangulationUI(dynamic_cast<Dim2Triangulation*>(packet),
             enclosingPane);
-<<<<<<< HEAD
-    if (packet->type() == Dim4Triangulation::packetType)
+    if (packet->type() == PACKET_DIM4TRIANGULATION)
         return new Dim4TriangulationUI(dynamic_cast<Dim4Triangulation*>(packet),
             enclosingPane);
-    if (packet->type() == NNormalSurfaceList::packetType)
-=======
     if (packet->type() == PACKET_NORMALSURFACELIST)
->>>>>>> 8bdbfa54
         return new NNormalSurfaceUI(dynamic_cast<NNormalSurfaceList*>(packet),
             enclosingPane);
     if (packet->type() == PACKET_SCRIPT) {
