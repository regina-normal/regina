
Below are locations of strings that may need changing for a new release.
All locations are relative to the primary source directory.

Program version:
    CHANGES.txt, HIGHLIGHTS.txt, kdeui/doc/regina/HIGHLIGHTS.txt (version, date)
    admin/configure.ac.top (AC_INIT, AM_INIT_AUTOMAKE)
    CMakeLists.txt (PACKAGE_VERSION)
<<<<<<< HEAD
    kdeui/doc/en/index.docbook (&regversion;, &regdate;, date, releaseinfo)
=======
    kdeui/doc/regina/index.docbook (&regversion;, &regdate;, date, releaseinfo)
>>>>>>> f2446e36
    kdeui/src/common/reginaabout.cpp (regReleased)
    kdeui/src/{shell,part}/*.rc (kpartgui version)
    packaging/debian/*/changelog (version, date)
    packaging/finkinfo/*.info.* (version, revision)
    packaging/rpmspec/*.spec (version, changelog)
    www/index.html (last updated, current version, news, filenames)
    www/source.html (unpacking instructions: filename, directory)

License details:
    LICENSE.txt
    engine/docs.h
    engine/regina-engine-config.1
    engine/snappea/kernel/README.txt
    kdeui/doc/regina/compiling.docbook (intro)
    kdeui/doc/regina/credits.docbook
    kdeui/src/common/reginaabout.cpp (ReginaAbout constructor)
    www/index.html

SnapPea / Orb copyright:
    LICENSE.txt
    engine/docs.h
    engine/snappea/kernel/README.txt
    engine/snappea/nsnappeatriangulation.h
    kdeui/doc/regina/credits.docbook
    kdeui/src/common/reginaabout.cpp
    www/index.html

Acknowledgements:
    kdeui/doc/regina/credits.docbook
    kdeui/src/common/reginaabout.cpp (ReginaAbout constructor)

Don't forget:
    changes & highlights (both . and kdeui/doc/regina)
    what's this & tooltips
    documentation in handbook, feature set & index
    any new tips of the day?
    journal references (www, KDE docs, example files, headers)
    check for doxygen warnings
    update \test... notes in API docs
    python bindings for new routines
    rebuild manpages
    website, including updated news
    debian packages (include cvs.diff)
    fedora/mandriva/suse packages
    update tips for building on different platforms
    update debian/ubuntu/fink READMEs as required (both text and html)
    copy fink info file(s) beneath www/
    update census download file sizes if there have been changes
    tag the subversion repository (svn copy between two remote URLs)
    upload new data files, both from examples/ and the large data repository
    upload handbook as an HTML bundle
    update docs/ and engine-docs/ on the website
    update the citation years if necessary in private BibTeX databases
    mail regina-announce<|MERGE_RESOLUTION|>--- conflicted
+++ resolved
@@ -6,11 +6,7 @@
     CHANGES.txt, HIGHLIGHTS.txt, kdeui/doc/regina/HIGHLIGHTS.txt (version, date)
     admin/configure.ac.top (AC_INIT, AM_INIT_AUTOMAKE)
     CMakeLists.txt (PACKAGE_VERSION)
-<<<<<<< HEAD
-    kdeui/doc/en/index.docbook (&regversion;, &regdate;, date, releaseinfo)
-=======
     kdeui/doc/regina/index.docbook (&regversion;, &regdate;, date, releaseinfo)
->>>>>>> f2446e36
     kdeui/src/common/reginaabout.cpp (regReleased)
     kdeui/src/{shell,part}/*.rc (kpartgui version)
     packaging/debian/*/changelog (version, date)
